--- conflicted
+++ resolved
@@ -10,11 +10,10 @@
     class AudioHelper
     {
         // This array must remain in sync with the ConversionFormat enum.
-<<<<<<< HEAD
-        static string[] conversionFormatExtensions = new[] { "wav", "wav", "wma", "xma", "wav", "m4a", "ogg", "opus" };
-=======
-        static string[] conversionFormatExtensions = new[] { "wav", "wav", "wma", "xma", "wav", "m4a", "ogg", "mp3" };
->>>>>>> 22d08c17
+        static string[] conversionFormatExtensions = new[] 
+        {
+            "wav", "wav", "wma", "xma", "wav", "m4a", "ogg", "opus", "mp3" 
+        };
 
         /// <summary>
         /// Gets the file extension for an audio format.
