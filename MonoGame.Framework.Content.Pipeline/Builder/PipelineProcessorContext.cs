--- conflicted
+++ resolved
@@ -17,18 +17,18 @@
             _pipelineEvent = pipelineEvent;
         }
 
-        public override TargetPlatform TargetPlatform => _manager.Platform;
-        public override GraphicsProfile TargetProfile => _manager.Profile;
-
-        public override string BuildConfiguration => _manager.Config;
-        public override string IntermediateDirectory => _manager.IntermediateDirectory;
-        public override string OutputDirectory => _manager.OutputDirectory;
-        public override string OutputFilename => _pipelineEvent.DestFile;
-
-        public override OpaqueDataDictionary Parameters => _pipelineEvent.Parameters;
-        public override ContentBuildLogger Logger => _manager.Logger;
-        public override ContentIdentity SourceIdentity => new ContentIdentity(_pipelineEvent.SourceFile);
-
+        public override TargetPlatform TargetPlatform => _manager.Platform;
+        public override GraphicsProfile TargetProfile => _manager.Profile;
+
+        public override string BuildConfiguration => _manager.Config;
+        public override string IntermediateDirectory => _manager.IntermediateDirectory;
+        public override string OutputDirectory => _manager.OutputDirectory;
+        public override string OutputFilename => _pipelineEvent.DestFile;
+
+        public override OpaqueDataDictionary Parameters => _pipelineEvent.Parameters;
+        public override ContentBuildLogger Logger => _manager.Logger;
+        public override ContentIdentity SourceIdentity => new ContentIdentity(_pipelineEvent.SourceFile);
+
         public override void AddDependency(string filename)
         {
             _pipelineEvent.Dependencies.AddUnique(filename);
@@ -39,25 +39,17 @@
             _pipelineEvent.BuildOutput.AddUnique(filename);
         }
 
-<<<<<<< HEAD
         public override TOutput Convert<TInput, TOutput>(
-=======
-        public override TOutput Convert<TInput, TOutput>(
->>>>>>> 14c34fbc
-            TInput input,
+            TInput input,
             string processorName,
             OpaqueDataDictionary processorParameters)
         {
             var processor = _manager.CreateProcessor(processorName, processorParameters);
-<<<<<<< HEAD
             var buildEvent = new PipelineBuildEvent { Parameters = processorParameters };
             var processContext = new PipelineProcessorContext(_manager, buildEvent);
-=======
-            var processContext = new PipelineProcessorContext(_manager, new PipelineBuildEvent { Parameters = processorParameters });
->>>>>>> 14c34fbc
-            var processedObject = processor.Process(input, processContext);
-
-            // Add its dependencies and built assets to ours.
+            var processedObject = processor.Process(input, processContext);
+
+            // Add its dependencies and built assets to ours.
             _pipelineEvent.Dependencies.AddRangeUnique(processContext._pipelineEvent.Dependencies);
             _pipelineEvent.BuildAsset.AddRangeUnique(processContext._pipelineEvent.BuildAsset);
 
@@ -79,8 +71,8 @@
             bool processAsset = !string.IsNullOrEmpty(processorName);
             _manager.ResolveImporterAndProcessor(sourceFilepath, ref importerName, ref processorName);
 
-            var buildEvent = new PipelineBuildEvent
-            {
+            var buildEvent = new PipelineBuildEvent
+            {
                 SourceFile = sourceFilepath,
                 Importer = importerName,
                 Processor = processAsset ? processorName : null,
@@ -99,7 +91,7 @@
             ExternalReference<TInput> sourceAsset,
             string processorName,
             OpaqueDataDictionary processorParameters,
-            string importerName,
+            string importerName,
             string assetName)
         {
             if (string.IsNullOrEmpty(assetName))
