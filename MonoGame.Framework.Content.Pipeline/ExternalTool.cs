--- conflicted
+++ resolved
@@ -4,7 +4,7 @@
 using System;
 using System.Diagnostics;
 using System.IO;
-using System.Text;
+using System.Text;
 using System.Threading;
 
 namespace MonoGame.Framework.Content.Pipeline
@@ -26,10 +26,10 @@
         }
 
         public static int Run(
-            string command,
+            string command,
             string arguments,
-            out StringBuilder stdout,
-            out StringBuilder stderr,
+            out StringBuilder stdout,
+            out StringBuilder stderr,
             string stdin = null)
         {
             // This particular case is likely to be the most common and thus
@@ -46,169 +46,141 @@
             var stdoutTmp = new StringBuilder();
             var stderrTmp = new StringBuilder();
 
-            static void RedirectStream(
-                StreamReader input, StringBuilder output)
-            {
-                string line;
-                while ((line = input.ReadLine()) != null)
-                {
-                    output.AppendLine(line);
-                }
+            static void RedirectStream(
+                StreamReader input, StringBuilder output)
+            {
+                string line;
+                while ((line = input.ReadLine()) != null)
+                {
+                    output.AppendLine(line);
+                }
             }
 
-<<<<<<< HEAD
             EnsureExecutable(fullPath);
-=======
-            return null;
-        }
 
-        /// <summary>   
-        /// Ensures the specified executable has the executable bit set.  If the    
-        /// executable doesn't have the executable bit set on Linux or Mac OS, then 
-        /// Mono will refuse to execute it. 
-        /// </summary>  
-        /// <param name="path">The full path to the executable.</param> 
-        private static void EnsureExecutable(string path)
-        {
-            if (!path.StartsWith("/home") && !path.StartsWith("/Users"))
-                return;
-
-            try
-            {
-                var p = Process.Start("chmod", "u+x \"" + path + "\"");
-                p.WaitForExit();
-            }
-            catch
-            {
-                // This platform may not have chmod in the path, in which case we can't 
-                // do anything reasonable here. 
-            }
-        }
->>>>>>> 22d08c17
-
-            using (var process = new Process())
-            {
-                process.StartInfo = new ProcessStartInfo
-                {
-                    Arguments = arguments,
-                    CreateNoWindow = true,
-                    WindowStyle = ProcessWindowStyle.Hidden,
-                    ErrorDialog = false,
-                    FileName = fullPath,
-                    UseShellExecute = false,
-                    RedirectStandardOutput = true,
-                    RedirectStandardError = true,
-                    RedirectStandardInput = true,
-                };
-                process.Start();
-
-                // We have to run these in threads, because reading on one stream can deadlock.
-                var stdoutThread = new Thread(() => RedirectStream(process.StandardOutput, stdoutTmp));
-                var stderrThread = new Thread(() => RedirectStream(process.StandardError, stderrTmp));
-                stdoutThread.Start();
-                stderrThread.Start();
-
-                if (stdin != null)
-                    process.StandardInput.Write(stdin);
-
-                // Make sure interactive prompts don't block.
-                process.StandardInput.Close();
-
-                process.WaitForExit();
-
-                stdoutThread.Join();
-                stderrThread.Join();
-
-                stdout = stdoutTmp;
-                stderr = stderrTmp;
-                return process.ExitCode;
-            }
-        }
-
-        /// <summary>
-        /// Returns the fully-qualified path for a command, searching the system path if necessary.
-        /// </summary>
-        /// <remarks>
-        /// It's apparently necessary to use the full path when running on some systems.
-        /// </remarks>
-        private static string FindCommand(string command)
-        {
-            // Expand any environment variables.
-            command = Environment.ExpandEnvironmentVariables(command);
-
-            // If we have a full path just pass it through.
-            if (File.Exists(command))
-                return command;
-
-            // For Linux check specific subfolder
-            var lincom = Path.Combine(AppDomain.CurrentDomain.BaseDirectory, "linux", command);
-            if (PlatformInfo.OS == PlatformInfo.OperatingSystem.Linux && File.Exists(lincom))
-                return lincom;
-
-            // For Mac check specific subfolder
-            var maccom = Path.Combine(AppDomain.CurrentDomain.BaseDirectory, "osx", command);
-            if (PlatformInfo.OS == PlatformInfo.OperatingSystem.MacOSX && File.Exists(maccom))
-                return maccom;
-
-            // We don't have a full path, so try running through the system path to find it.
-            var paths = AppDomain.CurrentDomain.BaseDirectory +
-                Path.PathSeparator +
-                Environment.GetEnvironmentVariable("PATH");
-
-            var justTheName = Path.GetFileName(command);
-            foreach (var path in paths.Split(Path.PathSeparator))
-            {
-                var fullName = Path.Combine(path, justTheName);
-                if (File.Exists(fullName))
-                    return fullName;
-
-                if (PlatformInfo.OS == PlatformInfo.OperatingSystem.Windows)
-                {
-                    var fullExeName = string.Concat(fullName, ".exe");
-                    if (File.Exists(fullExeName))
-                        return fullExeName;
-                }
-            }
-
-            return null;
-        }
-
-        /// <summary>   
-        /// Ensures the specified executable has the executable bit set.  If the    
-        /// executable doesn't have the executable bit set on Linux or Mac OS, then 
-        /// Mono will refuse to execute it. 
-        /// </summary>  
-        /// <param name="path">The full path to the executable.</param> 
-        private static void EnsureExecutable(string path)
-        {
-            if (path == "/bin/bash")
-                return;
-
-            try
-            {
-                var p = Process.Start("chmod", "u+x \"" + path + "\"");
-                p.WaitForExit();
-            }
-            catch
-            {
-                // This platform may not have chmod in the path, in which case we can't 
-                // do anything reasonable here. 
-            }
-        }
-
-        /// <summary>
-        /// Safely deletes the file if it exists.
-        /// </summary>
-        /// <param name="filePath">The path to the file to delete.</param>
-        public static void DeleteFile(string filePath)
-        {
-            try
-            {
-                File.Delete(filePath);
-            }
-            catch (Exception)
-            {                    
-            }
-        }
-    }
-}
+            using (var process = new Process())
+            {
+                process.StartInfo = new ProcessStartInfo
+                {
+                    Arguments = arguments,
+                    CreateNoWindow = true,
+                    WindowStyle = ProcessWindowStyle.Hidden,
+                    ErrorDialog = false,
+                    FileName = fullPath,
+                    UseShellExecute = false,
+                    RedirectStandardOutput = true,
+                    RedirectStandardError = true,
+                    RedirectStandardInput = true,
+                };
+                process.Start();
+
+                // We have to run these in threads, because reading on one stream can deadlock.
+                var stdoutThread = new Thread(() => RedirectStream(process.StandardOutput, stdoutTmp));
+                var stderrThread = new Thread(() => RedirectStream(process.StandardError, stderrTmp));
+                stdoutThread.Start();
+                stderrThread.Start();
+
+                if (stdin != null)
+                    process.StandardInput.Write(stdin);
+
+                // Make sure interactive prompts don't block.
+                process.StandardInput.Close();
+
+                process.WaitForExit();
+
+                stdoutThread.Join();
+                stderrThread.Join();
+
+                stdout = stdoutTmp;
+                stderr = stderrTmp;
+                return process.ExitCode;
+            }
+        }
+
+        /// <summary>
+        /// Returns the fully-qualified path for a command, searching the system path if necessary.
+        /// </summary>
+        /// <remarks>
+        /// It's apparently necessary to use the full path when running on some systems.
+        /// </remarks>
+        private static string FindCommand(string command)
+        {
+            // Expand any environment variables.
+            command = Environment.ExpandEnvironmentVariables(command);
+
+            // If we have a full path just pass it through.
+            if (File.Exists(command))
+                return command;
+
+            // For Linux check specific subfolder
+            var lincom = Path.Combine(AppDomain.CurrentDomain.BaseDirectory, "linux", command);
+            if (PlatformInfo.OS == PlatformInfo.OperatingSystem.Linux && File.Exists(lincom))
+                return lincom;
+
+            // For Mac check specific subfolder
+            var maccom = Path.Combine(AppDomain.CurrentDomain.BaseDirectory, "osx", command);
+            if (PlatformInfo.OS == PlatformInfo.OperatingSystem.MacOSX && File.Exists(maccom))
+                return maccom;
+
+            // We don't have a full path, so try running through the system path to find it.
+            var paths = AppDomain.CurrentDomain.BaseDirectory +
+                Path.PathSeparator +
+                Environment.GetEnvironmentVariable("PATH");
+
+            var justTheName = Path.GetFileName(command);
+            foreach (var path in paths.Split(Path.PathSeparator))
+            {
+                var fullName = Path.Combine(path, justTheName);
+                if (File.Exists(fullName))
+                    return fullName;
+
+                if (PlatformInfo.OS == PlatformInfo.OperatingSystem.Windows)
+                {
+                    var fullExeName = string.Concat(fullName, ".exe");
+                    if (File.Exists(fullExeName))
+                        return fullExeName;
+                }
+            }
+
+            return null;
+        }
+
+        /// <summary>   
+        /// Ensures the specified executable has the executable bit set.  If the    
+        /// executable doesn't have the executable bit set on Linux or Mac OS, then 
+        /// Mono will refuse to execute it. 
+        /// </summary>  
+        /// <param name="path">The full path to the executable.</param> 
+        private static void EnsureExecutable(string path)
+        {
+            if (!path.StartsWith("/home") && !path.StartsWith("/Users"))
+                return;
+
+            try
+            {
+                var p = Process.Start("chmod", "u+x \"" + path + "\"");
+                p.WaitForExit();
+            }
+            catch
+            {
+                // This platform may not have chmod in the path, in which case we can't 
+                // do anything reasonable here. 
+            }
+        }
+
+        /// <summary>
+        /// Safely deletes the file if it exists.
+        /// </summary>
+        /// <param name="filePath">The path to the file to delete.</param>
+        public static void DeleteFile(string filePath)
+        {
+            try
+            {
+                File.Delete(filePath);
+            }
+            catch (Exception)
+            {                    
+            }
+        }
+    }
+}