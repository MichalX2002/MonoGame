--- conflicted
+++ resolved
@@ -5,36 +5,24 @@
 using System;
 using MonoGame.Framework.Content.Pipeline.Processors;
 using MonoGame.Framework.Graphics;
-using MonoGame.Framework.Vectors;
-
+using MonoGame.Framework.Vectors;
+
 namespace MonoGame.Framework.Content.Pipeline.Graphics
 {
     internal class DefaultTextureProfile : TextureProfile
     {
         public override bool Supports(TargetPlatform platform)
         {
-<<<<<<< HEAD
-            return platform == TargetPlatform.Android
-                || platform == TargetPlatform.DesktopGL
-                || platform == TargetPlatform.MacOSX
-                || platform == TargetPlatform.NativeClient
-                || platform == TargetPlatform.RaspberryPi
-                || platform == TargetPlatform.Windows
-                || platform == TargetPlatform.WindowsPhone8
+            return platform == TargetPlatform.Android
+                || platform == TargetPlatform.DesktopGL
+                || platform == TargetPlatform.MacOSX
+                || platform == TargetPlatform.NativeClient
+                || platform == TargetPlatform.RaspberryPi
+                || platform == TargetPlatform.Windows
+                || platform == TargetPlatform.WindowsPhone8
                 || platform == TargetPlatform.WindowsStoreApp
-                || platform == TargetPlatform.iOS;
-=======
-            return  platform == TargetPlatform.Android ||
-                    platform == TargetPlatform.DesktopGL ||
-                    platform == TargetPlatform.MacOSX ||
-                    platform == TargetPlatform.NativeClient ||
-                    platform == TargetPlatform.RaspberryPi ||
-                    platform == TargetPlatform.Windows ||
-                    platform == TargetPlatform.WindowsPhone8 ||
-                    platform == TargetPlatform.WindowsStoreApp ||
-                    platform == TargetPlatform.iOS ||
-                    platform == TargetPlatform.Web;
->>>>>>> 22d08c17
+                || platform == TargetPlatform.iOS
+                || platform == TargetPlatform.Web;
         }
 
         private static bool IsCompressedTextureFormat(TextureProcessorOutputFormat format)
@@ -73,17 +61,18 @@
                         throw new PlatformNotSupportedException(
                             "iOS platform only supports PVR texture compression.");
                 }
-                else if (platform == TargetPlatform.Windows ||
-                            platform == TargetPlatform.WindowsPhone8 ||
-                            platform == TargetPlatform.WindowsStoreApp ||
-                            platform == TargetPlatform.DesktopGL ||
-                            platform == TargetPlatform.MacOSX ||
-                            platform == TargetPlatform.NativeClient ||
-                            platform == TargetPlatform.Web)
+                else if (
+                    platform == TargetPlatform.Windows ||
+                    platform == TargetPlatform.WindowsPhone8 ||
+                    platform == TargetPlatform.WindowsStoreApp ||
+                    platform == TargetPlatform.DesktopGL ||
+                    platform == TargetPlatform.MacOSX ||
+                    platform == TargetPlatform.NativeClient ||
+                    platform == TargetPlatform.Web)
                 {
                     if (format != TextureProcessorOutputFormat.DxtCompressed)
                         throw new PlatformNotSupportedException(
-                            format + " platform only supports DXT texture compression.");
+                            platform + " platform only supports DXT texture compression.");
                 }
             }
 
