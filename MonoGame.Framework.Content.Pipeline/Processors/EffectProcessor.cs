--- conflicted
+++ resolved
@@ -1,264 +1,165 @@
-<<<<<<< HEAD
-﻿// MonoGame - Copyright (C) The MonoGame Team
-// This file is subject to the terms and conditions defined in
-// file 'LICENSE.txt', which is part of this source code package.
-
-using System;
-using System.Diagnostics;
-using System.IO;
-using MonoGame.Framework.Content.Pipeline.Graphics;
-
-namespace MonoGame.Framework.Content.Pipeline.Processors
-{
-    /// <summary>
-    /// Processes a string representation to a platform-specific compiled effect.
-    /// </summary>
-    [ContentProcessor(DisplayName = "Effect - MonoGame")]
-    public class EffectProcessor : ContentProcessor<EffectContent, CompiledEffectContent>
-    {
-        /// <summary>
-        /// The debug mode for compiling effects.
-        /// </summary>
-        /// <value>The debug mode to use when compiling effects.</value>
-        public virtual EffectProcessorDebugMode DebugMode { get; set; }
-
-        /// <summary>
-        /// Define assignments for the effect.
-        /// </summary>
-        /// <value>A list of define assignments delimited by semicolons.</value>
-        public virtual string Defines { get; set; }
-
-        /// <summary>
-        /// Initializes a new instance of EffectProcessor.
-        /// </summary>
-        public EffectProcessor()
-        {
-        }
-
-        /// <summary>
-        /// Processes the string representation of the specified effect into 
-        /// a platform-specific binary format using the specified context.
-        /// </summary>
-        /// <param name="input">The effect string to be processed.</param>
-        /// <param name="context">Context for the specified processor.</param>
-        /// <returns>A platform-specific compiled binary effect.</returns>
-        /// <remarks>
-        /// If you get an error during processing, compilation stops immediately.
-        /// The effect processor displays an error message.
-        /// Once you fix the current error, it is possible you may get more errors on subsequent compilation attempts.
-        /// </remarks>
-        public override CompiledEffectContent Process(EffectContent input, ContentProcessorContext context)
-        {
-            var mgfxc = Path.Combine(
-                Path.GetDirectoryName(typeof(EffectProcessor).Assembly.Location), "mgfxc.dll");
-            var sourceFile = Path.GetTempFileName();
-            var destFile = Path.GetTempFileName();
-            //var target = context.TargetPlatform.ToString().Contains("Windows");
-            
-            File.WriteAllText(sourceFile, input.EffectCode);
-
-            var proc = new Process();
-            proc.StartInfo.FileName = "dotnet";
-            proc.StartInfo.Arguments = 
-                "\"" + mgfxc + "\" \"" + sourceFile + "\" \"" + destFile + 
-                "\" /Profile:" + GetProfileForPlatform(context.TargetPlatform.ToString());
-
-            if (DebugMode == EffectProcessorDebugMode.Debug)
-                proc.StartInfo.Arguments += " /Debug";
-
-            if (!string.IsNullOrWhiteSpace(Defines))
-                proc.StartInfo.Arguments += " \"/Defines:" + Defines + "\"";
-
-            proc.Start();
-            proc.WaitForExit();
-
-            var success = proc.ExitCode == 0;
-            var ret = success ? new CompiledEffectContent(File.ReadAllBytes(destFile)) : null;
-
-            File.Delete(sourceFile);
-            File.Delete(destFile);
-
-            if (!success)
-                throw new Exception("mgfxc exited with non 0 exit code.");
-
-            return ret;
-        }
-
-        private string GetProfileForPlatform(string platform)
-        {
-            if (platform == "Windows" ||
-                platform == "WindowsPhone8" ||
-                platform == "WindowsStoreApp")
-                return "DirectX_11";
-
-            return "OpenGL";
-        }
-    }
-}
-=======
-﻿// MonoGame - Copyright (C) The MonoGame Team
-// This file is subject to the terms and conditions defined in
-// file 'LICENSE.txt', which is part of this source code package.
-
-using System;
-using System.Diagnostics;
-using System.IO;
-using System.Text.RegularExpressions;
-using Microsoft.Xna.Framework.Content.Pipeline.Graphics;
-using Microsoft.Xna.Framework.Graphics;
-using MonoGame.Utilities;
-
-namespace Microsoft.Xna.Framework.Content.Pipeline.Processors
-{
-    /// <summary>
-    /// Processes a string representation to a platform-specific compiled effect.
-    /// </summary>
-    [ContentProcessor(DisplayName = "Effect - MonoGame")]
-    public class EffectProcessor : ContentProcessor<EffectContent, CompiledEffectContent>
-    {
-        EffectProcessorDebugMode debugMode;
-        string defines;
-
-        /// <summary>
-        /// The debug mode for compiling effects.
-        /// </summary>
-        /// <value>The debug mode to use when compiling effects.</value>
-        public virtual EffectProcessorDebugMode DebugMode { get { return debugMode; } set { debugMode = value; } }
-
-        /// <summary>
-        /// Define assignments for the effect.
-        /// </summary>
-        /// <value>A list of define assignments delimited by semicolons.</value>
-        public virtual string Defines { get { return defines; } set { defines = value; } }
-
-        /// <summary>
-        /// Initializes a new instance of EffectProcessor.
-        /// </summary>
-        public EffectProcessor()
-        {
-        }
-
-        /// <summary>
-        /// Processes the string representation of the specified effect into a platform-specific binary format using the specified context.
-        /// </summary>
-        /// <param name="input">The effect string to be processed.</param>
-        /// <param name="context">Context for the specified processor.</param>
-        /// <returns>A platform-specific compiled binary effect.</returns>
-        /// <remarks>If you get an error during processing, compilation stops immediately. The effect processor displays an error message. Once you fix the current error, it is possible you may get more errors on subsequent compilation attempts.</remarks>
-        public override CompiledEffectContent Process(EffectContent input, ContentProcessorContext context)
-        {
-            var mgfxc = Path.Combine(Path.GetDirectoryName(typeof(EffectProcessor).Assembly.Location), "mgfxc.dll");
-            var sourceFile = input.Identity.SourceFilename;
-            var destFile = Path.GetTempFileName();
-            var arguments = "\"" + mgfxc + "\" \"" + sourceFile + "\" \"" + destFile + "\" /Profile:" + GetProfileForPlatform(context.TargetPlatform);
-
-            if (debugMode == EffectProcessorDebugMode.Debug)
-                arguments += " /Debug";
-
-            if (!string.IsNullOrWhiteSpace(defines))
-                arguments += " \"/Defines:" + defines + "\"";
-
-            string stdout, stderr;
-
-            var success = ExternalTool.Run("dotnet", arguments, out stdout, out stderr) == 0;
-            var ret = success ? new CompiledEffectContent(File.ReadAllBytes(destFile)) : null;
-
-            File.Delete(destFile);
-
-            var stdOutLines = stdout.Split(new[] { "\r\n", "\r", "\n" }, StringSplitOptions.None);
-            foreach (var line in stdOutLines)
-            {
-                if (line.StartsWith("Dependency:") && line.Length > 12)
-                {
-                    context.AddDependency(line.Substring(12));
-                }
-            }
-
-            ProcessErrorsAndWarnings(!success, stderr, input, context);
-
-            return ret;
-        }
-
-        private string GetProfileForPlatform(TargetPlatform platform)
-        {
-            switch (platform)
-            {
-                case TargetPlatform.Windows:
-                case TargetPlatform.WindowsPhone8:
-                case TargetPlatform.WindowsStoreApp:
-                    return "DirectX_11";
-                case TargetPlatform.iOS:
-                case TargetPlatform.Android:
-                case TargetPlatform.DesktopGL:
-                case TargetPlatform.MacOSX:
-                case TargetPlatform.RaspberryPi:
-                case TargetPlatform.Web:
-                    return "OpenGL";
-            }
-
-            return platform.ToString();
-        }
-
-        private static void ProcessErrorsAndWarnings(bool buildFailed, string shaderErrorsAndWarnings, EffectContent input, ContentProcessorContext context)
-        {
-            // Split the errors and warnings into individual lines.
-            var errorsAndWarningArray = shaderErrorsAndWarnings.Split(new[] { "\n", "\r", Environment.NewLine },
-                                                                      StringSplitOptions.RemoveEmptyEntries);
-
-            var errorOrWarning = new Regex(@"(.*)\(([0-9]*(,[0-9]+(-[0-9]+)?)?)\)\s*:\s*(.*)", RegexOptions.Compiled);
-            ContentIdentity identity = null;
-            var allErrorsAndWarnings = string.Empty;
-
-            // Process all the lines.
-            for (var i = 0; i < errorsAndWarningArray.Length; i++)
-            {
-                var match = errorOrWarning.Match(errorsAndWarningArray[i]);
-                if (!match.Success || match.Groups.Count != 4)
-                {
-                    // Just log anything we don't recognize as a warning.
-                    if (buildFailed)
-                        allErrorsAndWarnings += errorsAndWarningArray[i] + Environment.NewLine;
-                    else
-                        context.Logger.LogWarning(string.Empty, input.Identity, errorsAndWarningArray[i]);
-
-                    continue;
-                }
-
-                var fileName = match.Groups[1].Value;
-                var lineAndColumn = match.Groups[2].Value;
-                var message = match.Groups[3].Value;
-
-                // Try to ensure a good file name for the error message.
-                if (string.IsNullOrEmpty(fileName))
-                    fileName = input.Identity.SourceFilename;
-                else if (!File.Exists(fileName))
-                {
-                    var folder = Path.GetDirectoryName(input.Identity.SourceFilename);
-                    fileName = Path.Combine(folder, fileName);
-                }
-
-                // If we got an exception then we'll be throwing an exception 
-                // below, so just gather the lines to throw later.
-                if (buildFailed)
-                {
-                    if (identity == null)
-                    {
-                        identity = new ContentIdentity(fileName, input.Identity.SourceTool, lineAndColumn);
-                        allErrorsAndWarnings = errorsAndWarningArray[i] + Environment.NewLine;
-                    }
-                    else
-                        allErrorsAndWarnings += errorsAndWarningArray[i] + Environment.NewLine;
-                }
-                else
-                {
-                    identity = new ContentIdentity(fileName, input.Identity.SourceTool, lineAndColumn);
-                    context.Logger.LogWarning(string.Empty, identity, message, string.Empty);
-                }
-            }
-
-            if (buildFailed)
-                throw new InvalidContentException(allErrorsAndWarnings, identity ?? input.Identity);
-        }
-    }
-}
->>>>>>> 22d08c17
+﻿// MonoGame - Copyright (C) The MonoGame Team
+// This file is subject to the terms and conditions defined in
+// file 'LICENSE.txt', which is part of this source code package.
+
+using System;
+using System.Diagnostics;
+using System.IO;
+using System.Text.RegularExpressions;
+using MonoGame.Framework.Content.Pipeline.Graphics;
+
+namespace MonoGame.Framework.Content.Pipeline.Processors
+{
+    /// <summary>
+    /// Processes a string representation to a platform-specific compiled effect.
+    /// </summary>
+    [ContentProcessor(DisplayName = "Effect - MonoGame")]
+    public class EffectProcessor : ContentProcessor<EffectContent, CompiledEffectContent>
+    {
+        /// <summary>
+        /// The debug mode for compiling effects.
+        /// </summary>
+        /// <value>The debug mode to use when compiling effects.</value>
+        public virtual EffectProcessorDebugMode DebugMode { get; set; }
+
+        /// <summary>
+        /// Define assignments for the effect.
+        /// </summary>
+        /// <value>A list of define assignments delimited by semicolons.</value>
+        public virtual string Defines { get; set; }
+
+        /// <summary>
+        /// Initializes a new instance of EffectProcessor.
+        /// </summary>
+        public EffectProcessor()
+        {
+        }
+
+        /// <summary>
+        /// Processes the string representation of the specified effect into 
+        /// a platform-specific binary format using the specified context.
+        /// </summary>
+        /// <param name="input">The effect string to be processed.</param>
+        /// <param name="context">Context for the specified processor.</param>
+        /// <returns>A platform-specific compiled binary effect.</returns>
+        /// <remarks>
+        /// If you get an error during processing, compilation stops immediately.
+        /// The effect processor displays an error message.
+        /// Once you fix the current error, it is possible you may get more errors on subsequent compilation attempts.
+        /// </remarks>
+        public override CompiledEffectContent Process(EffectContent input, ContentProcessorContext context)
+        {
+            var mgfxc = Path.Combine(Path.GetDirectoryName(typeof(EffectProcessor).Assembly.Location), "mgfxc.dll");
+            var sourceFile = input.Identity.SourceFilename;
+            var destFile = Path.GetTempFileName();
+
+            var arguments = "\"" + mgfxc + "\" \"" + sourceFile + "\" \"" + destFile + 
+                "\" /Profile:" + GetProfileForPlatform(context.TargetPlatform);
+
+            if (DebugMode == EffectProcessorDebugMode.Debug)
+                arguments += " /Debug";
+
+            if (!string.IsNullOrWhiteSpace(Defines))
+                arguments += " \"/Defines:" + Defines + "\"";
+
+            var success = ExternalTool.Run("dotnet", arguments, out var stdout, out var stderr) == 0;
+            var ret = success ? new CompiledEffectContent(File.ReadAllBytes(destFile)) : null;
+
+            File.Delete(destFile);
+
+            var stdOutLines = stdout.ToString().Split(new[] { "\r\n", "\r", "\n" }, StringSplitOptions.None);
+            foreach (var line in stdOutLines)
+            {
+                if (line.StartsWith("Dependency:") && line.Length > 12)
+                    context.AddDependency(line.Substring(12));
+            }
+
+            ProcessErrorsAndWarnings(!success, stderr.ToString(), input, context);
+
+            return ret;
+        }
+
+        private string GetProfileForPlatform(TargetPlatform platform)
+        {
+            switch (platform)
+            {
+                case TargetPlatform.Windows:
+                case TargetPlatform.WindowsPhone8:
+                case TargetPlatform.WindowsStoreApp:
+                    return "DirectX_11";
+
+                case TargetPlatform.iOS:
+                case TargetPlatform.Android:
+                case TargetPlatform.DesktopGL:
+                case TargetPlatform.MacOSX:
+                case TargetPlatform.RaspberryPi:
+                case TargetPlatform.Web:
+                    return "OpenGL";
+            }
+
+            return platform.ToString();
+        }
+
+        private static void ProcessErrorsAndWarnings(
+            bool buildFailed, string shaderErrorsAndWarnings, EffectContent input, ContentProcessorContext context)
+        {
+            // Split the errors and warnings into individual lines.
+            var errorsAndWarningArray = shaderErrorsAndWarnings.Split(
+                new[] { "\n", "\r", Environment.NewLine }, StringSplitOptions.RemoveEmptyEntries);
+
+            var errorOrWarning = new Regex(@"(.*)\(([0-9]*(,[0-9]+(-[0-9]+)?)?)\)\s*:\s*(.*)", RegexOptions.Compiled);
+            ContentIdentity identity = null;
+            var allErrorsAndWarnings = string.Empty;
+
+            // Process all the lines.
+            for (var i = 0; i < errorsAndWarningArray.Length; i++)
+            {
+                var match = errorOrWarning.Match(errorsAndWarningArray[i]);
+                if (!match.Success || match.Groups.Count != 4)
+                {
+                    // Just log anything we don't recognize as a warning.
+                    if (buildFailed)
+                        allErrorsAndWarnings += errorsAndWarningArray[i] + Environment.NewLine;
+                    else
+                        context.Logger.LogWarning(string.Empty, input.Identity, errorsAndWarningArray[i]);
+
+                    continue;
+                }
+
+                var fileName = match.Groups[1].Value;
+                var lineAndColumn = match.Groups[2].Value;
+                var message = match.Groups[3].Value;
+
+                // Try to ensure a good file name for the error message.
+                if (string.IsNullOrEmpty(fileName))
+                    fileName = input.Identity.SourceFilename;
+                else if (!File.Exists(fileName))
+                {
+                    var folder = Path.GetDirectoryName(input.Identity.SourceFilename);
+                    fileName = Path.Combine(folder, fileName);
+                }
+
+                // If we got an exception then we'll be throwing an exception 
+                // below, so just gather the lines to throw later.
+                if (buildFailed)
+                {
+                    if (identity == null)
+                    {
+                        identity = new ContentIdentity(fileName, input.Identity.SourceTool, lineAndColumn);
+                        allErrorsAndWarnings = errorsAndWarningArray[i] + Environment.NewLine;
+                    }
+                    else
+                        allErrorsAndWarnings += errorsAndWarningArray[i] + Environment.NewLine;
+                }
+                else
+                {
+                    identity = new ContentIdentity(fileName, input.Identity.SourceTool, lineAndColumn);
+                    context.Logger.LogWarning(string.Empty, identity, message, string.Empty);
+                }
+            }
+
+            if (buildFailed)
+                throw new InvalidContentException(allErrorsAndWarnings, identity ?? input.Identity);
+        }
+    }
+}