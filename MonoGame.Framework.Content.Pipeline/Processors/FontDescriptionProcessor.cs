﻿// MonoGame - Copyright (C) The MonoGame Team
// This file is subject to the terms and conditions defined in
// file 'LICENSE.txt', which is part of this source code package.

using System;
using System.Collections.Generic;
using System.ComponentModel;
using System.IO;
using System.Linq;
using Microsoft.Win32;
using MonoGame.Framework.Content.Pipeline.Graphics;
using MonoGame.Framework;
using Glyph = MonoGame.Framework.Content.Pipeline.Graphics.Glyph;

namespace MonoGame.Framework.Content.Pipeline.Processors
{
	[ContentProcessor(DisplayName = "Sprite Font Description - MonoGame")]
	public class FontDescriptionProcessor : ContentProcessor<FontDescription, SpriteFontContent>
	{
		private static readonly string[] _fontExtensions = new [] { "", ".ttf", ".ttc", ".otf" };
		private static readonly HashSet<string> _trueTypeFileExtensions =
			new HashSet<string>(StringComparer.InvariantCultureIgnoreCase) { ".ttf", ".ttc", ".otf" };

		[DefaultValue(true)]
		public virtual bool PremultiplyAlpha { get; set; }

		[DefaultValue(typeof(TextureProcessorOutputFormat), "Compressed")]
		public virtual TextureProcessorOutputFormat TextureFormat { get; set; }

		public FontDescriptionProcessor()
		{
			PremultiplyAlpha = true;
			TextureFormat = TextureProcessorOutputFormat.Compressed;
		}

		public override SpriteFontContent Process(
			FontDescription input, ContentProcessorContext context)
		{
			string fontFile = FindFont(input.FontName, input.Style.ToString());
			if (string.IsNullOrWhiteSpace(fontFile))
			{
				var directories = new List<string> { Path.GetDirectoryName(input.Identity.SourceFilename) };

<<<<<<< HEAD
				// Add special per platform directories
				if (CurrentPlatform.OS == OS.Windows)
				{
					directories.Add(Path.Combine(Environment.GetFolderPath(Environment.SpecialFolder.Windows), "Fonts"));
				}
				else if (CurrentPlatform.OS == OS.MacOSX)
				{
					directories.Add(Path.Combine(Environment.GetFolderPath(Environment.SpecialFolder.Personal), "Library", "Fonts"));
					directories.Add("/Library/Fonts");
				}
=======
                // Add special per platform directories
                if (CurrentPlatform.OS == OS.Windows)
                    directories.Add(Path.Combine(Environment.GetFolderPath(Environment.SpecialFolder.Windows), "Fonts"));
                else if (CurrentPlatform.OS == OS.MacOSX)
                {
                    directories.Add(Path.Combine(Environment.GetFolderPath(Environment.SpecialFolder.Personal), "Library", "Fonts"));
                    directories.Add("/Library/Fonts");
                    directories.Add("/System/Library/Fonts/Supplemental");
                }
>>>>>>> ea096ebd

				foreach (var dir in directories)
				{
					foreach (var ext in _fontExtensions)
					{
						fontFile = Path.Combine(dir, input.FontName + ext);
						if (File.Exists(fontFile))
							break;
					}
					if (File.Exists(fontFile))
						break;
				}
			}

			if (!File.Exists(fontFile))
				throw new FileNotFoundException("Could not find \"" + input.FontName + "\" font file.");

			context.Logger.LogMessage("Building Font {0}", fontFile);

			// Get the platform specific texture profile.
			var texProfile = TextureProfile.ForPlatform(context.TargetPlatform);

			if (!File.Exists(fontFile))
				throw new Exception(string.Format("Could not load {0}", fontFile));

			var glyphs = ImportFont(input, out float lineSpacing, out int yOffsetMin, context, fontFile);

			// Optimize.
			foreach (Glyph glyph in glyphs)
				GlyphCropper.Crop(glyph);

			texProfile.Requirements(context, TextureFormat, out bool requiresPot, out bool requiresSquare);

			var output = new SpriteFontContent(input);

			var face = GlyphPacker.ArrangeGlyphs(glyphs, requiresPot, requiresSquare);
			output.Texture.Faces[0].Add(face);

			// Adjust line and character spacing.
			lineSpacing += input.Spacing;
			output.VerticalLineSpacing = (int)lineSpacing;

			foreach (var glyph in glyphs)
			{
				output.CharacterMap.Add(glyph.Character);

				var texRegion = new Rectangle(glyph.Subrect.X, glyph.Subrect.Y, glyph.Subrect.Width, glyph.Subrect.Height);
				output.Regions.Add(texRegion);

				output.Croppings.Add(
					new Rectangle(0, (int)(glyph.YOffset - yOffsetMin), (int)glyph.XAdvance, output.VerticalLineSpacing));

				// Set the optional character kerning.
				if (input.UseKerning)
					output.Kerning.Add(new Vector3(glyph.CharacterWidths.A, glyph.CharacterWidths.B, glyph.CharacterWidths.C));
				else
					output.Kerning.Add(new Vector3(0, texRegion.Width, 0));
			}

			var facePixels = face.GetPixelSpan();
			if (PremultiplyAlpha)
			{
				for (int i = 0; i < facePixels.Length; i++)
				{
					ref Color pixel = ref facePixels[i];

					// A is the value of white alpha we want
					pixel.R = pixel.A;
					pixel.G = pixel.A;
					pixel.B = pixel.A;
				}
			}
			else
			{
				for (int i = 0; i < facePixels.Length; i++)
				{
					ref Color pixel = ref facePixels[i];
					pixel.R = 255;
					pixel.G = 255;
					pixel.B = 255;
				}
			}

			// Perform the final texture conversion.
			texProfile.ConvertTexture(context, output.Texture, TextureFormat, true);

			return output;
		}

		private static List<Glyph> ImportFont(
			FontDescription options, out float lineSpacing, out int yOffsetMin,
			ContentProcessorContext context, string fontName)
		{
			string fileExtension = Path.GetExtension(fontName);
			if (!_trueTypeFileExtensions.Contains(fileExtension)) 
				throw new PipelineException("Unknown file extension " + fileExtension);

			IFontImporter importer = new SharpFontImporter();

			// Import the source font data.
			importer.Import(options, fontName);

			lineSpacing = importer.LineSpacing;
			yOffsetMin = importer.YOffsetMin;

			// Get all glyphs
			var glyphs = new List<Glyph>(importer.Glyphs);

			// Validate.
			if (glyphs.Count == 0)
				throw new Exception("Font does not contain any glyphs.");

			// Sort the glyphs
			glyphs.Sort((left, right) => left.Character.CompareTo(right.Character));

			// Check that the default character is part of the glyphs
			if (options.DefaultCharacter != null)
			{
				bool defaultCharacterFound = false;
				foreach (var glyph in glyphs)
				{
					if (glyph.Character == options.DefaultCharacter)
					{
						defaultCharacterFound = true;
						break;
					}
				}

				if (!defaultCharacterFound)
					throw new InvalidOperationException("The specified DefaultCharacter is not part of this font.");
			}

			return glyphs;
		}

        private string FindFont(string name, string style)
        {
            if (CurrentPlatform.OS == OS.Windows)
            {
                var fontDirectory = Path.Combine(Environment.GetFolderPath(Environment.SpecialFolder.Windows), "Fonts");
                foreach (var key in new RegistryKey[] { Registry.LocalMachine, Registry.CurrentUser })
                {
                    var subkey = key.OpenSubKey(@"SOFTWARE\Microsoft\Windows NT\CurrentVersion\Fonts", false);
                    foreach (var font in subkey.GetValueNames().OrderBy(x => x))
                    {
                        if (font.StartsWith(name, StringComparison.OrdinalIgnoreCase))
                        {
                            var fontPath = subkey.GetValue(font).ToString();

                            // The registry value might have trailing NUL characters
                            // See https://github.com/MonoGame/MonoGame/issues/4061
                            var nulIndex = fontPath.IndexOf('\0');
                            if (nulIndex != -1)
                                fontPath = fontPath.Substring(0, nulIndex);

                            return Path.IsPathRooted(fontPath) ? fontPath : Path.Combine(fontDirectory, fontPath);
                        }
					}
				}
			}
			else if (CurrentPlatform.OS == OS.Linux)
			{
				ExternalTool.Run(
					"/bin/bash", $"-c \"fc-match -f '%{{file}}:%{{family}}\\n' '{name}:style={style}'\"",
					out string s, out string e);
				s = s.Trim();

				var split = s.Split(':');
				if (split.Length < 2)
					return string.Empty;

				// check font family, fontconfig might return a fallback
				if (split[1].Contains(","))
				{
					// this file defines multiple family names
					var families = split[1].Split(',');
					foreach (var f in families)
					{
						if (f.ToLowerInvariant() == name.ToLowerInvariant())
							return split[0];
					}
					// didn't find it
					return string.Empty;
				}
				else
				{
					if (split[1].ToLowerInvariant() != name.ToLowerInvariant())
						return string.Empty;
				}

				return split[0];
			}

			return string.Empty;
		}
	}
}
<|MERGE_RESOLUTION|>--- conflicted
+++ resolved
@@ -1,206 +1,193 @@
-﻿// MonoGame - Copyright (C) The MonoGame Team
-// This file is subject to the terms and conditions defined in
-// file 'LICENSE.txt', which is part of this source code package.
-
-using System;
-using System.Collections.Generic;
-using System.ComponentModel;
-using System.IO;
-using System.Linq;
-using Microsoft.Win32;
-using MonoGame.Framework.Content.Pipeline.Graphics;
-using MonoGame.Framework;
-using Glyph = MonoGame.Framework.Content.Pipeline.Graphics.Glyph;
-
-namespace MonoGame.Framework.Content.Pipeline.Processors
-{
-	[ContentProcessor(DisplayName = "Sprite Font Description - MonoGame")]
-	public class FontDescriptionProcessor : ContentProcessor<FontDescription, SpriteFontContent>
-	{
-		private static readonly string[] _fontExtensions = new [] { "", ".ttf", ".ttc", ".otf" };
-		private static readonly HashSet<string> _trueTypeFileExtensions =
-			new HashSet<string>(StringComparer.InvariantCultureIgnoreCase) { ".ttf", ".ttc", ".otf" };
-
-		[DefaultValue(true)]
-		public virtual bool PremultiplyAlpha { get; set; }
-
-		[DefaultValue(typeof(TextureProcessorOutputFormat), "Compressed")]
-		public virtual TextureProcessorOutputFormat TextureFormat { get; set; }
-
-		public FontDescriptionProcessor()
-		{
-			PremultiplyAlpha = true;
-			TextureFormat = TextureProcessorOutputFormat.Compressed;
-		}
-
-		public override SpriteFontContent Process(
-			FontDescription input, ContentProcessorContext context)
-		{
+﻿// MonoGame - Copyright (C) The MonoGame Team
+// This file is subject to the terms and conditions defined in
+// file 'LICENSE.txt', which is part of this source code package.
+
+using System;
+using System.Collections.Generic;
+using System.ComponentModel;
+using System.IO;
+using System.Linq;
+using Microsoft.Win32;
+using MonoGame.Framework.Content.Pipeline.Graphics;
+using MonoGame.Framework;
+using Glyph = MonoGame.Framework.Content.Pipeline.Graphics.Glyph;
+
+namespace MonoGame.Framework.Content.Pipeline.Processors
+{
+	[ContentProcessor(DisplayName = "Sprite Font Description - MonoGame")]
+	public class FontDescriptionProcessor : ContentProcessor<FontDescription, SpriteFontContent>
+	{
+		private static readonly string[] _fontExtensions = new [] { "", ".ttf", ".ttc", ".otf" };
+		private static readonly HashSet<string> _trueTypeFileExtensions =
+			new HashSet<string>(StringComparer.InvariantCultureIgnoreCase) { ".ttf", ".ttc", ".otf" };
+
+		[DefaultValue(true)]
+		public virtual bool PremultiplyAlpha { get; set; }
+
+		[DefaultValue(typeof(TextureProcessorOutputFormat), "Compressed")]
+		public virtual TextureProcessorOutputFormat TextureFormat { get; set; }
+
+		public FontDescriptionProcessor()
+		{
+			PremultiplyAlpha = true;
+			TextureFormat = TextureProcessorOutputFormat.Compressed;
+		}
+
+		public override SpriteFontContent Process(
+			FontDescription input, ContentProcessorContext context)
+		{
 			string fontFile = FindFont(input.FontName, input.Style.ToString());
 			if (string.IsNullOrWhiteSpace(fontFile))
-			{
+			{
 				var directories = new List<string> { Path.GetDirectoryName(input.Identity.SourceFilename) };
 
-<<<<<<< HEAD
-				// Add special per platform directories
-				if (CurrentPlatform.OS == OS.Windows)
-				{
-					directories.Add(Path.Combine(Environment.GetFolderPath(Environment.SpecialFolder.Windows), "Fonts"));
-				}
-				else if (CurrentPlatform.OS == OS.MacOSX)
-				{
-					directories.Add(Path.Combine(Environment.GetFolderPath(Environment.SpecialFolder.Personal), "Library", "Fonts"));
-					directories.Add("/Library/Fonts");
-				}
-=======
                 // Add special per platform directories
                 if (CurrentPlatform.OS == OS.Windows)
                     directories.Add(Path.Combine(Environment.GetFolderPath(Environment.SpecialFolder.Windows), "Fonts"));
                 else if (CurrentPlatform.OS == OS.MacOSX)
-                {
+                {
                     directories.Add(Path.Combine(Environment.GetFolderPath(Environment.SpecialFolder.Personal), "Library", "Fonts"));
                     directories.Add("/Library/Fonts");
-                    directories.Add("/System/Library/Fonts/Supplemental");
+                    directories.Add("/System/Library/Fonts/Supplemental");
                 }
->>>>>>> ea096ebd
 
 				foreach (var dir in directories)
-				{
-					foreach (var ext in _fontExtensions)
-					{
+				{
+					foreach (var ext in _fontExtensions)
+					{
 						fontFile = Path.Combine(dir, input.FontName + ext);
-						if (File.Exists(fontFile))
-							break;
+						if (File.Exists(fontFile))
+							break;
 					}
 					if (File.Exists(fontFile))
 						break;
-				}
-			}
-
-			if (!File.Exists(fontFile))
-				throw new FileNotFoundException("Could not find \"" + input.FontName + "\" font file.");
-
-			context.Logger.LogMessage("Building Font {0}", fontFile);
-
-			// Get the platform specific texture profile.
-			var texProfile = TextureProfile.ForPlatform(context.TargetPlatform);
-
-			if (!File.Exists(fontFile))
-				throw new Exception(string.Format("Could not load {0}", fontFile));
-
-			var glyphs = ImportFont(input, out float lineSpacing, out int yOffsetMin, context, fontFile);
-
-			// Optimize.
-			foreach (Glyph glyph in glyphs)
-				GlyphCropper.Crop(glyph);
-
-			texProfile.Requirements(context, TextureFormat, out bool requiresPot, out bool requiresSquare);
-
-			var output = new SpriteFontContent(input);
-
-			var face = GlyphPacker.ArrangeGlyphs(glyphs, requiresPot, requiresSquare);
-			output.Texture.Faces[0].Add(face);
-
-			// Adjust line and character spacing.
-			lineSpacing += input.Spacing;
-			output.VerticalLineSpacing = (int)lineSpacing;
-
-			foreach (var glyph in glyphs)
-			{
-				output.CharacterMap.Add(glyph.Character);
-
-				var texRegion = new Rectangle(glyph.Subrect.X, glyph.Subrect.Y, glyph.Subrect.Width, glyph.Subrect.Height);
-				output.Regions.Add(texRegion);
-
-				output.Croppings.Add(
-					new Rectangle(0, (int)(glyph.YOffset - yOffsetMin), (int)glyph.XAdvance, output.VerticalLineSpacing));
-
-				// Set the optional character kerning.
-				if (input.UseKerning)
-					output.Kerning.Add(new Vector3(glyph.CharacterWidths.A, glyph.CharacterWidths.B, glyph.CharacterWidths.C));
-				else
-					output.Kerning.Add(new Vector3(0, texRegion.Width, 0));
-			}
-
-			var facePixels = face.GetPixelSpan();
-			if (PremultiplyAlpha)
-			{
-				for (int i = 0; i < facePixels.Length; i++)
-				{
-					ref Color pixel = ref facePixels[i];
-
-					// A is the value of white alpha we want
-					pixel.R = pixel.A;
-					pixel.G = pixel.A;
-					pixel.B = pixel.A;
-				}
-			}
-			else
-			{
-				for (int i = 0; i < facePixels.Length; i++)
-				{
-					ref Color pixel = ref facePixels[i];
-					pixel.R = 255;
-					pixel.G = 255;
-					pixel.B = 255;
-				}
-			}
-
-			// Perform the final texture conversion.
-			texProfile.ConvertTexture(context, output.Texture, TextureFormat, true);
-
-			return output;
-		}
-
-		private static List<Glyph> ImportFont(
-			FontDescription options, out float lineSpacing, out int yOffsetMin,
-			ContentProcessorContext context, string fontName)
-		{
-			string fileExtension = Path.GetExtension(fontName);
-			if (!_trueTypeFileExtensions.Contains(fileExtension)) 
-				throw new PipelineException("Unknown file extension " + fileExtension);
-
-			IFontImporter importer = new SharpFontImporter();
-
-			// Import the source font data.
-			importer.Import(options, fontName);
-
-			lineSpacing = importer.LineSpacing;
-			yOffsetMin = importer.YOffsetMin;
-
-			// Get all glyphs
-			var glyphs = new List<Glyph>(importer.Glyphs);
-
-			// Validate.
-			if (glyphs.Count == 0)
-				throw new Exception("Font does not contain any glyphs.");
-
-			// Sort the glyphs
-			glyphs.Sort((left, right) => left.Character.CompareTo(right.Character));
-
-			// Check that the default character is part of the glyphs
-			if (options.DefaultCharacter != null)
-			{
-				bool defaultCharacterFound = false;
-				foreach (var glyph in glyphs)
-				{
-					if (glyph.Character == options.DefaultCharacter)
-					{
-						defaultCharacterFound = true;
-						break;
-					}
-				}
-
-				if (!defaultCharacterFound)
-					throw new InvalidOperationException("The specified DefaultCharacter is not part of this font.");
-			}
-
-			return glyphs;
-		}
-
+				}
+			}
+
+			if (!File.Exists(fontFile))
+				throw new FileNotFoundException("Could not find \"" + input.FontName + "\" font file.");
+
+			context.Logger.LogMessage("Building Font {0}", fontFile);
+
+			// Get the platform specific texture profile.
+			var texProfile = TextureProfile.ForPlatform(context.TargetPlatform);
+
+			if (!File.Exists(fontFile))
+				throw new Exception(string.Format("Could not load {0}", fontFile));
+
+			var glyphs = ImportFont(input, out float lineSpacing, out int yOffsetMin, context, fontFile);
+
+			// Optimize.
+			foreach (Glyph glyph in glyphs)
+				GlyphCropper.Crop(glyph);
+
+			texProfile.Requirements(context, TextureFormat, out bool requiresPot, out bool requiresSquare);
+
+			var output = new SpriteFontContent(input);
+
+			var face = GlyphPacker.ArrangeGlyphs(glyphs, requiresPot, requiresSquare);
+			output.Texture.Faces[0].Add(face);
+
+			// Adjust line and character spacing.
+			lineSpacing += input.Spacing;
+			output.VerticalLineSpacing = (int)lineSpacing;
+
+			foreach (var glyph in glyphs)
+			{
+				output.CharacterMap.Add(glyph.Character);
+
+				var texRegion = new Rectangle(glyph.Subrect.X, glyph.Subrect.Y, glyph.Subrect.Width, glyph.Subrect.Height);
+				output.Regions.Add(texRegion);
+
+				output.Croppings.Add(
+					new Rectangle(0, (int)(glyph.YOffset - yOffsetMin), (int)glyph.XAdvance, output.VerticalLineSpacing));
+
+				// Set the optional character kerning.
+				if (input.UseKerning)
+					output.Kerning.Add(new Vector3(glyph.CharacterWidths.A, glyph.CharacterWidths.B, glyph.CharacterWidths.C));
+				else
+					output.Kerning.Add(new Vector3(0, texRegion.Width, 0));
+			}
+
+			var facePixels = face.GetPixelSpan();
+			if (PremultiplyAlpha)
+			{
+				for (int i = 0; i < facePixels.Length; i++)
+				{
+					ref Color pixel = ref facePixels[i];
+
+					// A is the value of white alpha we want
+					pixel.R = pixel.A;
+					pixel.G = pixel.A;
+					pixel.B = pixel.A;
+				}
+			}
+			else
+			{
+				for (int i = 0; i < facePixels.Length; i++)
+				{
+					ref Color pixel = ref facePixels[i];
+					pixel.R = 255;
+					pixel.G = 255;
+					pixel.B = 255;
+				}
+			}
+
+			// Perform the final texture conversion.
+			texProfile.ConvertTexture(context, output.Texture, TextureFormat, true);
+
+			return output;
+		}
+
+		private static List<Glyph> ImportFont(
+			FontDescription options, out float lineSpacing, out int yOffsetMin,
+			ContentProcessorContext context, string fontName)
+		{
+			string fileExtension = Path.GetExtension(fontName);
+			if (!_trueTypeFileExtensions.Contains(fileExtension)) 
+				throw new PipelineException("Unknown file extension " + fileExtension);
+
+			IFontImporter importer = new SharpFontImporter();
+
+			// Import the source font data.
+			importer.Import(options, fontName);
+
+			lineSpacing = importer.LineSpacing;
+			yOffsetMin = importer.YOffsetMin;
+
+			// Get all glyphs
+			var glyphs = new List<Glyph>(importer.Glyphs);
+
+			// Validate.
+			if (glyphs.Count == 0)
+				throw new Exception("Font does not contain any glyphs.");
+
+			// Sort the glyphs
+			glyphs.Sort((left, right) => left.Character.CompareTo(right.Character));
+
+			// Check that the default character is part of the glyphs
+			if (options.DefaultCharacter != null)
+			{
+				bool defaultCharacterFound = false;
+				foreach (var glyph in glyphs)
+				{
+					if (glyph.Character == options.DefaultCharacter)
+					{
+						defaultCharacterFound = true;
+						break;
+					}
+				}
+
+				if (!defaultCharacterFound)
+					throw new InvalidOperationException("The specified DefaultCharacter is not part of this font.");
+			}
+
+			return glyphs;
+		}
+
         private string FindFont(string name, string style)
-        {
-            if (CurrentPlatform.OS == OS.Windows)
+        {
+            if (CurrentPlatform.OS == OS.Windows)
             {
                 var fontDirectory = Path.Combine(Environment.GetFolderPath(Environment.SpecialFolder.Windows), "Fonts");
                 foreach (var key in new RegistryKey[] { Registry.LocalMachine, Registry.CurrentUser })
@@ -216,15 +203,15 @@
                             // See https://github.com/MonoGame/MonoGame/issues/4061
                             var nulIndex = fontPath.IndexOf('\0');
                             if (nulIndex != -1)
-                                fontPath = fontPath.Substring(0, nulIndex);
-
-                            return Path.IsPathRooted(fontPath) ? fontPath : Path.Combine(fontDirectory, fontPath);
+                                fontPath = fontPath.Substring(0, nulIndex);
+
+                            return Path.IsPathRooted(fontPath) ? fontPath : Path.Combine(fontDirectory, fontPath);
                         }
 					}
-				}
-			}
-			else if (CurrentPlatform.OS == OS.Linux)
-			{
+				}
+			}
+			else if (CurrentPlatform.OS == OS.Linux)
+			{
 				ExternalTool.Run(
 					"/bin/bash", $"-c \"fc-match -f '%{{file}}:%{{family}}\\n' '{name}:style={style}'\"",
 					out string s, out string e);
@@ -253,10 +240,10 @@
 						return string.Empty;
 				}
 
-				return split[0];
+				return split[0];
 			}
 
-			return string.Empty;
-		}
-	}
-}
+			return string.Empty;
+		}
+	}
+}