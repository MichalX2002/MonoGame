// MonoGame - Copyright (C) The MonoGame Team
// This file is subject to the terms and conditions defined in
// file 'LICENSE.txt', which is part of this source code package.

using System;
using System.IO;

using SharpDX;
using SharpDX.XAudio2;
using SharpDX.Multimedia;
using SharpDX.X3DAudio;

namespace Microsoft.Xna.Framework.Audio
{
    partial class SoundEffect
    {
        // These platforms are only limited by memory.
        internal const int MAX_PLAYING_INSTANCES = int.MaxValue;

        #region Static Fields & Properties

        internal static XAudio2 Device { get; private set; }
        internal static MasteringVoice MasterVoice { get; private set; }

        private static X3DAudio _device3D;
        private static bool _device3DDirty = true;
        private static Speakers _speakers = Speakers.Stereo;

        // XNA does not expose this, but it exists in X3DAudio.
        [CLSCompliant(false)]
        public static Speakers Speakers
        {
            get { return _speakers; }

            set
            {
                if (_speakers == value)
                    return;

                _speakers = value;
                _device3DDirty = true;
            }
        }

        internal static X3DAudio Device3D
        {
            get
            {
                if (_device3DDirty)
                {
                    _device3DDirty = false;
                    _device3D = new X3DAudio(_speakers);
                }

                return _device3D;
            }
        }


        private static SubmixVoice _reverbVoice;

        internal static SubmixVoice ReverbVoice
        {
            get
            {
                if (_reverbVoice == null)
                {
                    var details = MasterVoice.VoiceDetails;
                    _reverbVoice = new SubmixVoice(Device, details.InputChannelCount, details.InputSampleRate);

                    var reverb = new SharpDX.XAudio2.Fx.Reverb(Device);
                    var desc = new EffectDescriptor(reverb)
                    {
                        InitialState = true,
                        OutputChannelCount = details.InputChannelCount
                    };
                    _reverbVoice.SetEffectChain(desc);
                }

                return _reverbVoice;
            }
        }

        #endregion

        internal DataStream _dataStream;
        internal AudioBuffer _buffer;
        internal AudioBuffer _loopedBuffer;
        internal WaveFormat _format;

        #region Initialization

        /// <summary>
        /// Initializes XAudio.
        /// </summary>
<<<<<<< HEAD
        internal static void InitializeAudio()
=======
        internal static void PlatformInitialize()
>>>>>>> ab0f2613
        {
            try
            {
                OpenALSoundController.InitializeInstance();

                if (Device == null)
                {
#if !WINDOWS_UAP && DEBUG
                    try
                    {
                        //Fails if the XAudio2 SDK is not installed
                        Device = new XAudio2(XAudio2Flags.DebugEngine, ProcessorSpecifier.DefaultProcessor);
                        Device.StartEngine();
                    }
                    catch
#endif
                    {
                        Device = new XAudio2(XAudio2Flags.None, ProcessorSpecifier.DefaultProcessor);
                        Device.StartEngine();
                    }
                }

                // Just use the default device.
#if WINDOWS_UAP
                string deviceId = null;
#else
                const int deviceId = 0;
#endif

                if (MasterVoice == null)
                {
                    // Let windows autodetect number of channels and sample rate.
                    MasterVoice = new MasteringVoice(Device, XAudio2.DefaultChannels, XAudio2.DefaultSampleRate);
                }

                // The autodetected value of MasterVoice.ChannelMask corresponds to the speaker layout.
#if WINDOWS_UAP
                Speakers = (Speakers)MasterVoice.ChannelMask;
#else
                Speakers = Device.Version == XAudio2Version.Version27 ?
                    Device.GetDeviceDetails(deviceId).OutputFormat.ChannelMask :
                    (Speakers)MasterVoice.ChannelMask;
#endif
            }
            catch
            {
                // Release the device and null it as
                // we have no audio support.
                if (Device != null)
                {
                    Device.Dispose();
                    Device = null;
                }

                MasterVoice = null;
            }
        }

        private static DataStream ToDataStream(int offset, byte[] buffer, int length)
        {
            if (offset == 0 && buffer.Length == length)
                return DataStream.Create(buffer, true, false);

            // NOTE: We make a copy here because old versions of 
            // DataStream.Create didn't work correctly for offsets.
            var data = new byte[length - offset];
            Buffer.BlockCopy(buffer, offset, data, 0, length - offset);

            return DataStream.Create(data, true, false);
        }

        private void PlatformInitializePcm(byte[] buffer, int offset, int count, int sampleBits, int sampleRate, AudioChannels channels, int loopStart, int loopLength)
        {
            CreateBuffers(
                new WaveFormat(sampleRate, sampleBits, (int)channels),
                ToDataStream(offset, buffer, count),
                loopStart,
                loopLength);
        }

        private void PlatformInitializeFormat(byte[] header, byte[] buffer, int bufferSize, int loopStart, int loopLength)
        {
            var format = BitConverter.ToInt16(header, 0);
            var channels = BitConverter.ToInt16(header, 2);
            var sampleRate = BitConverter.ToInt32(header, 4);
            var blockAlignment = BitConverter.ToInt16(header, 12);
            var sampleBits = BitConverter.ToInt16(header, 14);

            WaveFormat waveFormat;
            if (format == 1)
                waveFormat = new WaveFormat(sampleRate, sampleBits, channels);
            else if (format == 2)
                waveFormat = new WaveFormatAdpcm(sampleRate, channels, blockAlignment);
            else if (format == 3)
                waveFormat = WaveFormat.CreateIeeeFloatWaveFormat(sampleRate, channels);
            else
                throw new NotSupportedException("Unsupported wave format!");

            CreateBuffers(waveFormat,
                            ToDataStream(0, buffer, bufferSize),
                            loopStart,
                            loopLength);
        }

        private void PlatformInitializeXact(MiniFormatTag codec, byte[] buffer, int channels, int sampleRate, int blockAlignment, int loopStart, int loopLength, out TimeSpan duration)
        {
            if (codec == MiniFormatTag.Adpcm)
            {
                duration = TimeSpan.FromSeconds((float)loopLength / sampleRate);

                CreateBuffers(new WaveFormatAdpcm(sampleRate, channels, blockAlignment),
                                ToDataStream(0, buffer, buffer.Length),
                                loopStart,
                                loopLength);

                return;
            }

            throw new NotSupportedException("Unsupported sound format!");
        }

        private void PlatformLoadAudioStream(Stream stream, out TimeSpan duration)
        {
            SoundStream soundStream = null;
            try
            {
                soundStream = new SoundStream(stream);
            }
            catch (InvalidOperationException ex)
            {
                throw new ArgumentException("Ensure that the specified stream contains valid PCM or IEEE Float wave data.", ex);
            }

            var dataStream = soundStream.ToDataStream();
            int sampleCount = 0;
            switch (soundStream.Format.Encoding)
            {
                case WaveFormatEncoding.Adpcm:
                    {
                        var samplesPerBlock = (soundStream.Format.BlockAlign / soundStream.Format.Channels - 7) * 2 + 2;
                        sampleCount = ((int)dataStream.Length / soundStream.Format.BlockAlign) * samplesPerBlock;
                    }
                    break;
                case WaveFormatEncoding.Pcm:
                case WaveFormatEncoding.IeeeFloat:
                    sampleCount = (int)(dataStream.Length / ((soundStream.Format.Channels * soundStream.Format.BitsPerSample) / 8));
                    break;
                default:
                    throw new ArgumentException("Ensure that the specified stream contains valid PCM, MS-ADPCM or IEEE Float wave data.");
            }

            CreateBuffers(soundStream.Format, dataStream, 0, sampleCount);

            duration = TimeSpan.FromSeconds((float)sampleCount / (float)soundStream.Format.SampleRate);
        }

        private void CreateBuffers(WaveFormat format, DataStream dataStream, int loopStart, int loopLength)
        {
            _format = format;
            _dataStream = dataStream;

            _buffer = new AudioBuffer
            {
                Stream = _dataStream,
                AudioBytes = (int)_dataStream.Length,
                Flags = BufferFlags.EndOfStream,
                PlayBegin = loopStart,
                PlayLength = loopLength,
                Context = new IntPtr(42),
            };

            _loopedBuffer = new AudioBuffer
            {
                Stream = _dataStream,
                AudioBytes = (int)_dataStream.Length,
                Flags = BufferFlags.EndOfStream,
                LoopBegin = loopStart,
                LoopLength = loopLength,
                LoopCount = AudioBuffer.LoopInfinite,
                Context = new IntPtr(42),
            };
        }

        private void PlatformSetupInstance(SoundEffectInstance inst)
        {
            // If the instance came from the pool then it could
            // already have a valid voice assigned.
            var voice = inst._voice;

            if (voice != null)
            {
                // TODO: This really shouldn't be here.  Instead we should fix the 
                // SoundEffectInstancePool to internally to look for a compatible
                // instance or return a new instance without a voice.
                //
                // For now we do the same test that the pool should be doing here.

                if (!ReferenceEquals(inst._format, _format))
                {
                    if (inst._format.Encoding != _format.Encoding ||
                        inst._format.Channels != _format.Channels ||
                        inst._format.SampleRate != _format.SampleRate ||
                        inst._format.BitsPerSample != _format.BitsPerSample)
                    {
                        voice.DestroyVoice();
                        voice.Dispose();
                        voice = null;
                    }
                }
            }

            if (voice == null && Device != null)
            {
                voice = new SourceVoice(Device, _format, VoiceFlags.UseFilter, XAudio2.MaximumFrequencyRatio);
                inst._voice = voice;
                inst.UpdateOutputMatrix(); // Ensure the output matrix is set for this new voice
            }

            inst._format = _format;
        }

        #endregion

        internal static void PlatformSetReverbSettings(ReverbSettings reverbSettings)
        {
            // All parameters related to sampling rate or time are relative to a 48kHz 
            // voice and must be scaled for use with other sampling rates.
            var timeScale = 48000.0f / ReverbVoice.VoiceDetails.InputSampleRate;

            var settings = new SharpDX.XAudio2.Fx.ReverbParameters
            {
                ReflectionsGain = reverbSettings.ReflectionsGainDb,
                ReverbGain = reverbSettings.ReverbGainDb,
                DecayTime = reverbSettings.DecayTimeSec,
                ReflectionsDelay = (byte)(reverbSettings.ReflectionsDelayMs * timeScale),
                ReverbDelay = (byte)(reverbSettings.ReverbDelayMs * timeScale),
                RearDelay = (byte)(reverbSettings.RearDelayMs * timeScale),
                RoomSize = reverbSettings.RoomSizeFeet,
                Density = reverbSettings.DensityPct,
                LowEQGain = (byte)reverbSettings.LowEqGain,
                LowEQCutoff = (byte)reverbSettings.LowEqCutoff,
                HighEQGain = (byte)reverbSettings.HighEqGain,
                HighEQCutoff = (byte)reverbSettings.HighEqCutoff,
                PositionLeft = (byte)reverbSettings.PositionLeft,
                PositionRight = (byte)reverbSettings.PositionRight,
                PositionMatrixLeft = (byte)reverbSettings.PositionLeftMatrix,
                PositionMatrixRight = (byte)reverbSettings.PositionRightMatrix,
                EarlyDiffusion = (byte)reverbSettings.EarlyDiffusion,
                LateDiffusion = (byte)reverbSettings.LateDiffusion,
                RoomFilterMain = reverbSettings.RoomFilterMainDb,
                RoomFilterFreq = reverbSettings.RoomFilterFrequencyHz * timeScale,
                RoomFilterHF = reverbSettings.RoomFilterHighFrequencyDb,
                WetDryMix = reverbSettings.WetDryMixPct
            };

            ReverbVoice.SetEffectParameters(0, settings);
        }

        private void PlatformDispose(bool disposing)
        {
            if (disposing)
            {
                if (_dataStream != null)
                    _dataStream.Dispose();
            }
            _dataStream = null;
        }

        internal static void PlatformShutdown()
        {
            if (_reverbVoice != null)
            {
                _reverbVoice.DestroyVoice();
                _reverbVoice.Dispose();
                _reverbVoice = null;
            }

            if (MasterVoice != null)
            {
                MasterVoice.Dispose();
                MasterVoice = null;
            }

            if (Device != null)
            {
                Device.StopEngine();
                Device.Dispose();
                Device = null;
            }

            _device3DDirty = true;
            _speakers = Speakers.Stereo;
            
            OpenALSoundController.DestroyInstance();
        }
    }
}
<|MERGE_RESOLUTION|>--- conflicted
+++ resolved
@@ -35,8 +35,8 @@
             set
             {
                 if (_speakers == value)
-                    return;
-
+                    return;
+
                 _speakers = value;
                 _device3DDirty = true;
             }
@@ -93,14 +93,10 @@
         /// <summary>
         /// Initializes XAudio.
         /// </summary>
-<<<<<<< HEAD
-        internal static void InitializeAudio()
-=======
         internal static void PlatformInitialize()
->>>>>>> ab0f2613
         {
             try
-            {
+            {
                 OpenALSoundController.InitializeInstance();
 
                 if (Device == null)
@@ -172,9 +168,9 @@
         private void PlatformInitializePcm(byte[] buffer, int offset, int count, int sampleBits, int sampleRate, AudioChannels channels, int loopStart, int loopLength)
         {
             CreateBuffers(
-                new WaveFormat(sampleRate, sampleBits, (int)channels),
+                new WaveFormat(sampleRate, sampleBits, (int)channels),
                 ToDataStream(offset, buffer, count),
-                loopStart,
+                loopStart,
                 loopLength);
         }
 
@@ -288,13 +284,13 @@
             var voice = inst._voice;
 
             if (voice != null)
-            {
-                // TODO: This really shouldn't be here.  Instead we should fix the 
-                // SoundEffectInstancePool to internally to look for a compatible
-                // instance or return a new instance without a voice.
-                //
-                // For now we do the same test that the pool should be doing here.
-
+            {
+                // TODO: This really shouldn't be here.  Instead we should fix the 
+                // SoundEffectInstancePool to internally to look for a compatible
+                // instance or return a new instance without a voice.
+                //
+                // For now we do the same test that the pool should be doing here.
+
                 if (!ReferenceEquals(inst._format, _format))
                 {
                     if (inst._format.Encoding != _format.Encoding ||
@@ -389,9 +385,9 @@
             }
 
             _device3DDirty = true;
-            _speakers = Speakers.Stereo;
-            
+            _speakers = Speakers.Stereo;
+            
             OpenALSoundController.DestroyInstance();
-        }
+        }
     }
 }
