// MonoGame - Copyright (C) The MonoGame Team
// This file is subject to the terms and conditions defined in
// file 'LICENSE.txt', which is part of this source code package.
﻿
using System;
using System.IO;

namespace Microsoft.Xna.Framework.Audio
{
    /// <summary>Represents a loaded sound resource.</summary>
    /// <remarks>
    /// <para>A SoundEffect represents the buffer used to hold audio data and metadata. SoundEffectInstances are used to play from SoundEffects. Multiple SoundEffectInstance objects can be created and played from the same SoundEffect object.</para>
    /// <para>The only limit on the number of loaded SoundEffects is restricted by available memory. When a SoundEffect is disposed, all SoundEffectInstances created from it will become invalid.</para>
    /// <para>SoundEffect.Play() can be used for 'fire and forget' sounds. If advanced playback controls like volume or pitch is required, use SoundEffect.CreateInstance().</para>
    /// </remarks>
    public sealed partial class SoundEffect : IDisposable
    {
        private readonly TimeSpan _duration;

        #region Internal Constructors

        // Only used from SoundEffect.FromStream.
        private SoundEffect(Stream stream)
<<<<<<< HEAD
        {
            // TODO: add more audio formats, Ogg/Vorbis is a great candidate as we already use it with Songs
=======
        {
            Initialize();
            if (_systemState != SoundSystemState.Initialized)
                throw new NoAudioHardwareException("Audio has failed to initialize. Call SoundEffect.Initialize() before sound operation to get more specific errors.");
>>>>>>> ab0f2613

            /*
              The Stream object must point to the head of a valid PCM wave file.
              This wave file must be in the RIFF bitstream format.
              The audio format has the following restrictions:
              Must be a PCM wave file
              Can only be mono or stereo
              Must be 8 or 16 bit
              Sample rate must be between 8,000 Hz and 48,000 Hz
            */

            PlatformLoadAudioStream(stream, out _duration);
        }

        // Only used from SoundEffectReader.
        internal SoundEffect(byte[] header, byte[] buffer, int bufferSize, int durationMs, int loopStart, int loopLength)
        {
            Initialize();
            if (_systemState != SoundSystemState.Initialized)
                throw new NoAudioHardwareException("Audio has failed to initialize. Call SoundEffect.Initialize() before sound operation to get more specific errors.");

            _duration = TimeSpan.FromMilliseconds(durationMs);

            // Peek at the format... handle regular PCM data.
            var format = BitConverter.ToInt16(header, 0);
            if (format == 1)
            {
                var channels = BitConverter.ToInt16(header, 2);
                var sampleRate = BitConverter.ToInt32(header, 4);
                var bitsPerSample = BitConverter.ToInt16(header, 14);
                PlatformInitializePcm(buffer, 0, bufferSize, bitsPerSample, sampleRate, (AudioChannels)channels, loopStart, loopLength);
                return;
            }

            // Everything else is platform specific.
            PlatformInitializeFormat(header, buffer, bufferSize, loopStart, loopLength);
        }

        // Only used from XACT WaveBank.
        internal SoundEffect(MiniFormatTag codec, byte[] buffer, int channels, int sampleRate, int blockAlignment, int loopStart, int loopLength)
        {
            Initialize();
            if (_systemState != SoundSystemState.Initialized)
                throw new NoAudioHardwareException("Audio has failed to initialize. Call SoundEffect.Initialize() before sound operation to get more specific errors.");

            // Handle the common case... the rest is platform specific.
            if (codec == MiniFormatTag.Pcm)
            {
                _duration = TimeSpan.FromSeconds((float)buffer.Length / (sampleRate * blockAlignment));
                PlatformInitializePcm(buffer, 0, buffer.Length, 16, sampleRate, (AudioChannels)channels, loopStart, loopLength);
                return;
            }

            PlatformInitializeXact(codec, buffer, channels, sampleRate, blockAlignment, loopStart, loopLength, out _duration);
        }

        #endregion

        #region Audio System Initialization

        internal enum SoundSystemState
        {
            NotInitialized,
            Initialized,
            FailedToInitialized
        }

        internal static SoundSystemState _systemState = SoundSystemState.NotInitialized;

        /// <summary>
        /// Initializes the sound system for SoundEffect support.
        /// This method is automatically called when a SoundEffect is loaded, a DynamicSoundEffectInstance is created, or Microphone.All is queried.
        /// You can however call this method manually (preferably in, or before the Game constructor) to catch any Exception that may occur during the sound system initialization (and act accordingly).
        /// </summary>
        public static void Initialize()
        {
            if (_systemState != SoundSystemState.NotInitialized)
                return;

            try
            {
                PlatformInitialize();
                _systemState = SoundSystemState.Initialized;
            }
            catch (Exception)
            {
                _systemState = SoundSystemState.FailedToInitialized;
                throw;
            }
        }

        #endregion

        #region Public Constructors

        /// <summary>
        /// Create a sound effect.
        /// </summary>
        /// <param name="buffer">The buffer with the sound data.</param>
        /// <param name="sampleRate">The sound data sample rate in hertz.</param>
        /// <param name="channels">The number of channels in the sound data.</param>
        /// <remarks>This only supports uncompressed 16bit PCM wav data.</remarks>
        public SoundEffect(byte[] buffer, int sampleRate, AudioChannels channels)
             : this(buffer, 0, buffer != null ? buffer.Length : 0, sampleRate, channels, 0, 0)
        {
        }

        /// <summary>
        /// Create a sound effect.
        /// </summary>
        /// <param name="buffer">The buffer with the sound data.</param>
        /// <param name="offset">The offset to the start of the sound data in bytes.</param>
        /// <param name="count">The length of the sound data in bytes.</param>
        /// <param name="sampleRate">The sound data sample rate in hertz.</param>
        /// <param name="channels">The number of channels in the sound data.</param>
        /// <param name="loopStart">The position where the sound should begin looping in samples.</param>
        /// <param name="loopLength">The duration of the sound data loop in samples.</param>
        /// <remarks>This only supports uncompressed 16bit PCM wav data.</remarks>
<<<<<<< HEAD
        public SoundEffect(byte[] buffer, int offset, int count,
            int sampleRate, AudioChannels channels, int loopStart, int loopLength)
        {
=======
        public SoundEffect(byte[] buffer, int offset, int count, int sampleRate, AudioChannels channels, int loopStart, int loopLength)
        {
            Initialize();
            if (_systemState != SoundSystemState.Initialized)
                throw new NoAudioHardwareException("Audio has failed to initialize. Call SoundEffect.Initialize() before sound operation to get more specific errors.");

>>>>>>> ab0f2613
            if (sampleRate < 8000 || sampleRate > 48000)
                throw new ArgumentOutOfRangeException(nameof(sampleRate));
            if ((int)channels != 1 && (int)channels != 2)
                throw new ArgumentOutOfRangeException(nameof(channels));

            if (buffer == null || buffer.Length == 0)
                throw new ArgumentException("Ensure that the buffer length is non-zero.", nameof(buffer));

            var blockAlign = (int)channels * 2;
            if ((buffer.Length % blockAlign) != 0)
                throw new ArgumentException(
                    "Ensure that the buffer meets the block alignment requirements for the number of channels.", nameof(buffer));

            if (count <= 0)
                throw new ArgumentException("Ensure that the count is greater than zero.", nameof(count));
            if ((count % blockAlign) != 0)
                throw new ArgumentException(
                    "Ensure that the count meets the block alignment requirements for the number of channels.", nameof(count));

            if (offset < 0)
                throw new ArgumentException("The offset cannot be negative.", nameof(offset));
            if (((ulong)count + (ulong)offset) > (ulong)buffer.Length)
                throw new ArgumentException("Ensure that the offset+count region lines within the buffer.", nameof(offset));

            var totalSamples = buffer.Length / blockAlign;

            if (loopStart < 0)
                throw new ArgumentException("The loopStart cannot be negative.", nameof(loopStart));
            if (loopStart > totalSamples)
                throw new ArgumentException("The loopStart cannot be greater than the total number of samples.", nameof(loopStart));

            if (loopLength == 0)
                loopLength = totalSamples - loopStart;

            if (loopLength < 0)
                throw new ArgumentException("The loopLength cannot be negative.", nameof(loopLength));
            if (((ulong)loopStart + (ulong)loopLength) > (ulong)totalSamples)
                throw new ArgumentException(
                    "Ensure that the loopStart+loopLength region lies within the sample range.", nameof(loopLength));

            _duration = GetSampleDuration(count, sampleRate, channels);

            PlatformInitializePcm(buffer, offset, count, 16, sampleRate, channels, loopStart, loopLength);
        }

        #endregion

        #region Finalizer

        /// <summary>
        /// Releases unmanaged resources and performs other cleanup operations before the
        /// <see cref="SoundEffect"/> is reclaimed by garbage collection.
        /// </summary>
        ~SoundEffect()
        {
            Dispose(false);
        }

        #endregion

        #region Additional SoundEffect/SoundEffectInstance Creation Methods

        /// <summary>
        /// Creates a new SoundEffectInstance for this SoundEffect.
        /// </summary>
        /// <returns>A new SoundEffectInstance for this SoundEffect.</returns>
        /// <remarks>Creating a SoundEffectInstance before calling SoundEffectInstance.Play() allows you to access advanced playback features, such as volume, pitch, and 3D positioning.</remarks>
        public SoundEffectInstance CreateInstance()
        {
            var inst = new SoundEffectInstance();
            PlatformSetupInstance(inst);

            inst._isPooled = false;
            inst._effect = this;

            return inst;
        }

        /// <summary>
        /// Creates a new SoundEffect object based on the specified data stream.
        /// </summary>
        /// <param name="stream">A stream containing the wave data.</param>
        /// <returns>A new SoundEffect object.</returns>
        /// <remarks>The stream must point to the head of a valid wave file in the RIFF bitstream format.  The formats supported are:
        /// <list type="bullet">
        /// <item>
        /// <description>8-bit unsigned PCM</description>
        /// <description>16-bit signed PCM</description>
        /// <description>24-bit signed PCM</description>
        /// <description>32-bit IEEE float PCM</description>
        /// <description>MS-ADPCM 4-bit compressed</description>
        /// <description>IMA/ADPCM (IMA4) 4-bit compressed</description>
        /// </item>
        /// </list>
        /// </remarks>
        public static SoundEffect FromStream(Stream stream)
        {
            if (stream == null)
                throw new ArgumentNullException(nameof(stream));

            return new SoundEffect(stream);
        }

        /// <summary>
        /// Returns the duration for 16-bit PCM audio.
        /// </summary>
        /// <param name="sizeInBytes">The length of the audio data in bytes.</param>
        /// <param name="sampleRate">Sample rate, in Hertz (Hz). Must be between 8000 Hz and 48000 Hz</param>
        /// <param name="channels">Number of channels in the audio data.</param>
        /// <returns>The duration of the audio data.</returns>
        public static TimeSpan GetSampleDuration(int sizeInBytes, int sampleRate, AudioChannels channels)
        {
            if (sizeInBytes < 0)
                throw new ArgumentException("Buffer size cannot be negative.", nameof(sizeInBytes));
            if (sampleRate < 8000 || sampleRate > 48000)
                throw new ArgumentOutOfRangeException(nameof(sampleRate));

            var numChannels = (int)channels;
            if (numChannels != 1 && numChannels != 2)
                throw new ArgumentOutOfRangeException(nameof(channels));

            if (sizeInBytes == 0)
                return TimeSpan.Zero;

            // Reference
            // http://tinyurl.com/hq9slfy

            var dur = sizeInBytes / (sampleRate * numChannels * 16f / 8f);

            var duration = TimeSpan.FromSeconds(dur);

            return duration;
        }

        /// <summary>
        /// Returns the data size in bytes for 16bit PCM audio.
        /// </summary>
        /// <param name="duration">The total duration of the audio data.</param>
        /// <param name="sampleRate">Sample rate, in Hertz (Hz), of audio data. Must be between 8,000 and 48,000 Hz.</param>
        /// <param name="channels">Number of channels in the audio data.</param>
        /// <returns>The size in bytes of a single sample of audio data.</returns>
        public static int GetSampleSizeInBytes(TimeSpan duration, int sampleRate, AudioChannels channels)
        {
            if (duration < TimeSpan.Zero || duration > TimeSpan.FromMilliseconds(0x7FFFFFF))
                throw new ArgumentOutOfRangeException(nameof(duration));
            if (sampleRate < 8000 || sampleRate > 48000)
                throw new ArgumentOutOfRangeException(nameof(sampleRate));

            var numChannels = (int)channels;
            if (numChannels != 1 && numChannels != 2)
                throw new ArgumentOutOfRangeException(nameof(channels));

            // Reference
            // http://tinyurl.com/hq9slfy

            var sizeInBytes = duration.TotalSeconds * (sampleRate * numChannels * 16f / 8f);

            return (int)sizeInBytes;
        }

        #endregion

        #region Play

        /// <summary>Gets an internal SoundEffectInstance and plays it.</summary>
        /// <returns>True if a SoundEffectInstance was successfully played, false if not.</returns>
        /// <remarks>
        /// <para>Play returns false if more SoundEffectInstances are currently playing then the platform allows.</para>
        /// <para>To loop a sound or apply 3D effects, call SoundEffect.CreateInstance() and SoundEffectInstance.Play() instead.</para>
        /// <para>SoundEffectInstances used by SoundEffect.Play() are pooled internally.</para>
        /// </remarks>
        public bool Play()
        {
            var inst = GetPooledInstance(false);
            if (inst == null)
                return false;

            inst.Play();

            return true;
        }

        /// <summary>Gets an internal SoundEffectInstance and plays it with the specified volume, pitch, and panning.</summary>
        /// <returns>True if a SoundEffectInstance was successfully created and played, false if not.</returns>
        /// <param name="volume">Volume, ranging from 0.0 (silence) to 1.0 (full volume). Volume during playback is scaled by SoundEffect.MasterVolume.</param>
        /// <param name="pitch">Pitch adjustment, ranging from -1.0 (down an octave) to 0.0 (no change) to 1.0 (up an octave).</param>
        /// <param name="pan">Panning, ranging from -1.0 (left speaker) to 0.0 (centered), 1.0 (right speaker).</param>
        /// <remarks>
        /// <para>Play returns false if more SoundEffectInstances are currently playing then the platform allows.</para>
        /// <para>To apply looping or simulate 3D audio, call SoundEffect.CreateInstance() and SoundEffectInstance.Play() instead.</para>
        /// <para>SoundEffectInstances used by SoundEffect.Play() are pooled internally.</para>
        /// </remarks>
        public bool Play(float volume, float pitch, float pan)
        {
            var inst = GetPooledInstance(false);
            if (inst == null)
                return false;

            inst.Volume = volume;
            inst.Pitch = pitch;
            inst.Pan = pan;

            inst.Play();

            return true;
        }

        /// <summary>
        /// Returns a sound effect instance from the pool or null if none are available.
        /// </summary>
        internal SoundEffectInstance GetPooledInstance(bool forXAct)
        {
            if (!SoundEffectInstancePool.SoundsAvailable)
                return null;

            var inst = SoundEffectInstancePool.GetInstance(forXAct);
            inst._effect = this;
            PlatformSetupInstance(inst);

            return inst;
        }

        #endregion

        #region Public Properties

        /// <summary>Gets the duration of the SoundEffect.</summary>
        public TimeSpan Duration => _duration;

        /// <summary>Gets or sets the asset name of the SoundEffect.</summary>
        public string Name { get; set; } = string.Empty;

        #endregion

        #region Static Members

        private static float _masterVolume = 1.0f;
        /// <summary>
        /// Gets or sets the master volume scale applied to all SoundEffectInstances.
        /// </summary>
        /// <remarks>
        /// <para>Each SoundEffectInstance has its own Volume property that is independent to SoundEffect.MasterVolume. During playback SoundEffectInstance.Volume is multiplied by SoundEffect.MasterVolume.</para>
        /// <para>This property is used to adjust the volume on all current and newly created SoundEffectInstances. The volume of an individual SoundEffectInstance can be adjusted on its own.</para>
        /// </remarks>
        public static float MasterVolume
        {
            get => _masterVolume;
            set
            {
                if (value < 0.0f || value > 1.0f)
                    throw new ArgumentOutOfRangeException();

                if (_masterVolume == value)
                    return;

                _masterVolume = value;
                SoundEffectInstancePool.UpdateMasterVolume();
            }
        }

        private static float _distanceScale = 1.0f;
        /// <summary>
        /// Gets or sets the scale of distance calculations.
        /// </summary>
        /// <remarks> 
        /// <para>DistanceScale defaults to 1.0 and must be greater than 0.0.</para>
        /// <para>Higher values reduce the rate of falloff between the sound and listener.</para>
        /// </remarks>
        public static float DistanceScale
        {
            get => _distanceScale;
            set
            {
                if (value <= 0f)
                    throw new ArgumentOutOfRangeException(nameof(value), "value of DistanceScale: " + value);

                _distanceScale = value;
            }
        }

        private static float _dopplerScale = 1f;
        /// <summary>
        /// Gets or sets the scale of Doppler calculations applied to sounds.
        /// </summary>
        /// <remarks>
        /// <para>DopplerScale defaults to 1.0 and must be greater or equal to 0.0</para>
        /// <para>Affects the relative velocity of emitters and listeners.</para>
        /// <para>Higher values more dramatically shift the pitch for the given relative velocity of the emitter and listener.</para>
        /// </remarks>
        public static float DopplerScale
        {
            get => _dopplerScale;
            set
            {
                // As per documenation it does not look like the value can be less than 0
                //   although the documentation does not say it throws an error we will anyway
                //   just so it is like the DistanceScale
                if (value < 0.0f)
                    throw new ArgumentOutOfRangeException(
                        value.ToString(), "value of DopplerScale");

                _dopplerScale = value;
            }
        }

        private static float speedOfSound = 343.5f;
        /// <summary>Returns the speed of sound used when calculating the Doppler effect..</summary>
        /// <remarks>
        /// <para>Defaults to 343.5. Value is measured in meters per second.</para>
        /// <para>Has no effect on distance attenuation.</para>
        /// </remarks>
        public static float SpeedOfSound
        {
            get => speedOfSound;
            set
            {
                if (value <= 0.0f)
                    throw new ArgumentOutOfRangeException();

                speedOfSound = value;
            }
        }

        #endregion

        #region IDisposable Members

        /// <summary>Indicates whether the object is disposed.</summary>
        public bool IsDisposed { get; private set; } = false;

        /// <summary>Releases the resources held by this <see cref="SoundEffect"/>.</summary>
        public void Dispose()
        {
            Dispose(true);
            GC.SuppressFinalize(this);
        }

        /// <summary>
        /// Releases the resources held by this <see cref="SoundEffect"/>.
        /// </summary>
        /// <param name="disposing">If set to <c>true</c>, Dispose was called explicitly.</param>
        /// <remarks>If the disposing parameter is true, the Dispose method was called explicitly. This
        /// means that managed objects referenced by this instance should be disposed or released as
        /// required.  If the disposing parameter is false, Dispose was called by the finalizer and
        /// no managed objects should be touched because we do not know if they are still valid or
        /// not at that time.  Unmanaged resources should always be released.</remarks>
        void Dispose(bool disposing)
        {
            if (!IsDisposed)
            {
                SoundEffectInstancePool.StopPooledInstances(this);
                PlatformDispose(disposing);
                IsDisposed = true;
            }
        }

        #endregion

    }
}
<|MERGE_RESOLUTION|>--- conflicted
+++ resolved
@@ -1,89 +1,85 @@
-// MonoGame - Copyright (C) The MonoGame Team
-// This file is subject to the terms and conditions defined in
-// file 'LICENSE.txt', which is part of this source code package.
-﻿
-using System;
-using System.IO;
-
-namespace Microsoft.Xna.Framework.Audio
+// MonoGame - Copyright (C) The MonoGame Team
+// This file is subject to the terms and conditions defined in
+// file 'LICENSE.txt', which is part of this source code package.
+﻿
+using System;
+using System.IO;
+
+namespace Microsoft.Xna.Framework.Audio
 {
-    /// <summary>Represents a loaded sound resource.</summary>
-    /// <remarks>
-    /// <para>A SoundEffect represents the buffer used to hold audio data and metadata. SoundEffectInstances are used to play from SoundEffects. Multiple SoundEffectInstance objects can be created and played from the same SoundEffect object.</para>
-    /// <para>The only limit on the number of loaded SoundEffects is restricted by available memory. When a SoundEffect is disposed, all SoundEffectInstances created from it will become invalid.</para>
-    /// <para>SoundEffect.Play() can be used for 'fire and forget' sounds. If advanced playback controls like volume or pitch is required, use SoundEffect.CreateInstance().</para>
-    /// </remarks>
-    public sealed partial class SoundEffect : IDisposable
-    {
-        private readonly TimeSpan _duration;
-
-        #region Internal Constructors
-
-        // Only used from SoundEffect.FromStream.
-        private SoundEffect(Stream stream)
-<<<<<<< HEAD
-        {
-            // TODO: add more audio formats, Ogg/Vorbis is a great candidate as we already use it with Songs
-=======
+    /// <summary>Represents a loaded sound resource.</summary>
+    /// <remarks>
+    /// <para>A SoundEffect represents the buffer used to hold audio data and metadata. SoundEffectInstances are used to play from SoundEffects. Multiple SoundEffectInstance objects can be created and played from the same SoundEffect object.</para>
+    /// <para>The only limit on the number of loaded SoundEffects is restricted by available memory. When a SoundEffect is disposed, all SoundEffectInstances created from it will become invalid.</para>
+    /// <para>SoundEffect.Play() can be used for 'fire and forget' sounds. If advanced playback controls like volume or pitch is required, use SoundEffect.CreateInstance().</para>
+    /// </remarks>
+    public sealed partial class SoundEffect : IDisposable
+    {
+        private readonly TimeSpan _duration;
+
+        #region Internal Constructors
+
+        // Only used from SoundEffect.FromStream.
+        private SoundEffect(Stream stream)
         {
             Initialize();
             if (_systemState != SoundSystemState.Initialized)
                 throw new NoAudioHardwareException("Audio has failed to initialize. Call SoundEffect.Initialize() before sound operation to get more specific errors.");
->>>>>>> ab0f2613
-
-            /*
-              The Stream object must point to the head of a valid PCM wave file.
-              This wave file must be in the RIFF bitstream format.
-              The audio format has the following restrictions:
-              Must be a PCM wave file
-              Can only be mono or stereo
-              Must be 8 or 16 bit
-              Sample rate must be between 8,000 Hz and 48,000 Hz
-            */
-
-            PlatformLoadAudioStream(stream, out _duration);
-        }
-
-        // Only used from SoundEffectReader.
-        internal SoundEffect(byte[] header, byte[] buffer, int bufferSize, int durationMs, int loopStart, int loopLength)
+            
+            // TODO: add more audio formats, Ogg/Vorbis is a great candidate as we already use it with Songs
+            /*
+              The Stream object must point to the head of a valid PCM wave file.
+              This wave file must be in the RIFF bitstream format.
+              The audio format has the following restrictions:
+              Must be a PCM wave file
+              Can only be mono or stereo
+              Must be 8 or 16 bit
+              Sample rate must be between 8,000 Hz and 48,000 Hz
+            */
+
+            PlatformLoadAudioStream(stream, out _duration);
+        }
+
+        // Only used from SoundEffectReader.
+        internal SoundEffect(byte[] header, byte[] buffer, int bufferSize, int durationMs, int loopStart, int loopLength)
         {
             Initialize();
             if (_systemState != SoundSystemState.Initialized)
                 throw new NoAudioHardwareException("Audio has failed to initialize. Call SoundEffect.Initialize() before sound operation to get more specific errors.");
-
-            _duration = TimeSpan.FromMilliseconds(durationMs);
-
-            // Peek at the format... handle regular PCM data.
-            var format = BitConverter.ToInt16(header, 0);
-            if (format == 1)
-            {
-                var channels = BitConverter.ToInt16(header, 2);
-                var sampleRate = BitConverter.ToInt32(header, 4);
-                var bitsPerSample = BitConverter.ToInt16(header, 14);
-                PlatformInitializePcm(buffer, 0, bufferSize, bitsPerSample, sampleRate, (AudioChannels)channels, loopStart, loopLength);
-                return;
-            }
-
-            // Everything else is platform specific.
-            PlatformInitializeFormat(header, buffer, bufferSize, loopStart, loopLength);
-        }
-
-        // Only used from XACT WaveBank.
-        internal SoundEffect(MiniFormatTag codec, byte[] buffer, int channels, int sampleRate, int blockAlignment, int loopStart, int loopLength)
+
+            _duration = TimeSpan.FromMilliseconds(durationMs);
+
+            // Peek at the format... handle regular PCM data.
+            var format = BitConverter.ToInt16(header, 0);
+            if (format == 1)
+            {
+                var channels = BitConverter.ToInt16(header, 2);
+                var sampleRate = BitConverter.ToInt32(header, 4);
+                var bitsPerSample = BitConverter.ToInt16(header, 14);
+                PlatformInitializePcm(buffer, 0, bufferSize, bitsPerSample, sampleRate, (AudioChannels)channels, loopStart, loopLength);
+                return;
+            }
+
+            // Everything else is platform specific.
+            PlatformInitializeFormat(header, buffer, bufferSize, loopStart, loopLength);
+        }
+
+        // Only used from XACT WaveBank.
+        internal SoundEffect(MiniFormatTag codec, byte[] buffer, int channels, int sampleRate, int blockAlignment, int loopStart, int loopLength)
         {
             Initialize();
             if (_systemState != SoundSystemState.Initialized)
                 throw new NoAudioHardwareException("Audio has failed to initialize. Call SoundEffect.Initialize() before sound operation to get more specific errors.");
-
-            // Handle the common case... the rest is platform specific.
-            if (codec == MiniFormatTag.Pcm)
-            {
-                _duration = TimeSpan.FromSeconds((float)buffer.Length / (sampleRate * blockAlignment));
-                PlatformInitializePcm(buffer, 0, buffer.Length, 16, sampleRate, (AudioChannels)channels, loopStart, loopLength);
-                return;
-            }
-
-            PlatformInitializeXact(codec, buffer, channels, sampleRate, blockAlignment, loopStart, loopLength, out _duration);
+
+            // Handle the common case... the rest is platform specific.
+            if (codec == MiniFormatTag.Pcm)
+            {
+                _duration = TimeSpan.FromSeconds((float)buffer.Length / (sampleRate * blockAlignment));
+                PlatformInitializePcm(buffer, 0, buffer.Length, 16, sampleRate, (AudioChannels)channels, loopStart, loopLength);
+                return;
+            }
+
+            PlatformInitializeXact(codec, buffer, channels, sampleRate, blockAlignment, loopStart, loopLength, out _duration);
         }
 
         #endregion
@@ -121,128 +117,120 @@
             }
         }
 
-        #endregion
-
-        #region Public Constructors
-
-        /// <summary>
-        /// Create a sound effect.
-        /// </summary>
-        /// <param name="buffer">The buffer with the sound data.</param>
-        /// <param name="sampleRate">The sound data sample rate in hertz.</param>
-        /// <param name="channels">The number of channels in the sound data.</param>
-        /// <remarks>This only supports uncompressed 16bit PCM wav data.</remarks>
-        public SoundEffect(byte[] buffer, int sampleRate, AudioChannels channels)
-             : this(buffer, 0, buffer != null ? buffer.Length : 0, sampleRate, channels, 0, 0)
-        {
-        }
-
-        /// <summary>
-        /// Create a sound effect.
-        /// </summary>
-        /// <param name="buffer">The buffer with the sound data.</param>
-        /// <param name="offset">The offset to the start of the sound data in bytes.</param>
-        /// <param name="count">The length of the sound data in bytes.</param>
-        /// <param name="sampleRate">The sound data sample rate in hertz.</param>
-        /// <param name="channels">The number of channels in the sound data.</param>
-        /// <param name="loopStart">The position where the sound should begin looping in samples.</param>
-        /// <param name="loopLength">The duration of the sound data loop in samples.</param>
-        /// <remarks>This only supports uncompressed 16bit PCM wav data.</remarks>
-<<<<<<< HEAD
-        public SoundEffect(byte[] buffer, int offset, int count,
-            int sampleRate, AudioChannels channels, int loopStart, int loopLength)
-        {
-=======
-        public SoundEffect(byte[] buffer, int offset, int count, int sampleRate, AudioChannels channels, int loopStart, int loopLength)
-        {
-            Initialize();
-            if (_systemState != SoundSystemState.Initialized)
-                throw new NoAudioHardwareException("Audio has failed to initialize. Call SoundEffect.Initialize() before sound operation to get more specific errors.");
-
->>>>>>> ab0f2613
-            if (sampleRate < 8000 || sampleRate > 48000)
-                throw new ArgumentOutOfRangeException(nameof(sampleRate));
-            if ((int)channels != 1 && (int)channels != 2)
-                throw new ArgumentOutOfRangeException(nameof(channels));
-
-            if (buffer == null || buffer.Length == 0)
-                throw new ArgumentException("Ensure that the buffer length is non-zero.", nameof(buffer));
-
-            var blockAlign = (int)channels * 2;
-            if ((buffer.Length % blockAlign) != 0)
+        #endregion
+
+        #region Public Constructors
+
+        /// <summary>
+        /// Create a sound effect.
+        /// </summary>
+        /// <param name="buffer">The buffer with the sound data.</param>
+        /// <param name="sampleRate">The sound data sample rate in hertz.</param>
+        /// <param name="channels">The number of channels in the sound data.</param>
+        /// <remarks>This only supports uncompressed 16bit PCM wav data.</remarks>
+        public SoundEffect(byte[] buffer, int sampleRate, AudioChannels channels)
+             : this(buffer, 0, buffer != null ? buffer.Length : 0, sampleRate, channels, 0, 0)
+        {
+        }
+
+        /// <summary>
+        /// Create a sound effect.
+        /// </summary>
+        /// <param name="buffer">The buffer with the sound data.</param>
+        /// <param name="offset">The offset to the start of the sound data in bytes.</param>
+        /// <param name="count">The length of the sound data in bytes.</param>
+        /// <param name="sampleRate">The sound data sample rate in hertz.</param>
+        /// <param name="channels">The number of channels in the sound data.</param>
+        /// <param name="loopStart">The position where the sound should begin looping in samples.</param>
+        /// <param name="loopLength">The duration of the sound data loop in samples.</param>
+        /// <remarks>This only supports uncompressed 16bit PCM wav data.</remarks>
+        public SoundEffect(
+            byte[] buffer, int offset, int count,
+            int sampleRate, AudioChannels channels, int loopStart, int loopLength)
+        {
+            if (sampleRate < 8000 || sampleRate > 48000)
+                throw new ArgumentOutOfRangeException(nameof(sampleRate));
+            if ((int)channels != 1 && (int)channels != 2)
+                throw new ArgumentOutOfRangeException(nameof(channels));
+
+            if (buffer == null || buffer.Length == 0)
+                throw new ArgumentException("Ensure that the buffer length is non-zero.", nameof(buffer));
+
+            var blockAlign = (int)channels * 2;
+            if ((buffer.Length % blockAlign) != 0)
                 throw new ArgumentException(
-                    "Ensure that the buffer meets the block alignment requirements for the number of channels.", nameof(buffer));
-
-            if (count <= 0)
-                throw new ArgumentException("Ensure that the count is greater than zero.", nameof(count));
-            if ((count % blockAlign) != 0)
+                    "Ensure that the buffer meets the block alignment requirements for the number of channels.", nameof(buffer));
+
+            if (count <= 0)
+                throw new ArgumentException("Ensure that the count is greater than zero.", nameof(count));
+            if ((count % blockAlign) != 0)
                 throw new ArgumentException(
-                    "Ensure that the count meets the block alignment requirements for the number of channels.", nameof(count));
-
-            if (offset < 0)
-                throw new ArgumentException("The offset cannot be negative.", nameof(offset));
-            if (((ulong)count + (ulong)offset) > (ulong)buffer.Length)
-                throw new ArgumentException("Ensure that the offset+count region lines within the buffer.", nameof(offset));
-
-            var totalSamples = buffer.Length / blockAlign;
-
-            if (loopStart < 0)
-                throw new ArgumentException("The loopStart cannot be negative.", nameof(loopStart));
-            if (loopStart > totalSamples)
-                throw new ArgumentException("The loopStart cannot be greater than the total number of samples.", nameof(loopStart));
-
-            if (loopLength == 0)
-                loopLength = totalSamples - loopStart;
-
-            if (loopLength < 0)
-                throw new ArgumentException("The loopLength cannot be negative.", nameof(loopLength));
-            if (((ulong)loopStart + (ulong)loopLength) > (ulong)totalSamples)
+                    "Ensure that the count meets the block alignment requirements for the number of channels.", nameof(count));
+
+            if (offset < 0)
+                throw new ArgumentException("The offset cannot be negative.", nameof(offset));
+            if (((ulong)count + (ulong)offset) > (ulong)buffer.Length)
+                throw new ArgumentException("Ensure that the offset+count region lines within the buffer.", nameof(offset));
+
+            var totalSamples = buffer.Length / blockAlign;
+
+            if (loopStart < 0)
+                throw new ArgumentException("The loopStart cannot be negative.", nameof(loopStart));
+            if (loopStart > totalSamples)
+                throw new ArgumentException("The loopStart cannot be greater than the total number of samples.", nameof(loopStart));
+
+            if (loopLength == 0)
+                loopLength = totalSamples - loopStart;
+
+            if (loopLength < 0)
+                throw new ArgumentException("The loopLength cannot be negative.", nameof(loopLength));
+            if (((ulong)loopStart + (ulong)loopLength) > (ulong)totalSamples)
                 throw new ArgumentException(
-                    "Ensure that the loopStart+loopLength region lies within the sample range.", nameof(loopLength));
-
-            _duration = GetSampleDuration(count, sampleRate, channels);
-
-            PlatformInitializePcm(buffer, offset, count, 16, sampleRate, channels, loopStart, loopLength);
-        }
-
-        #endregion
-
-        #region Finalizer
-
-        /// <summary>
-        /// Releases unmanaged resources and performs other cleanup operations before the
-        /// <see cref="SoundEffect"/> is reclaimed by garbage collection.
-        /// </summary>
-        ~SoundEffect()
-        {
-            Dispose(false);
-        }
-
-        #endregion
-
-        #region Additional SoundEffect/SoundEffectInstance Creation Methods
-
-        /// <summary>
-        /// Creates a new SoundEffectInstance for this SoundEffect.
-        /// </summary>
-        /// <returns>A new SoundEffectInstance for this SoundEffect.</returns>
-        /// <remarks>Creating a SoundEffectInstance before calling SoundEffectInstance.Play() allows you to access advanced playback features, such as volume, pitch, and 3D positioning.</remarks>
-        public SoundEffectInstance CreateInstance()
-        {
-            var inst = new SoundEffectInstance();
-            PlatformSetupInstance(inst);
-
-            inst._isPooled = false;
-            inst._effect = this;
-
-            return inst;
-        }
-
-        /// <summary>
-        /// Creates a new SoundEffect object based on the specified data stream.
-        /// </summary>
-        /// <param name="stream">A stream containing the wave data.</param>
-        /// <returns>A new SoundEffect object.</returns>
+                    "Ensure that the loopStart+loopLength region lies within the sample range.", nameof(loopLength));
+
+            _duration = GetSampleDuration(count, sampleRate, channels);
+
+            PlatformInitializePcm(buffer, offset, count, 16, sampleRate, channels, loopStart, loopLength);
+        }
+
+        #endregion
+
+        #region Finalizer
+
+        /// <summary>
+        /// Releases unmanaged resources and performs other cleanup operations before the
+        /// <see cref="SoundEffect"/> is reclaimed by garbage collection.
+        /// </summary>
+        ~SoundEffect()
+        {
+            Dispose(false);
+        }
+
+        #endregion
+
+        #region Additional SoundEffect/SoundEffectInstance Creation Methods
+
+        /// <summary>
+        /// Creates a new SoundEffectInstance for this SoundEffect.
+        /// </summary>
+        /// <returns>A new SoundEffectInstance for this SoundEffect.</returns>
+        /// <remarks>Creating a SoundEffectInstance before calling SoundEffectInstance.Play() allows you to access advanced playback features, such as volume, pitch, and 3D positioning.</remarks>
+        public SoundEffectInstance CreateInstance()
+        {
+            var inst = new SoundEffectInstance();
+            PlatformSetupInstance(inst);
+
+            inst._isPooled = false;
+            inst._effect = this;
+
+            return inst;
+        }
+
+        /// <summary>
+        /// Creates a new SoundEffect object based on the specified data stream.
+        /// </summary>
+        /// <param name="stream">A stream containing the wave data.</param>
+        /// <returns>A new SoundEffect object.</returns>
         /// <remarks>The stream must point to the head of a valid wave file in the RIFF bitstream format.  The formats supported are:
         /// <list type="bullet">
         /// <item>
@@ -254,269 +242,269 @@
         /// <description>IMA/ADPCM (IMA4) 4-bit compressed</description>
         /// </item>
         /// </list>
-        /// </remarks>
-        public static SoundEffect FromStream(Stream stream)
-        {
-            if (stream == null)
-                throw new ArgumentNullException(nameof(stream));
-
-            return new SoundEffect(stream);
-        }
-
-        /// <summary>
-        /// Returns the duration for 16-bit PCM audio.
-        /// </summary>
-        /// <param name="sizeInBytes">The length of the audio data in bytes.</param>
-        /// <param name="sampleRate">Sample rate, in Hertz (Hz). Must be between 8000 Hz and 48000 Hz</param>
-        /// <param name="channels">Number of channels in the audio data.</param>
-        /// <returns>The duration of the audio data.</returns>
-        public static TimeSpan GetSampleDuration(int sizeInBytes, int sampleRate, AudioChannels channels)
-        {
-            if (sizeInBytes < 0)
-                throw new ArgumentException("Buffer size cannot be negative.", nameof(sizeInBytes));
-            if (sampleRate < 8000 || sampleRate > 48000)
-                throw new ArgumentOutOfRangeException(nameof(sampleRate));
-
-            var numChannels = (int)channels;
-            if (numChannels != 1 && numChannels != 2)
-                throw new ArgumentOutOfRangeException(nameof(channels));
-
-            if (sizeInBytes == 0)
-                return TimeSpan.Zero;
-
-            // Reference
-            // http://tinyurl.com/hq9slfy
-
-            var dur = sizeInBytes / (sampleRate * numChannels * 16f / 8f);
-
-            var duration = TimeSpan.FromSeconds(dur);
-
-            return duration;
-        }
-
-        /// <summary>
-        /// Returns the data size in bytes for 16bit PCM audio.
-        /// </summary>
-        /// <param name="duration">The total duration of the audio data.</param>
-        /// <param name="sampleRate">Sample rate, in Hertz (Hz), of audio data. Must be between 8,000 and 48,000 Hz.</param>
-        /// <param name="channels">Number of channels in the audio data.</param>
-        /// <returns>The size in bytes of a single sample of audio data.</returns>
-        public static int GetSampleSizeInBytes(TimeSpan duration, int sampleRate, AudioChannels channels)
-        {
-            if (duration < TimeSpan.Zero || duration > TimeSpan.FromMilliseconds(0x7FFFFFF))
-                throw new ArgumentOutOfRangeException(nameof(duration));
-            if (sampleRate < 8000 || sampleRate > 48000)
-                throw new ArgumentOutOfRangeException(nameof(sampleRate));
-
-            var numChannels = (int)channels;
-            if (numChannels != 1 && numChannels != 2)
-                throw new ArgumentOutOfRangeException(nameof(channels));
-
-            // Reference
-            // http://tinyurl.com/hq9slfy
-
-            var sizeInBytes = duration.TotalSeconds * (sampleRate * numChannels * 16f / 8f);
-
-            return (int)sizeInBytes;
-        }
-
-        #endregion
-
-        #region Play
-
-        /// <summary>Gets an internal SoundEffectInstance and plays it.</summary>
-        /// <returns>True if a SoundEffectInstance was successfully played, false if not.</returns>
-        /// <remarks>
-        /// <para>Play returns false if more SoundEffectInstances are currently playing then the platform allows.</para>
-        /// <para>To loop a sound or apply 3D effects, call SoundEffect.CreateInstance() and SoundEffectInstance.Play() instead.</para>
-        /// <para>SoundEffectInstances used by SoundEffect.Play() are pooled internally.</para>
-        /// </remarks>
-        public bool Play()
-        {
-            var inst = GetPooledInstance(false);
-            if (inst == null)
-                return false;
-
-            inst.Play();
-
-            return true;
-        }
-
-        /// <summary>Gets an internal SoundEffectInstance and plays it with the specified volume, pitch, and panning.</summary>
-        /// <returns>True if a SoundEffectInstance was successfully created and played, false if not.</returns>
-        /// <param name="volume">Volume, ranging from 0.0 (silence) to 1.0 (full volume). Volume during playback is scaled by SoundEffect.MasterVolume.</param>
-        /// <param name="pitch">Pitch adjustment, ranging from -1.0 (down an octave) to 0.0 (no change) to 1.0 (up an octave).</param>
-        /// <param name="pan">Panning, ranging from -1.0 (left speaker) to 0.0 (centered), 1.0 (right speaker).</param>
-        /// <remarks>
-        /// <para>Play returns false if more SoundEffectInstances are currently playing then the platform allows.</para>
-        /// <para>To apply looping or simulate 3D audio, call SoundEffect.CreateInstance() and SoundEffectInstance.Play() instead.</para>
-        /// <para>SoundEffectInstances used by SoundEffect.Play() are pooled internally.</para>
-        /// </remarks>
-        public bool Play(float volume, float pitch, float pan)
-        {
-            var inst = GetPooledInstance(false);
-            if (inst == null)
-                return false;
-
-            inst.Volume = volume;
-            inst.Pitch = pitch;
-            inst.Pan = pan;
-
-            inst.Play();
-
-            return true;
-        }
-
-        /// <summary>
-        /// Returns a sound effect instance from the pool or null if none are available.
-        /// </summary>
-        internal SoundEffectInstance GetPooledInstance(bool forXAct)
-        {
-            if (!SoundEffectInstancePool.SoundsAvailable)
-                return null;
-
-            var inst = SoundEffectInstancePool.GetInstance(forXAct);
-            inst._effect = this;
-            PlatformSetupInstance(inst);
-
-            return inst;
-        }
-
-        #endregion
-
-        #region Public Properties
-
-        /// <summary>Gets the duration of the SoundEffect.</summary>
-        public TimeSpan Duration => _duration;
-
-        /// <summary>Gets or sets the asset name of the SoundEffect.</summary>
-        public string Name { get; set; } = string.Empty;
-
-        #endregion
-
-        #region Static Members
-
-        private static float _masterVolume = 1.0f;
-        /// <summary>
-        /// Gets or sets the master volume scale applied to all SoundEffectInstances.
-        /// </summary>
-        /// <remarks>
-        /// <para>Each SoundEffectInstance has its own Volume property that is independent to SoundEffect.MasterVolume. During playback SoundEffectInstance.Volume is multiplied by SoundEffect.MasterVolume.</para>
-        /// <para>This property is used to adjust the volume on all current and newly created SoundEffectInstances. The volume of an individual SoundEffectInstance can be adjusted on its own.</para>
-        /// </remarks>
-        public static float MasterVolume
-        {
-            get => _masterVolume;
-            set
-            {
-                if (value < 0.0f || value > 1.0f)
-                    throw new ArgumentOutOfRangeException();
-
-                if (_masterVolume == value)
-                    return;
-
-                _masterVolume = value;
-                SoundEffectInstancePool.UpdateMasterVolume();
-            }
-        }
-
-        private static float _distanceScale = 1.0f;
-        /// <summary>
-        /// Gets or sets the scale of distance calculations.
-        /// </summary>
-        /// <remarks> 
-        /// <para>DistanceScale defaults to 1.0 and must be greater than 0.0.</para>
-        /// <para>Higher values reduce the rate of falloff between the sound and listener.</para>
-        /// </remarks>
-        public static float DistanceScale
-        {
-            get => _distanceScale;
-            set
-            {
-                if (value <= 0f)
-                    throw new ArgumentOutOfRangeException(nameof(value), "value of DistanceScale: " + value);
-
-                _distanceScale = value;
-            }
-        }
-
-        private static float _dopplerScale = 1f;
-        /// <summary>
-        /// Gets or sets the scale of Doppler calculations applied to sounds.
-        /// </summary>
-        /// <remarks>
-        /// <para>DopplerScale defaults to 1.0 and must be greater or equal to 0.0</para>
-        /// <para>Affects the relative velocity of emitters and listeners.</para>
-        /// <para>Higher values more dramatically shift the pitch for the given relative velocity of the emitter and listener.</para>
-        /// </remarks>
-        public static float DopplerScale
-        {
-            get => _dopplerScale;
-            set
-            {
-                // As per documenation it does not look like the value can be less than 0
-                //   although the documentation does not say it throws an error we will anyway
-                //   just so it is like the DistanceScale
-                if (value < 0.0f)
+        /// </remarks>
+        public static SoundEffect FromStream(Stream stream)
+        {
+            if (stream == null)
+                throw new ArgumentNullException(nameof(stream));
+
+            return new SoundEffect(stream);
+        }
+
+        /// <summary>
+        /// Returns the duration for 16-bit PCM audio.
+        /// </summary>
+        /// <param name="sizeInBytes">The length of the audio data in bytes.</param>
+        /// <param name="sampleRate">Sample rate, in Hertz (Hz). Must be between 8000 Hz and 48000 Hz</param>
+        /// <param name="channels">Number of channels in the audio data.</param>
+        /// <returns>The duration of the audio data.</returns>
+        public static TimeSpan GetSampleDuration(int sizeInBytes, int sampleRate, AudioChannels channels)
+        {
+            if (sizeInBytes < 0)
+                throw new ArgumentException("Buffer size cannot be negative.", nameof(sizeInBytes));
+            if (sampleRate < 8000 || sampleRate > 48000)
+                throw new ArgumentOutOfRangeException(nameof(sampleRate));
+
+            var numChannels = (int)channels;
+            if (numChannels != 1 && numChannels != 2)
+                throw new ArgumentOutOfRangeException(nameof(channels));
+
+            if (sizeInBytes == 0)
+                return TimeSpan.Zero;
+
+            // Reference
+            // http://tinyurl.com/hq9slfy
+
+            var dur = sizeInBytes / (sampleRate * numChannels * 16f / 8f);
+
+            var duration = TimeSpan.FromSeconds(dur);
+
+            return duration;
+        }
+
+        /// <summary>
+        /// Returns the data size in bytes for 16bit PCM audio.
+        /// </summary>
+        /// <param name="duration">The total duration of the audio data.</param>
+        /// <param name="sampleRate">Sample rate, in Hertz (Hz), of audio data. Must be between 8,000 and 48,000 Hz.</param>
+        /// <param name="channels">Number of channels in the audio data.</param>
+        /// <returns>The size in bytes of a single sample of audio data.</returns>
+        public static int GetSampleSizeInBytes(TimeSpan duration, int sampleRate, AudioChannels channels)
+        {
+            if (duration < TimeSpan.Zero || duration > TimeSpan.FromMilliseconds(0x7FFFFFF))
+                throw new ArgumentOutOfRangeException(nameof(duration));
+            if (sampleRate < 8000 || sampleRate > 48000)
+                throw new ArgumentOutOfRangeException(nameof(sampleRate));
+
+            var numChannels = (int)channels;
+            if (numChannels != 1 && numChannels != 2)
+                throw new ArgumentOutOfRangeException(nameof(channels));
+
+            // Reference
+            // http://tinyurl.com/hq9slfy
+
+            var sizeInBytes = duration.TotalSeconds * (sampleRate * numChannels * 16f / 8f);
+
+            return (int)sizeInBytes;
+        }
+
+        #endregion
+
+        #region Play
+
+        /// <summary>Gets an internal SoundEffectInstance and plays it.</summary>
+        /// <returns>True if a SoundEffectInstance was successfully played, false if not.</returns>
+        /// <remarks>
+        /// <para>Play returns false if more SoundEffectInstances are currently playing then the platform allows.</para>
+        /// <para>To loop a sound or apply 3D effects, call SoundEffect.CreateInstance() and SoundEffectInstance.Play() instead.</para>
+        /// <para>SoundEffectInstances used by SoundEffect.Play() are pooled internally.</para>
+        /// </remarks>
+        public bool Play()
+        {
+            var inst = GetPooledInstance(false);
+            if (inst == null)
+                return false;
+
+            inst.Play();
+
+            return true;
+        }
+
+        /// <summary>Gets an internal SoundEffectInstance and plays it with the specified volume, pitch, and panning.</summary>
+        /// <returns>True if a SoundEffectInstance was successfully created and played, false if not.</returns>
+        /// <param name="volume">Volume, ranging from 0.0 (silence) to 1.0 (full volume). Volume during playback is scaled by SoundEffect.MasterVolume.</param>
+        /// <param name="pitch">Pitch adjustment, ranging from -1.0 (down an octave) to 0.0 (no change) to 1.0 (up an octave).</param>
+        /// <param name="pan">Panning, ranging from -1.0 (left speaker) to 0.0 (centered), 1.0 (right speaker).</param>
+        /// <remarks>
+        /// <para>Play returns false if more SoundEffectInstances are currently playing then the platform allows.</para>
+        /// <para>To apply looping or simulate 3D audio, call SoundEffect.CreateInstance() and SoundEffectInstance.Play() instead.</para>
+        /// <para>SoundEffectInstances used by SoundEffect.Play() are pooled internally.</para>
+        /// </remarks>
+        public bool Play(float volume, float pitch, float pan)
+        {
+            var inst = GetPooledInstance(false);
+            if (inst == null)
+                return false;
+
+            inst.Volume = volume;
+            inst.Pitch = pitch;
+            inst.Pan = pan;
+
+            inst.Play();
+
+            return true;
+        }
+
+        /// <summary>
+        /// Returns a sound effect instance from the pool or null if none are available.
+        /// </summary>
+        internal SoundEffectInstance GetPooledInstance(bool forXAct)
+        {
+            if (!SoundEffectInstancePool.SoundsAvailable)
+                return null;
+
+            var inst = SoundEffectInstancePool.GetInstance(forXAct);
+            inst._effect = this;
+            PlatformSetupInstance(inst);
+
+            return inst;
+        }
+
+        #endregion
+
+        #region Public Properties
+
+        /// <summary>Gets the duration of the SoundEffect.</summary>
+        public TimeSpan Duration => _duration;
+
+        /// <summary>Gets or sets the asset name of the SoundEffect.</summary>
+        public string Name { get; set; } = string.Empty;
+
+        #endregion
+
+        #region Static Members
+
+        private static float _masterVolume = 1.0f;
+        /// <summary>
+        /// Gets or sets the master volume scale applied to all SoundEffectInstances.
+        /// </summary>
+        /// <remarks>
+        /// <para>Each SoundEffectInstance has its own Volume property that is independent to SoundEffect.MasterVolume. During playback SoundEffectInstance.Volume is multiplied by SoundEffect.MasterVolume.</para>
+        /// <para>This property is used to adjust the volume on all current and newly created SoundEffectInstances. The volume of an individual SoundEffectInstance can be adjusted on its own.</para>
+        /// </remarks>
+        public static float MasterVolume
+        {
+            get => _masterVolume;
+            set
+            {
+                if (value < 0.0f || value > 1.0f)
+                    throw new ArgumentOutOfRangeException();
+
+                if (_masterVolume == value)
+                    return;
+
+                _masterVolume = value;
+                SoundEffectInstancePool.UpdateMasterVolume();
+            }
+        }
+
+        private static float _distanceScale = 1.0f;
+        /// <summary>
+        /// Gets or sets the scale of distance calculations.
+        /// </summary>
+        /// <remarks> 
+        /// <para>DistanceScale defaults to 1.0 and must be greater than 0.0.</para>
+        /// <para>Higher values reduce the rate of falloff between the sound and listener.</para>
+        /// </remarks>
+        public static float DistanceScale
+        {
+            get => _distanceScale;
+            set
+            {
+                if (value <= 0f)
+                    throw new ArgumentOutOfRangeException(nameof(value), "value of DistanceScale: " + value);
+
+                _distanceScale = value;
+            }
+        }
+
+        private static float _dopplerScale = 1f;
+        /// <summary>
+        /// Gets or sets the scale of Doppler calculations applied to sounds.
+        /// </summary>
+        /// <remarks>
+        /// <para>DopplerScale defaults to 1.0 and must be greater or equal to 0.0</para>
+        /// <para>Affects the relative velocity of emitters and listeners.</para>
+        /// <para>Higher values more dramatically shift the pitch for the given relative velocity of the emitter and listener.</para>
+        /// </remarks>
+        public static float DopplerScale
+        {
+            get => _dopplerScale;
+            set
+            {
+                // As per documenation it does not look like the value can be less than 0
+                //   although the documentation does not say it throws an error we will anyway
+                //   just so it is like the DistanceScale
+                if (value < 0.0f)
                     throw new ArgumentOutOfRangeException(
-                        value.ToString(), "value of DopplerScale");
-
-                _dopplerScale = value;
-            }
-        }
-
-        private static float speedOfSound = 343.5f;
-        /// <summary>Returns the speed of sound used when calculating the Doppler effect..</summary>
-        /// <remarks>
-        /// <para>Defaults to 343.5. Value is measured in meters per second.</para>
-        /// <para>Has no effect on distance attenuation.</para>
-        /// </remarks>
-        public static float SpeedOfSound
-        {
-            get => speedOfSound;
-            set
-            {
-                if (value <= 0.0f)
-                    throw new ArgumentOutOfRangeException();
-
-                speedOfSound = value;
-            }
-        }
-
-        #endregion
-
-        #region IDisposable Members
-
-        /// <summary>Indicates whether the object is disposed.</summary>
-        public bool IsDisposed { get; private set; } = false;
-
-        /// <summary>Releases the resources held by this <see cref="SoundEffect"/>.</summary>
-        public void Dispose()
-        {
-            Dispose(true);
-            GC.SuppressFinalize(this);
-        }
-
-        /// <summary>
-        /// Releases the resources held by this <see cref="SoundEffect"/>.
-        /// </summary>
-        /// <param name="disposing">If set to <c>true</c>, Dispose was called explicitly.</param>
-        /// <remarks>If the disposing parameter is true, the Dispose method was called explicitly. This
-        /// means that managed objects referenced by this instance should be disposed or released as
-        /// required.  If the disposing parameter is false, Dispose was called by the finalizer and
-        /// no managed objects should be touched because we do not know if they are still valid or
-        /// not at that time.  Unmanaged resources should always be released.</remarks>
-        void Dispose(bool disposing)
-        {
-            if (!IsDisposed)
-            {
-                SoundEffectInstancePool.StopPooledInstances(this);
-                PlatformDispose(disposing);
-                IsDisposed = true;
-            }
-        }
-
-        #endregion
-
-    }
-}
+                        value.ToString(), "value of DopplerScale");
+
+                _dopplerScale = value;
+            }
+        }
+
+        private static float speedOfSound = 343.5f;
+        /// <summary>Returns the speed of sound used when calculating the Doppler effect..</summary>
+        /// <remarks>
+        /// <para>Defaults to 343.5. Value is measured in meters per second.</para>
+        /// <para>Has no effect on distance attenuation.</para>
+        /// </remarks>
+        public static float SpeedOfSound
+        {
+            get => speedOfSound;
+            set
+            {
+                if (value <= 0.0f)
+                    throw new ArgumentOutOfRangeException();
+
+                speedOfSound = value;
+            }
+        }
+
+        #endregion
+
+        #region IDisposable Members
+
+        /// <summary>Indicates whether the object is disposed.</summary>
+        public bool IsDisposed { get; private set; } = false;
+
+        /// <summary>Releases the resources held by this <see cref="SoundEffect"/>.</summary>
+        public void Dispose()
+        {
+            Dispose(true);
+            GC.SuppressFinalize(this);
+        }
+
+        /// <summary>
+        /// Releases the resources held by this <see cref="SoundEffect"/>.
+        /// </summary>
+        /// <param name="disposing">If set to <c>true</c>, Dispose was called explicitly.</param>
+        /// <remarks>If the disposing parameter is true, the Dispose method was called explicitly. This
+        /// means that managed objects referenced by this instance should be disposed or released as
+        /// required.  If the disposing parameter is false, Dispose was called by the finalizer and
+        /// no managed objects should be touched because we do not know if they are still valid or
+        /// not at that time.  Unmanaged resources should always be released.</remarks>
+        void Dispose(bool disposing)
+        {
+            if (!IsDisposed)
+            {
+                SoundEffectInstancePool.StopPooledInstances(this);
+                PlatformDispose(disposing);
+                IsDisposed = true;
+            }
+        }
+
+        #endregion
+
+    }
+}