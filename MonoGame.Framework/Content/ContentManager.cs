--- conflicted
+++ resolved
@@ -10,8 +10,8 @@
 using MonoGame.Utilities;
 using MonoGame.Framework.Graphics;
 using System.Globalization;
-using MonoGame.Utilities.Memory;
-
+using MonoGame.Utilities.Memory;
+
 #if !WINDOWS_UAP
 using MonoGame.Framework.Audio;
 using MonoGame.Framework.Media;
@@ -23,13 +23,7 @@
 	{
         const byte ContentCompressedLzx = 0x80;
         const byte ContentCompressedLz4 = 0x40;
-<<<<<<< HEAD
         private IGraphicsDeviceService _graphicsDeviceService;
-=======
-
-		private string _rootDirectory = string.Empty;
-		private IServiceProvider serviceProvider;
->>>>>>> 6bcb76db
         private Dictionary<string, object> loadedAssets = new Dictionary<string, object>(StringComparer.OrdinalIgnoreCase);
 		private List<IDisposable> disposableAssets = new List<IDisposable>();
         private bool disposed;
@@ -71,8 +65,8 @@
         public string RootDirectory { get; set; } = string.Empty;
         internal string RootDirectoryFullPath => Path.Combine(TitleContainer.Location, RootDirectory);
 
-        public IServiceProvider ServiceProvider { get; }
-
+        public IServiceProvider ServiceProvider { get; }
+
         static ContentManager()
         {
             // Allow any per-platform static initialization to occur.
@@ -187,12 +181,12 @@
         public string GetAssetPath(string assetName)
         {
             return Path.Combine(RootDirectory, assetName).Replace('\\', '/') + ".xnb";
-        }
-
-        private static readonly string[] _cultureNames =
+        }
+
+        private static readonly string[] _cultureNames =
         {
             CultureInfo.CurrentCulture.Name,                        // eg. "en-US"
-            CultureInfo.CurrentCulture.TwoLetterISOLanguageName     // eg. "en"
+            CultureInfo.CurrentCulture.TwoLetterISOLanguageName     // eg. "en"
         };
 
         public virtual T LoadLocalized<T>(string assetName)
@@ -200,17 +194,17 @@
             // Look first for a specialized language-country version of the asset,
             // then if that fails, loop back around to see if we can find one that
             // specifies just the language without the country part.
-            foreach (string cultureName in _cultureNames)
-            {
-                try
-                {
+            foreach (string cultureName in _cultureNames)
+            {
+                try
+                {
                     string localizedAssetName = assetName + '.' + cultureName;
                     return Load<T>(localizedAssetName);
-                }
-                catch (ContentLoadException exception)
-                {
-                    if (!(exception.InnerException is FileNotFoundException))
-                        throw exception;
+                }
+                catch (ContentLoadException exception)
+                {
+                    if (!(exception.InnerException is FileNotFoundException))
+                        throw exception;
                 }
             }
 
@@ -263,12 +257,12 @@
                     stream = File.OpenRead(assetPath);                
                 else
 #endif                
-                stream = TitleContainer.OpenStream(assetPath);
-
-#if ANDROID
-                stream = RecyclableMemoryManager.Instance.GetBufferedStream(stream, leaveOpen: false);
+                stream = TitleContainer.OpenStream(assetPath);
+
+#if ANDROID
+                stream = RecyclableMemoryManager.Instance.GetBufferedStream(stream, leaveOpen: false);
 #endif
-            }
+            }
             catch (FileNotFoundException fileNotFound)
 			{
 				throw new ContentLoadException("The content file was not found.", fileNotFound);
@@ -284,79 +278,43 @@
 				throw new ContentLoadException("Failed to open stream.", exception);
 			}
 			return stream;
-<<<<<<< HEAD
-		}
-
-        protected T ReadAsset<T>(string assetName, Action<IDisposable> recordDisposableObject)
-        {
-            if (string.IsNullOrEmpty(assetName))
-            {
-                throw new ArgumentNullException(nameof(assetName));
-            }
-            if (disposed)
-            {
-                throw new ObjectDisposedException(nameof(ContentManager));
-            }
-
-            string originalAssetName = assetName;
-            object result = null;
-
-            if (_graphicsDeviceService == null)
-            {
-                _graphicsDeviceService = ServiceProvider.GetService<IGraphicsDeviceService>();
+		}
+
+        protected T ReadAsset<T>(string assetName, Action<IDisposable> recordDisposableObject)
+        {
+            if (string.IsNullOrEmpty(assetName))
+            {
+                throw new ArgumentNullException(nameof(assetName));
+            }
+            if (disposed)
+            {
+                throw new ObjectDisposedException(nameof(ContentManager));
+            }
+
+            string originalAssetName = assetName;
+            object result = null;
+
+            if (_graphicsDeviceService == null)
+            {
+                _graphicsDeviceService = ServiceProvider.GetService<IGraphicsDeviceService>();
                 if (_graphicsDeviceService == null)
-                    throw new InvalidOperationException(FrameworkResources.NoGraphicsDeviceService);
-            }
-
-            // Try to load as XNB file
+                    throw new InvalidOperationException(FrameworkResources.NoGraphicsDeviceService);
+            }
+
+            // Try to load as XNB file
             using (var stream = OpenStream(assetName))
-            using (var xnbReader = new BinaryReader(stream))
-            using (var reader = GetContentReaderFromXnb(assetName, stream, xnbReader, recordDisposableObject))
-                result = reader.ReadAsset<T>();
-            
-            if (result is GraphicsResource graphicsResult)
-                graphicsResult.Name = originalAssetName;
-
-            if (result == null)
-                throw new ContentLoadException("Failed to load asset: " + originalAssetName);
-
-            return (T)result;
-        }
-=======
-		}
-
-		protected T ReadAsset<T>(string assetName, Action<IDisposable> recordDisposableObject)
-		{
-			if (string.IsNullOrEmpty(assetName))
-			{
-				throw new ArgumentNullException("assetName");
-			}
-			if (disposed)
-			{
-				throw new ObjectDisposedException("ContentManager");
-			}
-						
-			string originalAssetName = assetName;
-			object result = null;
-
-            // Try to load as XNB file
-            var stream = OpenStream(assetName);
-            using (var xnbReader = new BinaryReader(stream))
-            {
-                using (var reader = GetContentReaderFromXnb(assetName, stream, xnbReader, recordDisposableObject))
-                {
-                    result = reader.ReadAsset<T>();
-                    if (result is GraphicsResource)
-                        ((GraphicsResource)result).Name = originalAssetName;
-                }
-            }
-            
-			if (result == null)
-				throw new ContentLoadException("Could not load " + originalAssetName + " asset!");
-
-			return (T)result;
-		}
->>>>>>> 6bcb76db
+            using (var xnbReader = new BinaryReader(stream))
+            using (var reader = GetContentReaderFromXnb(assetName, stream, xnbReader, recordDisposableObject))
+                result = reader.ReadAsset<T>();
+            
+            if (result is GraphicsResource graphicsResult)
+                graphicsResult.Name = originalAssetName;
+
+            if (result == null)
+                throw new ContentLoadException("Failed to load asset: " + originalAssetName);
+
+            return (T)result;
+        }
 
         private ContentReader GetContentReaderFromXnb(string originalAssetName, Stream stream, BinaryReader xnbReader, Action<IDisposable> recordDisposableObject)
         {
@@ -407,11 +365,7 @@
                 decompressedStream = stream;
             }
 
-<<<<<<< HEAD
-            var reader = new ContentReader(this, decompressedStream, _graphicsDeviceService.GraphicsDevice,
-=======
             var reader = new ContentReader(this, decompressedStream,
->>>>>>> 6bcb76db
                                                         originalAssetName, version, recordDisposableObject);
             
             return reader;
@@ -430,10 +384,10 @@
         /// <summary>
         /// Virtual property to allow a derived ContentManager to have it's assets reloaded
         /// </summary>
-        protected virtual Dictionary<string, object> LoadedAssets => loadedAssets;
-
+        protected virtual Dictionary<string, object> LoadedAssets => loadedAssets;
+
         protected virtual void ReloadGraphicsAssets()
-        {
+        {
             var methodInfo = ReflectionHelpers.GetMethodInfo(typeof(ContentManager), "ReloadAsset");
             object[] paramArray = new object[2];
 
@@ -444,74 +398,53 @@
                 // This never executes as asset.Key is never null. This just forces the 
                 // linker to include the ReloadAsset method when AOT compiled.
                 if (asset.Key == null)
-                    ReloadAsset(asset.Key, Convert.ChangeType(asset.Value, typeOfValue));
+                    ReloadAsset(asset.Key, Convert.ChangeType(asset.Value, typeOfValue));
                 
-                paramArray[0] = asset.Key;
+                paramArray[0] = asset.Key;
                 paramArray[1] = Convert.ChangeType(asset.Value, typeOfValue);
                 methodInfo.MakeGenericMethod(typeOfValue).Invoke(this, paramArray);
             }
         }
 
         protected virtual void ReloadAsset<T>(string originalAssetName, T currentAsset)
-<<<<<<< HEAD
-        {
-            string assetName = originalAssetName;
-            if (string.IsNullOrEmpty(assetName))
-                throw new ArgumentNullException(nameof(assetName));
-
-            if (disposed)
-                throw new ObjectDisposedException(nameof(ContentManager));
-
-            if (_graphicsDeviceService == null)
-            {
-                _graphicsDeviceService = ServiceProvider.GetService<IGraphicsDeviceService>();
-                if (_graphicsDeviceService == null)
-                    throw new InvalidOperationException(FrameworkResources.NoGraphicsDeviceService);
-=======
-        {
-			string assetName = originalAssetName;
-			if (string.IsNullOrEmpty(assetName))
-			{
-				throw new ArgumentNullException("assetName");
-			}
-			if (disposed)
-			{
-				throw new ObjectDisposedException("ContentManager");
-			}
-
-            var stream = OpenStream(assetName);
-            using (var xnbReader = new BinaryReader(stream))
-            {
-                using (var reader = GetContentReaderFromXnb(assetName, stream, xnbReader, null))
-                {
-                    reader.ReadAsset<T>(currentAsset);
-                }
->>>>>>> 6bcb76db
+        {
+            string assetName = originalAssetName;
+            if (string.IsNullOrEmpty(assetName))
+                throw new ArgumentNullException(nameof(assetName));
+
+            if (disposed)
+                throw new ObjectDisposedException(nameof(ContentManager));
+
+            if (_graphicsDeviceService == null)
+            {
+                _graphicsDeviceService = ServiceProvider.GetService<IGraphicsDeviceService>();
+                if (_graphicsDeviceService == null)
+                    throw new InvalidOperationException(FrameworkResources.NoGraphicsDeviceService);
             }
 
             using (var stream = OpenStream(assetName))
-            using (var xnbReader = new BinaryReader(stream))
-            using (var reader = GetContentReaderFromXnb(assetName, stream, xnbReader, null))
-                reader.ReadAsset(currentAsset);
+            using (var xnbReader = new BinaryReader(stream))
+            using (var reader = GetContentReaderFromXnb(assetName, stream, xnbReader, null))
+                reader.ReadAsset(currentAsset);
         }
 
 		public virtual void Unload()
 		{
 		    // Look for disposable assets.
-		    foreach (var disposable in disposableAssets)
+		    foreach (var disposable in disposableAssets)
                 disposable?.Dispose();
 			disposableAssets.Clear();
 		    loadedAssets.Clear();
 		}
 
         internal byte[] GetScratchBuffer(int size)
-        {
+        {
             return RecyclableMemoryManager.Default.GetLargeBuffer(size, nameof(ContentManager));
         }
 
-        internal void ReturnScratchBuffer(byte[] buffer)
-        {
-            RecyclableMemoryManager.Default.ReturnLargeBuffer(buffer, nameof(ContentManager));
+        internal void ReturnScratchBuffer(byte[] buffer)
+        {
+            RecyclableMemoryManager.Default.ReturnLargeBuffer(buffer, nameof(ContentManager));
         }
 	}
 }