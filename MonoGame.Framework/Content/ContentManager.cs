--- conflicted
+++ resolved
@@ -1,4 +1,3 @@
-<<<<<<< HEAD
 #region License
 /*
 Microsoft Public License (Ms-PL)
@@ -58,8 +57,7 @@
         private IServiceProvider serviceProvider;
         private IGraphicsDeviceService graphicsDeviceService;
         protected Dictionary<string, object> loadedAssets = new Dictionary<string, object>();
-        bool disposed;
-		LzxDecoder dec = new LzxDecoder(16);                            
+        bool disposed;		                        
 
         private static object ContentManagerLock = new object();
         private static List<ContentManager> ContentManagers = new List<ContentManager>();
@@ -282,6 +280,8 @@
                         ContentReader reader;
                         if (compressed)
                         {
+							
+							LzxDecoder dec = new LzxDecoder(16);  							
                             //decompress the xnb
                             //thanks to ShinAli (https://bitbucket.org/alisci01/xnbdecompressor)
                             int compressedSize = xnbLength - 14;
@@ -367,18 +367,12 @@
             {
                 if ((typeof(T) == typeof(Texture2D)))
                 {
-#if IPHONE
-					Texture2D texture = Texture2D.FromFile(graphicsDeviceService.GraphicsDevice, assetName);
-                    texture.Name = originalAssetName;
-                    result = texture;
-#else
                     using (Stream assetStream = OpenStream(assetName))
                     {
                         Texture2D texture = Texture2D.FromFile(graphicsDeviceService.GraphicsDevice, assetStream);
                         texture.Name = originalAssetName;
                         result = texture;
                     }
-#endif
                 }
                 else if ((typeof(T) == typeof(SpriteFont)))
                 {
@@ -549,551 +543,3 @@
         }
     }
 }
-=======
-#region License
-/*
-Microsoft Public License (Ms-PL)
-MonoGame - Copyright © 2009 The MonoGame Team
-
-All rights reserved.
-
-This license governs use of the accompanying software. If you use the software, you accept this license. If you do not
-accept the license, do not use the software.
-
-1. Definitions
-The terms "reproduce," "reproduction," "derivative works," and "distribution" have the same meaning here as under 
-U.S. copyright law.
-
-A "contribution" is the original software, or any additions or changes to the software.
-A "contributor" is any person that distributes its contribution under this license.
-"Licensed patents" are a contributor's patent claims that read directly on its contribution.
-
-2. Grant of Rights
-(A) Copyright Grant- Subject to the terms of this license, including the license conditions and limitations in section 3, 
-each contributor grants you a non-exclusive, worldwide, royalty-free copyright license to reproduce its contribution, prepare derivative works of its contribution, and distribute its contribution or any derivative works that you create.
-(B) Patent Grant- Subject to the terms of this license, including the license conditions and limitations in section 3, 
-each contributor grants you a non-exclusive, worldwide, royalty-free license under its licensed patents to make, have made, use, sell, offer for sale, import, and/or otherwise dispose of its contribution in the software or derivative works of the contribution in the software.
-
-3. Conditions and Limitations
-(A) No Trademark License- This license does not grant you rights to use any contributors' name, logo, or trademarks.
-(B) If you bring a patent claim against any contributor over patents that you claim are infringed by the software, 
-your patent license from such contributor to the software ends automatically.
-(C) If you distribute any portion of the software, you must retain all copyright, patent, trademark, and attribution 
-notices that are present in the software.
-(D) If you distribute any portion of the software in source code form, you may do so only under this license by including 
-a complete copy of this license with your distribution. If you distribute any portion of the software in compiled or object 
-code form, you may only do so under a license that complies with this license.
-(E) The software is licensed "as-is." You bear the risk of using it. The contributors give no express warranties, guarantees
-or conditions. You may have additional consumer rights under your local laws which this license cannot change. To the extent
-permitted under your local laws, the contributors exclude the implied warranties of merchantability, fitness for a particular
-purpose and non-infringement.
-*/
-#endregion License
-
-using System;
-using System.IO;
-using System.Collections.Generic;
-using System.Reflection;
-using System.Text;
-
-using Microsoft.Xna.Framework.Audio;
-using Microsoft.Xna.Framework.Graphics;
-using Microsoft.Xna.Framework.Media;
-using Path = System.IO.Path;
-
-namespace Microsoft.Xna.Framework.Content
-{
-    public partial class ContentManager : IDisposable
-    {
-        private string _rootDirectory = string.Empty;
-        private IServiceProvider serviceProvider;
-        private IGraphicsDeviceService graphicsDeviceService;
-        protected Dictionary<string, object> loadedAssets = new Dictionary<string, object>();
-        bool disposed;		                        
-
-        private static object ContentManagerLock = new object();
-        private static List<ContentManager> ContentManagers = new List<ContentManager>();
-
-        private static void AddContentManager(ContentManager contentManager)
-        {
-            lock (ContentManagerLock)
-            {
-                ContentManagers.Add(contentManager);
-            }
-        }
-
-        private static void RemoveContentManager(ContentManager contentManager)
-        {
-            lock (ContentManagerLock)
-            {
-                if(ContentManagers.Contains(contentManager))
-                    ContentManagers.Remove(contentManager);
-            }
-        }
-
-        internal static void ReloadAllContent()
-        {
-            lock (ContentManagerLock)
-            {
-                foreach (var contentManager in ContentManagers)
-                {
-                    contentManager.ReloadContent();
-                }
-            }
-        }
-
-        // Use C# destructor syntax for finalization code.
-        // This destructor will run only if the Dispose method
-        // does not get called.
-        // It gives your base class the opportunity to finalize.
-        // Do not provide destructors in types derived from this class.
-        ~ContentManager()
-        {
-            // Do not re-create Dispose clean-up code here.
-            // Calling Dispose(false) is optimal in terms of
-            // readability and maintainability.
-            Dispose(false);
-        }
-
-        public ContentManager(IServiceProvider serviceProvider)
-        {
-            if (serviceProvider == null)
-            {
-                throw new ArgumentNullException("serviceProvider");
-            }
-            this.serviceProvider = serviceProvider;
-            AddContentManager(this);
-        }
-
-        public ContentManager(IServiceProvider serviceProvider, string rootDirectory)
-        {
-            if (serviceProvider == null)
-            {
-                throw new ArgumentNullException("serviceProvider");
-            }
-            if (rootDirectory == null)
-            {
-                throw new ArgumentNullException("rootDirectory");
-            }
-            this.RootDirectory = rootDirectory;
-            this.serviceProvider = serviceProvider;
-            AddContentManager(this);
-        }
-
-        public void Dispose()
-        {
-            Dispose(true);
-            // Tell the garbage collector not to call the finalizer
-            // since all the cleanup will already be done.
-            GC.SuppressFinalize(this);
-        }
-
-        // If disposing is true, it was called explicitly.
-        // If disposing is false, it was called by the finalizer.
-        protected virtual void Dispose(bool disposing)
-        {
-            if (disposing && !disposed)
-            {
-                Unload();
-                disposed = true;
-            }
-        }
-
-        public virtual T Load<T>(string assetName)
-        {
-            if (string.IsNullOrEmpty(assetName))
-            {
-                throw new ArgumentNullException("assetName");
-            }
-            if (disposed)
-            {
-                throw new ObjectDisposedException("ContentManager");
-            }
-
-            // Check for a previously loaded asset first
-            object asset = null;
-            if (loadedAssets.TryGetValue(assetName, out asset))
-            {
-                if (asset is T)
-                {
-                    return (T)asset;
-                }
-            }
-
-            // Load the asset.
-            var result = ReadAsset<T>(assetName, null);
-
-            // Cache the result.
-            if (!loadedAssets.ContainsKey(assetName))
-            {
-
-                loadedAssets.Add(assetName, result);
-            }
-
-            return result;
-        }
-
-        protected T ReadAsset<T>(string assetName, Action<IDisposable> recordDisposableObject)
-        {
-            if (string.IsNullOrEmpty(assetName))
-            {
-                throw new ArgumentNullException("assetName");
-            }
-            if (disposed)
-            {
-                throw new ObjectDisposedException("ContentManager");
-            }
-
-            string originalAssetName = assetName;
-            object result = null;
-
-            if (this.graphicsDeviceService == null)
-            {
-                this.graphicsDeviceService = serviceProvider.GetService(typeof(IGraphicsDeviceService)) as IGraphicsDeviceService;
-                if (this.graphicsDeviceService == null)
-                {
-                    throw new InvalidOperationException("No Graphics Device Service");
-                }
-            }
-
-            // Replace Windows path separators with local path separators
-            assetName = GetFilename(assetName);
-
-            // Get the real file name
-            if ((typeof(T) == typeof(Curve))) 
-            {				
-                assetName = CurveReader.Normalize(assetName);
-            }
-            else if ((typeof(T) == typeof(Texture2D)))
-            {
-                assetName = Texture2DReader.Normalize(assetName);
-            }
-            else if ((typeof(T) == typeof(SpriteFont)))
-            {
-                assetName = SpriteFontReader.Normalize(assetName);
-            }
-            else if ((typeof(T) == typeof(Effect)))
-            {
-                assetName = Effect.Normalize(assetName);
-            }
-            else if ((typeof(T) == typeof(Song)))
-            {
-                assetName = SongReader.Normalize(assetName);
-            }
-            else if ((typeof(T) == typeof(SoundEffect)))
-            {
-                assetName = SoundEffectReader.Normalize(assetName);
-            }
-            else if ((typeof(T) == typeof(Video)))
-            {
-                assetName = Video.Normalize(assetName);
-            }
-
-            if (string.IsNullOrEmpty(assetName))
-            {
-                throw new ContentLoadException("Could not load " + originalAssetName + " asset!");
-            }
-
-            if (!Path.HasExtension(assetName))
-                assetName = string.Format("{0}.xnb", assetName);
-
-            if (Path.GetExtension(assetName).ToLower() == ".xnb")
-            {
-                // Load a XNB file
-                Stream stream = OpenStream(assetName);
-                try
-                {
-                    using (BinaryReader xnbReader = new BinaryReader(stream))
-                    {
-                        // The first 4 bytes should be the "XNB" header. i use that to detect an invalid file
-                        byte x = xnbReader.ReadByte();
-                        byte n = xnbReader.ReadByte();
-                        byte b = xnbReader.ReadByte();
-                        byte platform = xnbReader.ReadByte();
-
-                        if (x != 'X' || n != 'N' || b != 'B' ||
-                            !(platform == 'w' || platform == 'x' || platform == 'm'))
-                        {
-                            throw new ContentLoadException("Asset does not appear to be a valid XNB file. Did you process your content for Windows?");
-                        }
-
-                        byte version = xnbReader.ReadByte();
-                        byte flags = xnbReader.ReadByte();
-
-                        bool compressed = (flags & 0x80) != 0;
-                        if (version != 5 && version != 4)
-                        {
-                            throw new ContentLoadException("Invalid XNB version");
-                        }
-
-                        // The next int32 is the length of the XNB file
-                        int xnbLength = xnbReader.ReadInt32();
-
-                        ContentReader reader;
-                        if (compressed)
-                        {
-							
-							LzxDecoder dec = new LzxDecoder(16);  							
-                            //decompress the xnb
-                            //thanks to ShinAli (https://bitbucket.org/alisci01/xnbdecompressor)
-                            int compressedSize = xnbLength - 14;
-                            int decompressedSize = xnbReader.ReadInt32();
-                            int newFileSize = decompressedSize + 10;
-
-                            MemoryStream decompressedStream = new MemoryStream(decompressedSize);
-
-                            int decodedBytes = 0;
-                            int pos = 0;							
-
-#if ANDROID
-                            // Android native stream does not support the Position property. LzxDecoder.Decompress also uses
-                            // Seek.  So we read the entirity of the stream into a memory stream and replace stream with the
-                            // memory stream.
-                            MemoryStream memStream = new MemoryStream();
-                            stream.CopyTo(memStream);
-                            memStream.Seek(0, SeekOrigin.Begin);
-                            stream.Dispose();
-                            stream = memStream;
-                            pos = -14;
-#endif
-
-                            while (pos < compressedSize)
-                            {
-                                // let's seek to the correct position
-                                // The stream should already be in the correct position, and seeking can be slow
-                                stream.Seek(pos + 14, SeekOrigin.Begin);
-                                int hi = stream.ReadByte();
-                                int lo = stream.ReadByte();
-                                int block_size = (hi << 8) | lo;
-                                int frame_size = 0x8000;
-                                if (hi == 0xFF)
-                                {
-                                    hi = lo;
-                                    lo = (byte)stream.ReadByte();
-                                    frame_size = (hi << 8) | lo;
-                                    hi = (byte)stream.ReadByte();
-                                    lo = (byte)stream.ReadByte();
-                                    block_size = (hi << 8) | lo;
-                                    pos += 5;
-                                }
-                                else
-                                    pos += 2;
-
-                                if (block_size == 0 || frame_size == 0)
-                                    break;
-
-                                int lzxRet = dec.Decompress(stream, block_size, decompressedStream, frame_size);
-                                pos += block_size;
-                                decodedBytes += frame_size;
-                            }
-
-                            if (decompressedStream.Position != decompressedSize)
-                            {
-                                throw new ContentLoadException("Decompression of " + originalAssetName + "failed. " +
-                                                               " Try decompressing with nativeDecompressXnb first.");
-                            }
-
-                            decompressedStream.Seek(0, SeekOrigin.Begin);
-                            reader = new ContentReader(this, decompressedStream, this.graphicsDeviceService.GraphicsDevice, originalAssetName);
-                        }
-                        else
-                        {
-                            reader = new ContentReader(this, stream, this.graphicsDeviceService.GraphicsDevice, originalAssetName);
-                        }
-
-                        using (reader)
-                        {
-                            result = reader.ReadAsset<T>();
-                        }
-                    }
-                }
-                finally
-                {
-                    if (stream != null)
-                    {
-                        stream.Dispose();
-                    }
-                }
-            }
-            else
-            {
-                if ((typeof(T) == typeof(Texture2D)))
-                {
-                    using (Stream assetStream = OpenStream(assetName))
-                    {
-                        Texture2D texture = Texture2D.FromFile(graphicsDeviceService.GraphicsDevice, assetStream);
-                        texture.Name = originalAssetName;
-                        result = texture;
-                    }
-                }
-                else if ((typeof(T) == typeof(SpriteFont)))
-                {
-                    //result = new SpriteFont(Texture2D.FromFile(graphicsDeviceService.GraphicsDevice,assetName), null, null, null, 0, 0.0f, null, null);
-                    throw new NotImplementedException();
-                }
-                else if ((typeof(T) == typeof(Song)))
-                {
-                    result = new Song(assetName);
-                }
-                else if ((typeof(T) == typeof(SoundEffect)))
-                {
-                    result = new SoundEffect(assetName);
-                }
-                else if ((typeof(T) == typeof(Video)))
-                {
-                    result = new Video(assetName);
-                }
-                else if ((typeof(T) == typeof(Effect)))
-                {
-                    result = new Effect(graphicsDeviceService.GraphicsDevice, assetName);
-                }
-            }
-
-            if (result == null)
-            {
-                throw new ContentLoadException("Could not load " + originalAssetName + " asset!");
-            }
-
-            if ( recordDisposableObject != null && result is IDisposable )
-                recordDisposableObject(result as IDisposable);
-
-            return (T)result;
-        }
-
-        protected void ReloadContent()
-        {
-            foreach (var asset in loadedAssets)
-            {
-                ReloadAsset(asset.Key, asset.Value);
-            }
-        }
-
-        protected void ReloadAsset(string originalAssetName, object currentAsset)
-        {
-            if (string.IsNullOrEmpty(originalAssetName))
-            {
-                throw new ArgumentNullException("assetName");
-            }
-            if (disposed)
-            {
-                throw new ObjectDisposedException("ContentManager");
-            }
-
-            if (this.graphicsDeviceService == null)
-            {
-                this.graphicsDeviceService = serviceProvider.GetService(typeof(IGraphicsDeviceService)) as IGraphicsDeviceService;
-                if (this.graphicsDeviceService == null)
-                {
-                    throw new InvalidOperationException("No Graphics Device Service");
-                }
-            }
-
-            // Replace Windows path separators with local path separators
-            var assetName = GetFilename(originalAssetName);
-
-            // Get the real file name
-            if ((currentAsset is Curve))
-            {
-                assetName = CurveReader.Normalize(assetName);
-            }
-            else if ((currentAsset is Texture2D))
-            {
-                assetName = Texture2DReader.Normalize(assetName);
-            }
-            else if ((currentAsset is SpriteFont))
-            {
-                assetName = SpriteFontReader.Normalize(assetName);
-            }
-            else if ((currentAsset is Effect))
-            {
-                assetName = Effect.Normalize(assetName);
-            }
-            else if ((currentAsset is Song))
-            {
-                assetName = SongReader.Normalize(assetName);
-            }
-            else if ((currentAsset is SoundEffect))
-            {
-                assetName = SoundEffectReader.Normalize(assetName);
-            }
-            else if ((currentAsset is Video))
-            {
-                assetName = Video.Normalize(assetName);
-            }
-
-            if (string.IsNullOrEmpty(assetName))
-            {
-                throw new ContentLoadException("Could not load " + originalAssetName + " asset!");
-            }
-
-            if (!Path.HasExtension(assetName))
-                assetName = string.Format("{0}.xnb", assetName);
-
-            if (Path.GetExtension(assetName).ToLower() == ".xnb")
-            {
-            }
-            else
-            {
-                if ((currentAsset is Texture2D))
-                {
-                    using (Stream assetStream = OpenStream(assetName))
-                    {
-                        var asset = currentAsset as Texture2D;
-                        asset.Reload(assetStream);
-                    }
-                }
-                else if ((currentAsset is SpriteFont))
-                {
-                }
-                else if ((currentAsset is Song))
-                {
-                }
-                else if ((currentAsset is SoundEffect))
-                {
-                }
-                else if ((currentAsset is Video))
-                {
-                }
-                else if ((currentAsset is Effect))
-                {
-                }
-            }
-        }
-
-        public virtual void Unload()
-        {
-            // Look for disposable assets.
-            foreach (var pair in loadedAssets)
-            {
-                var disposable = pair.Value as IDisposable;
-                if (disposable != null )
-                    disposable.Dispose();
-            }
-
-            RemoveContentManager(this);
-            loadedAssets.Clear();
-        }
-
-        public string RootDirectory
-        {
-            get
-            {
-                return _rootDirectory;
-            }
-            set
-            {
-                _rootDirectory = value;
-            }
-        }
-
-        public IServiceProvider ServiceProvider
-        {
-            get
-            {
-                return this.serviceProvider;
-            }
-        }
-    }
-}
-
->>>>>>> 00bba6cd
