// MonoGame - Copyright (C) The MonoGame Team
// This file is subject to the terms and conditions defined in
// file 'LICENSE.txt', which is part of this source code package.

using System;
using System.IO;
using MonoGame.Framework.Graphics;

namespace MonoGame.Framework.Content
{
    internal class Texture2DReader : ContentTypeReader<Texture2D>
    {
        public Texture2DReader()
        {
        }

        protected internal override Texture2D Read(ContentReader reader, Texture2D existingInstance)
        {
            var surfaceFormat = (SurfaceFormat)reader.ReadInt32();
            int width = reader.ReadInt32();
            int height = reader.ReadInt32();
            int levelCount = reader.ReadInt32();
            int levelCountOutput = levelCount;

            // If the system does not fully support Power of Two textures,
            // skip any mip maps supplied with any non PoT textures.
            if (levelCount > 1 && !reader.GetGraphicsDevice().GraphicsCapabilities.SupportsNonPowerOfTwo &&
                (!MathHelper.IsPowerOfTwo(width) || !MathHelper.IsPowerOfTwo(height)))
            {
                levelCountOutput = 1;
                System.Diagnostics.Debug.WriteLine(
                    "Device does not support non Power of Two textures. Skipping mipmaps.");
            }

<<<<<<< HEAD
            SurfaceFormat convertedFormat = surfaceFormat;
            switch (surfaceFormat)
=======
			SurfaceFormat convertedFormat = surfaceFormat;
			switch (surfaceFormat)
			{
				case SurfaceFormat.Dxt1:
				case SurfaceFormat.Dxt1a:
					if (!reader.GetGraphicsDevice().GraphicsCapabilities.SupportsDxt1)
						convertedFormat = SurfaceFormat.Color;
					break;
				case SurfaceFormat.Dxt1SRgb:
					if (!reader.GetGraphicsDevice().GraphicsCapabilities.SupportsDxt1)
						convertedFormat = SurfaceFormat.ColorSRgb;
					break;
				case SurfaceFormat.Dxt3:
				case SurfaceFormat.Dxt5:
					if (!reader.GetGraphicsDevice().GraphicsCapabilities.SupportsS3tc)
						convertedFormat = SurfaceFormat.Color;
					break;
				case SurfaceFormat.Dxt3SRgb:
				case SurfaceFormat.Dxt5SRgb:
					if (!reader.GetGraphicsDevice().GraphicsCapabilities.SupportsS3tc)
						convertedFormat = SurfaceFormat.ColorSRgb;
					break;
				case SurfaceFormat.NormalizedByte4:
					convertedFormat = SurfaceFormat.Color;
					break;
			}
			
            texture = existingInstance ?? new Texture2D(reader.GetGraphicsDevice(), width, height, levelCountOutput > 1, convertedFormat);
#if OPENGL
            Threading.BlockOnUIThread(() =>
>>>>>>> 6bcb76db
            {
                case SurfaceFormat.Dxt1:
                case SurfaceFormat.Dxt1a:
                    if (!reader.GraphicsDevice.GraphicsCapabilities.SupportsDxt1)
                        convertedFormat = SurfaceFormat.Rgba32;
                    break;

                case SurfaceFormat.Dxt1SRgb:
                    if (!reader.GraphicsDevice.GraphicsCapabilities.SupportsDxt1)
                        convertedFormat = SurfaceFormat.Rgba32SRgb;
                    break;

                case SurfaceFormat.Dxt3:
                case SurfaceFormat.Dxt5:
                    if (!reader.GraphicsDevice.GraphicsCapabilities.SupportsS3tc)
                        convertedFormat = SurfaceFormat.Rgba32;
                    break;

                case SurfaceFormat.Dxt3SRgb:
                case SurfaceFormat.Dxt5SRgb:
                    if (!reader.GraphicsDevice.GraphicsCapabilities.SupportsS3tc)
                        convertedFormat = SurfaceFormat.Rgba32SRgb;
                    break;

                case SurfaceFormat.NormalizedByte4:
                    convertedFormat = SurfaceFormat.Rgba32;
                    break;
            }

            var texture = existingInstance ?? new Texture2D(
                reader.GraphicsDevice, width, height, levelCountOutput > 1, convertedFormat);

            for (int level = 0; level < levelCount; level++)
            {
                int levelDataSizeInBytes = reader.ReadInt32();
                byte[] levelDataBuffer = reader.ContentManager.GetScratchBuffer(levelDataSizeInBytes);
                try
                {
                    byte[] levelData = levelDataBuffer;
                    if (reader.Read(levelData, 0, levelDataSizeInBytes) != levelDataSizeInBytes)
                        throw new InvalidDataException();

                    int levelWidth = Math.Max(width >> level, 1);
                    int levelHeight = Math.Max(height >> level, 1);

                    if (level >= levelCountOutput)
                        continue;

                    //Convert the image data if required
                    switch (surfaceFormat)
                    {
                        case SurfaceFormat.Dxt1:
                        case SurfaceFormat.Dxt1SRgb:
                        case SurfaceFormat.Dxt1a:
<<<<<<< HEAD
                            if (!reader.GraphicsDevice.GraphicsCapabilities.SupportsDxt1 &&
                                convertedFormat == SurfaceFormat.Rgba32)
                            {
                                levelData = DxtUtil.DecompressDxt1(levelData, levelWidth, levelHeight);
                                levelDataSizeInBytes = levelData.Length;
                            }
                            break;

                        case SurfaceFormat.Dxt3:
                        case SurfaceFormat.Dxt3SRgb:
                            if (!reader.GraphicsDevice.GraphicsCapabilities.SupportsS3tc &&
                                    convertedFormat == SurfaceFormat.Rgba32)
                            {
                                levelData = DxtUtil.DecompressDxt3(levelData, levelWidth, levelHeight);
                                levelDataSizeInBytes = levelData.Length;
                            }
                            break;

                        case SurfaceFormat.Dxt5:
                        case SurfaceFormat.Dxt5SRgb:
                            if (!reader.GraphicsDevice.GraphicsCapabilities.SupportsS3tc &&
                                convertedFormat == SurfaceFormat.Rgba32)
                            {
                                levelData = DxtUtil.DecompressDxt5(levelData, levelWidth, levelHeight);
                                levelDataSizeInBytes = levelData.Length;
                            }
                            break;

                        case SurfaceFormat.NormalizedByte4:
                        {
                            int bytesPerPixel = surfaceFormat.GetSize();
                            int pitch = levelWidth * bytesPerPixel;
                            for (int y = 0; y < levelHeight; y++)
                            {
                                for (int x = 0; x < levelWidth; x++)
                                {
                                    int color = BitConverter.ToInt32(levelData, y * pitch + x * bytesPerPixel);
                                    levelData[y * pitch + x * 4] = (byte)((color >> 16) & 0xff); //R:=W
                                    levelData[y * pitch + x * 4 + 1] = (byte)((color >> 8) & 0xff); //G:=V
                                    levelData[y * pitch + x * 4 + 2] = (byte)((color) & 0xff); //B:=U
                                    levelData[y * pitch + x * 4 + 3] = (byte)((color >> 24) & 0xff); //A:=Q
=======
				            if (!reader.GetGraphicsDevice().GraphicsCapabilities.SupportsDxt1 && convertedFormat == SurfaceFormat.Color)
				            {
				                levelData = DxtUtil.DecompressDxt1(levelData, levelWidth, levelHeight);
				                levelDataSizeInBytes = levelData.Length;
				            }
				            break;
					    case SurfaceFormat.Dxt3:
					    case SurfaceFormat.Dxt3SRgb:
                            if (!reader.GetGraphicsDevice().GraphicsCapabilities.SupportsS3tc)
				                if (!reader.GetGraphicsDevice().GraphicsCapabilities.SupportsS3tc &&
				                    convertedFormat == SurfaceFormat.Color)
				                {
				                    levelData = DxtUtil.DecompressDxt3(levelData, levelWidth, levelHeight);
                                    levelDataSizeInBytes = levelData.Length;
                                }
				            break;
					    case SurfaceFormat.Dxt5:
					    case SurfaceFormat.Dxt5SRgb:
                            if (!reader.GetGraphicsDevice().GraphicsCapabilities.SupportsS3tc)
				                if (!reader.GetGraphicsDevice().GraphicsCapabilities.SupportsS3tc &&
				                    convertedFormat == SurfaceFormat.Color)
				                {
				                    levelData = DxtUtil.DecompressDxt5(levelData, levelWidth, levelHeight);
                                    levelDataSizeInBytes = levelData.Length;
>>>>>>> 6bcb76db
                                }
                            }
                        }
                        break;

#if OPENGL
                        case SurfaceFormat.Bgra5551:
                        {
                            // Shift the channels to suit OpenGL
                            int offset = 0;
                            for (int y = 0; y < levelHeight; y++)
                            {
                                for (int x = 0; x < levelWidth; x++)
                                {
                                    ushort pixel = BitConverter.ToUInt16(levelData, offset);
                                    pixel = (ushort)(((pixel & 0x7FFF) << 1) | ((pixel & 0x8000) >> 15));
                                    levelData[offset] = (byte)pixel;
                                    levelData[offset + 1] = (byte)(pixel >> 8);
                                    offset += 2;
                                }
                            }
                        }
                        break;

                        case SurfaceFormat.Bgra4444:
                        {
                            // Shift the channels to suit OpenGL
                            int offset = 0;
                            for (int y = 0; y < levelHeight; y++)
                            {
                                for (int x = 0; x < levelWidth; x++)
                                {
                                    ushort pixel = BitConverter.ToUInt16(levelData, offset);
                                    pixel = (ushort)(((pixel & 0x0FFF) << 4) | ((pixel & 0xF000) >> 12));
                                    levelData[offset] = (byte)pixel;
                                    levelData[offset + 1] = (byte)(pixel >> 8);
                                    offset += 2;
                                }
                            }
                        }
                        break;
#endif
                    }
                    texture.SetData(levelData.AsSpan(0, levelDataSizeInBytes), level, 0);
                }
                finally
                {
                    reader.ContentManager.ReturnScratchBuffer(levelDataBuffer);
                }
            }

            return texture;
        }
    }
}
<|MERGE_RESOLUTION|>--- conflicted
+++ resolved
@@ -1,246 +1,186 @@
-// MonoGame - Copyright (C) The MonoGame Team
-// This file is subject to the terms and conditions defined in
-// file 'LICENSE.txt', which is part of this source code package.
-
-using System;
-using System.IO;
-using MonoGame.Framework.Graphics;
-
-namespace MonoGame.Framework.Content
-{
-    internal class Texture2DReader : ContentTypeReader<Texture2D>
-    {
-        public Texture2DReader()
-        {
-        }
-
-        protected internal override Texture2D Read(ContentReader reader, Texture2D existingInstance)
-        {
-            var surfaceFormat = (SurfaceFormat)reader.ReadInt32();
-            int width = reader.ReadInt32();
-            int height = reader.ReadInt32();
-            int levelCount = reader.ReadInt32();
-            int levelCountOutput = levelCount;
-
-            // If the system does not fully support Power of Two textures,
-            // skip any mip maps supplied with any non PoT textures.
-            if (levelCount > 1 && !reader.GetGraphicsDevice().GraphicsCapabilities.SupportsNonPowerOfTwo &&
-                (!MathHelper.IsPowerOfTwo(width) || !MathHelper.IsPowerOfTwo(height)))
-            {
-                levelCountOutput = 1;
-                System.Diagnostics.Debug.WriteLine(
-                    "Device does not support non Power of Two textures. Skipping mipmaps.");
-            }
-
-<<<<<<< HEAD
-            SurfaceFormat convertedFormat = surfaceFormat;
-            switch (surfaceFormat)
-=======
-			SurfaceFormat convertedFormat = surfaceFormat;
-			switch (surfaceFormat)
-			{
-				case SurfaceFormat.Dxt1:
-				case SurfaceFormat.Dxt1a:
-					if (!reader.GetGraphicsDevice().GraphicsCapabilities.SupportsDxt1)
-						convertedFormat = SurfaceFormat.Color;
-					break;
-				case SurfaceFormat.Dxt1SRgb:
-					if (!reader.GetGraphicsDevice().GraphicsCapabilities.SupportsDxt1)
-						convertedFormat = SurfaceFormat.ColorSRgb;
-					break;
-				case SurfaceFormat.Dxt3:
-				case SurfaceFormat.Dxt5:
-					if (!reader.GetGraphicsDevice().GraphicsCapabilities.SupportsS3tc)
-						convertedFormat = SurfaceFormat.Color;
-					break;
-				case SurfaceFormat.Dxt3SRgb:
-				case SurfaceFormat.Dxt5SRgb:
-					if (!reader.GetGraphicsDevice().GraphicsCapabilities.SupportsS3tc)
-						convertedFormat = SurfaceFormat.ColorSRgb;
-					break;
-				case SurfaceFormat.NormalizedByte4:
-					convertedFormat = SurfaceFormat.Color;
-					break;
-			}
-			
-            texture = existingInstance ?? new Texture2D(reader.GetGraphicsDevice(), width, height, levelCountOutput > 1, convertedFormat);
-#if OPENGL
-            Threading.BlockOnUIThread(() =>
->>>>>>> 6bcb76db
-            {
-                case SurfaceFormat.Dxt1:
-                case SurfaceFormat.Dxt1a:
-                    if (!reader.GraphicsDevice.GraphicsCapabilities.SupportsDxt1)
-                        convertedFormat = SurfaceFormat.Rgba32;
-                    break;
-
-                case SurfaceFormat.Dxt1SRgb:
-                    if (!reader.GraphicsDevice.GraphicsCapabilities.SupportsDxt1)
-                        convertedFormat = SurfaceFormat.Rgba32SRgb;
-                    break;
-
-                case SurfaceFormat.Dxt3:
-                case SurfaceFormat.Dxt5:
-                    if (!reader.GraphicsDevice.GraphicsCapabilities.SupportsS3tc)
-                        convertedFormat = SurfaceFormat.Rgba32;
-                    break;
-
-                case SurfaceFormat.Dxt3SRgb:
-                case SurfaceFormat.Dxt5SRgb:
-                    if (!reader.GraphicsDevice.GraphicsCapabilities.SupportsS3tc)
-                        convertedFormat = SurfaceFormat.Rgba32SRgb;
-                    break;
-
-                case SurfaceFormat.NormalizedByte4:
-                    convertedFormat = SurfaceFormat.Rgba32;
-                    break;
-            }
-
-            var texture = existingInstance ?? new Texture2D(
-                reader.GraphicsDevice, width, height, levelCountOutput > 1, convertedFormat);
-
-            for (int level = 0; level < levelCount; level++)
-            {
-                int levelDataSizeInBytes = reader.ReadInt32();
-                byte[] levelDataBuffer = reader.ContentManager.GetScratchBuffer(levelDataSizeInBytes);
-                try
-                {
-                    byte[] levelData = levelDataBuffer;
-                    if (reader.Read(levelData, 0, levelDataSizeInBytes) != levelDataSizeInBytes)
-                        throw new InvalidDataException();
-
-                    int levelWidth = Math.Max(width >> level, 1);
-                    int levelHeight = Math.Max(height >> level, 1);
-
-                    if (level >= levelCountOutput)
-                        continue;
-
-                    //Convert the image data if required
-                    switch (surfaceFormat)
-                    {
-                        case SurfaceFormat.Dxt1:
-                        case SurfaceFormat.Dxt1SRgb:
-                        case SurfaceFormat.Dxt1a:
-<<<<<<< HEAD
-                            if (!reader.GraphicsDevice.GraphicsCapabilities.SupportsDxt1 &&
-                                convertedFormat == SurfaceFormat.Rgba32)
-                            {
-                                levelData = DxtUtil.DecompressDxt1(levelData, levelWidth, levelHeight);
-                                levelDataSizeInBytes = levelData.Length;
-                            }
-                            break;
-
-                        case SurfaceFormat.Dxt3:
-                        case SurfaceFormat.Dxt3SRgb:
-                            if (!reader.GraphicsDevice.GraphicsCapabilities.SupportsS3tc &&
-                                    convertedFormat == SurfaceFormat.Rgba32)
-                            {
-                                levelData = DxtUtil.DecompressDxt3(levelData, levelWidth, levelHeight);
-                                levelDataSizeInBytes = levelData.Length;
-                            }
-                            break;
-
-                        case SurfaceFormat.Dxt5:
-                        case SurfaceFormat.Dxt5SRgb:
-                            if (!reader.GraphicsDevice.GraphicsCapabilities.SupportsS3tc &&
-                                convertedFormat == SurfaceFormat.Rgba32)
-                            {
-                                levelData = DxtUtil.DecompressDxt5(levelData, levelWidth, levelHeight);
-                                levelDataSizeInBytes = levelData.Length;
-                            }
-                            break;
-
-                        case SurfaceFormat.NormalizedByte4:
-                        {
-                            int bytesPerPixel = surfaceFormat.GetSize();
-                            int pitch = levelWidth * bytesPerPixel;
-                            for (int y = 0; y < levelHeight; y++)
-                            {
-                                for (int x = 0; x < levelWidth; x++)
-                                {
-                                    int color = BitConverter.ToInt32(levelData, y * pitch + x * bytesPerPixel);
-                                    levelData[y * pitch + x * 4] = (byte)((color >> 16) & 0xff); //R:=W
-                                    levelData[y * pitch + x * 4 + 1] = (byte)((color >> 8) & 0xff); //G:=V
-                                    levelData[y * pitch + x * 4 + 2] = (byte)((color) & 0xff); //B:=U
-                                    levelData[y * pitch + x * 4 + 3] = (byte)((color >> 24) & 0xff); //A:=Q
-=======
-				            if (!reader.GetGraphicsDevice().GraphicsCapabilities.SupportsDxt1 && convertedFormat == SurfaceFormat.Color)
-				            {
-				                levelData = DxtUtil.DecompressDxt1(levelData, levelWidth, levelHeight);
-				                levelDataSizeInBytes = levelData.Length;
-				            }
-				            break;
-					    case SurfaceFormat.Dxt3:
-					    case SurfaceFormat.Dxt3SRgb:
-                            if (!reader.GetGraphicsDevice().GraphicsCapabilities.SupportsS3tc)
-				                if (!reader.GetGraphicsDevice().GraphicsCapabilities.SupportsS3tc &&
-				                    convertedFormat == SurfaceFormat.Color)
-				                {
-				                    levelData = DxtUtil.DecompressDxt3(levelData, levelWidth, levelHeight);
-                                    levelDataSizeInBytes = levelData.Length;
-                                }
-				            break;
-					    case SurfaceFormat.Dxt5:
-					    case SurfaceFormat.Dxt5SRgb:
-                            if (!reader.GetGraphicsDevice().GraphicsCapabilities.SupportsS3tc)
-				                if (!reader.GetGraphicsDevice().GraphicsCapabilities.SupportsS3tc &&
-				                    convertedFormat == SurfaceFormat.Color)
-				                {
-				                    levelData = DxtUtil.DecompressDxt5(levelData, levelWidth, levelHeight);
-                                    levelDataSizeInBytes = levelData.Length;
->>>>>>> 6bcb76db
-                                }
-                            }
-                        }
-                        break;
-
-#if OPENGL
-                        case SurfaceFormat.Bgra5551:
-                        {
-                            // Shift the channels to suit OpenGL
-                            int offset = 0;
-                            for (int y = 0; y < levelHeight; y++)
-                            {
-                                for (int x = 0; x < levelWidth; x++)
-                                {
-                                    ushort pixel = BitConverter.ToUInt16(levelData, offset);
-                                    pixel = (ushort)(((pixel & 0x7FFF) << 1) | ((pixel & 0x8000) >> 15));
-                                    levelData[offset] = (byte)pixel;
-                                    levelData[offset + 1] = (byte)(pixel >> 8);
-                                    offset += 2;
-                                }
-                            }
-                        }
-                        break;
-
-                        case SurfaceFormat.Bgra4444:
-                        {
-                            // Shift the channels to suit OpenGL
-                            int offset = 0;
-                            for (int y = 0; y < levelHeight; y++)
-                            {
-                                for (int x = 0; x < levelWidth; x++)
-                                {
-                                    ushort pixel = BitConverter.ToUInt16(levelData, offset);
-                                    pixel = (ushort)(((pixel & 0x0FFF) << 4) | ((pixel & 0xF000) >> 12));
-                                    levelData[offset] = (byte)pixel;
-                                    levelData[offset + 1] = (byte)(pixel >> 8);
-                                    offset += 2;
-                                }
-                            }
-                        }
-                        break;
-#endif
-                    }
-                    texture.SetData(levelData.AsSpan(0, levelDataSizeInBytes), level, 0);
-                }
-                finally
-                {
-                    reader.ContentManager.ReturnScratchBuffer(levelDataBuffer);
-                }
-            }
-
-            return texture;
-        }
-    }
-}
+// MonoGame - Copyright (C) The MonoGame Team
+// This file is subject to the terms and conditions defined in
+// file 'LICENSE.txt', which is part of this source code package.
+
+using System;
+using System.IO;
+using MonoGame.Framework.Graphics;
+
+namespace MonoGame.Framework.Content
+{
+    internal class Texture2DReader : ContentTypeReader<Texture2D>
+    {
+        public Texture2DReader()
+        {
+        }
+
+        protected internal override Texture2D Read(ContentReader reader, Texture2D existingInstance)
+        {
+            var surfaceFormat = (SurfaceFormat)reader.ReadInt32();
+            int width = reader.ReadInt32();
+            int height = reader.ReadInt32();
+            int levelCount = reader.ReadInt32();
+            int levelCountOutput = levelCount;
+
+            // If the system does not fully support Power of Two textures,
+            // skip any mip maps supplied with any non PoT textures.
+            if (levelCount > 1 && !reader.GetGraphicsDevice().GraphicsCapabilities.SupportsNonPowerOfTwo &&
+                (!MathHelper.IsPowerOfTwo(width) || !MathHelper.IsPowerOfTwo(height)))
+            {
+                levelCountOutput = 1;
+                System.Diagnostics.Debug.WriteLine(
+                    "Device does not support non Power of Two textures. Skipping mipmaps.");
+            }
+
+            SurfaceFormat convertedFormat = surfaceFormat;
+            switch (surfaceFormat)
+            {
+                case SurfaceFormat.Dxt1:
+                case SurfaceFormat.Dxt1a:
+                    if (!reader.GraphicsDevice.GraphicsCapabilities.SupportsDxt1)
+                        convertedFormat = SurfaceFormat.Rgba32;
+                    break;
+
+                case SurfaceFormat.Dxt1SRgb:
+                    if (!reader.GraphicsDevice.GraphicsCapabilities.SupportsDxt1)
+                        convertedFormat = SurfaceFormat.Rgba32SRgb;
+                    break;
+
+                case SurfaceFormat.Dxt3:
+                case SurfaceFormat.Dxt5:
+                    if (!reader.GraphicsDevice.GraphicsCapabilities.SupportsS3tc)
+                        convertedFormat = SurfaceFormat.Rgba32;
+                    break;
+
+                case SurfaceFormat.Dxt3SRgb:
+                case SurfaceFormat.Dxt5SRgb:
+                    if (!reader.GraphicsDevice.GraphicsCapabilities.SupportsS3tc)
+                        convertedFormat = SurfaceFormat.Rgba32SRgb;
+                    break;
+
+                case SurfaceFormat.NormalizedByte4:
+                    convertedFormat = SurfaceFormat.Rgba32;
+                    break;
+            }
+
+            var texture = existingInstance ?? new Texture2D(
+                reader.GraphicsDevice, width, height, levelCountOutput > 1, convertedFormat);
+
+            for (int level = 0; level < levelCount; level++)
+            {
+                int levelDataSizeInBytes = reader.ReadInt32();
+                byte[] levelDataBuffer = reader.ContentManager.GetScratchBuffer(levelDataSizeInBytes);
+                try
+                {
+                    byte[] levelData = levelDataBuffer;
+                    if (reader.Read(levelData, 0, levelDataSizeInBytes) != levelDataSizeInBytes)
+                        throw new InvalidDataException();
+
+                    int levelWidth = Math.Max(width >> level, 1);
+                    int levelHeight = Math.Max(height >> level, 1);
+
+                    if (level >= levelCountOutput)
+                        continue;
+
+                    //Convert the image data if required
+                    switch (surfaceFormat)
+                    {
+                        case SurfaceFormat.Dxt1:
+                        case SurfaceFormat.Dxt1SRgb:
+                        case SurfaceFormat.Dxt1a:
+                            if (!reader.GraphicsDevice.GraphicsCapabilities.SupportsDxt1 &&
+                                convertedFormat == SurfaceFormat.Rgba32)
+                            {
+                                levelData = DxtUtil.DecompressDxt1(levelData, levelWidth, levelHeight);
+                                levelDataSizeInBytes = levelData.Length;
+                            }
+                            break;
+
+                        case SurfaceFormat.Dxt3:
+                        case SurfaceFormat.Dxt3SRgb:
+                            if (!reader.GraphicsDevice.GraphicsCapabilities.SupportsS3tc &&
+                                    convertedFormat == SurfaceFormat.Rgba32)
+                            {
+                                levelData = DxtUtil.DecompressDxt3(levelData, levelWidth, levelHeight);
+                                levelDataSizeInBytes = levelData.Length;
+                            }
+                            break;
+
+                        case SurfaceFormat.Dxt5:
+                        case SurfaceFormat.Dxt5SRgb:
+                            if (!reader.GraphicsDevice.GraphicsCapabilities.SupportsS3tc &&
+                                convertedFormat == SurfaceFormat.Rgba32)
+                            {
+                                levelData = DxtUtil.DecompressDxt5(levelData, levelWidth, levelHeight);
+                                levelDataSizeInBytes = levelData.Length;
+                            }
+                            break;
+
+                        case SurfaceFormat.NormalizedByte4:
+                        {
+                            int bytesPerPixel = surfaceFormat.GetSize();
+                            int pitch = levelWidth * bytesPerPixel;
+                            for (int y = 0; y < levelHeight; y++)
+                            {
+                                for (int x = 0; x < levelWidth; x++)
+                                {
+                                    int color = BitConverter.ToInt32(levelData, y * pitch + x * bytesPerPixel);
+                                    levelData[y * pitch + x * 4] = (byte)((color >> 16) & 0xff); //R:=W
+                                    levelData[y * pitch + x * 4 + 1] = (byte)((color >> 8) & 0xff); //G:=V
+                                    levelData[y * pitch + x * 4 + 2] = (byte)((color) & 0xff); //B:=U
+                                    levelData[y * pitch + x * 4 + 3] = (byte)((color >> 24) & 0xff); //A:=Q
+                                }
+                            }
+                        }
+                        break;
+
+#if OPENGL
+                        case SurfaceFormat.Bgra5551:
+                        {
+                            // Shift the channels to suit OpenGL
+                            int offset = 0;
+                            for (int y = 0; y < levelHeight; y++)
+                            {
+                                for (int x = 0; x < levelWidth; x++)
+                                {
+                                    ushort pixel = BitConverter.ToUInt16(levelData, offset);
+                                    pixel = (ushort)(((pixel & 0x7FFF) << 1) | ((pixel & 0x8000) >> 15));
+                                    levelData[offset] = (byte)pixel;
+                                    levelData[offset + 1] = (byte)(pixel >> 8);
+                                    offset += 2;
+                                }
+                            }
+                        }
+                        break;
+
+                        case SurfaceFormat.Bgra4444:
+                        {
+                            // Shift the channels to suit OpenGL
+                            int offset = 0;
+                            for (int y = 0; y < levelHeight; y++)
+                            {
+                                for (int x = 0; x < levelWidth; x++)
+                                {
+                                    ushort pixel = BitConverter.ToUInt16(levelData, offset);
+                                    pixel = (ushort)(((pixel & 0x0FFF) << 4) | ((pixel & 0xF000) >> 12));
+                                    levelData[offset] = (byte)pixel;
+                                    levelData[offset + 1] = (byte)(pixel >> 8);
+                                    offset += 2;
+                                }
+                            }
+                        }
+                        break;
+#endif
+                    }
+                    texture.SetData(levelData.AsSpan(0, levelDataSizeInBytes), level, 0);
+                }
+                finally
+                {
+                    reader.ContentManager.ReturnScratchBuffer(levelDataBuffer);
+                }
+            }
+
+            return texture;
+        }
+    }
+}