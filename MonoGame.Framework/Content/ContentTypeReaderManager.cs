// MonoGame - Copyright (C) The MonoGame Team
// This file is subject to the terms and conditions defined in
// file 'LICENSE.txt', which is part of this source code package.

using System;
using System.Collections;
using System.Reflection;
using System.Text.RegularExpressions;
<<<<<<< HEAD
using System.Collections.Generic;
using System.Text;
using System.Numerics;

namespace MonoGame.Framework.Content
{
    public sealed class ContentTypeReaderManager
    {
        private static object SyncRoot { get; } = new object();

        private static Dictionary<Type, ContentTypeReader> ContentReaderCache { get; }
            = new Dictionary<Type, ContentTypeReader>(255);

        /// <summary>
        /// Static map of type names to creation functions.
        /// Required as iOS requires all types at compile time.
        /// </summary>
        private static Dictionary<string, Func<ContentTypeReader>> ReaderFactories { get; } =
            new Dictionary<string, Func<ContentTypeReader>>();

        private Dictionary<Type, ContentTypeReader> _contentReaders;
=======
using System.Collections.Generic;
using MonoGame.Utilities;

namespace Microsoft.Xna.Framework.Content
{
    public sealed class ContentTypeReaderManager
    {
        private static readonly object _locker;

        private static readonly Dictionary<Type, ContentTypeReader> _contentReadersCache;

        private Dictionary<Type, ContentTypeReader> _contentReaders;

        private static readonly string _assemblyName;

        private static readonly bool _isRunningOnNetCore = Type.GetType("System.Private.CoreLib") != null;

        static ContentTypeReaderManager()
        {
            _locker = new object();
            _contentReadersCache = new Dictionary<Type, ContentTypeReader>(255);
            _assemblyName = ReflectionHelpers.GetAssembly(typeof(ContentTypeReaderManager)).FullName;
        }
>>>>>>> 22d08c17

        public ContentTypeReader GetTypeReader(Type targetType)
        {
            if (targetType == null)
                throw new ArgumentNullException(nameof(targetType));

            if (targetType.IsArray && targetType.GetArrayRank() > 1)
                targetType = typeof(Array);
<<<<<<< HEAD

            if (_contentReaders.TryGetValue(targetType, out ContentTypeReader reader))
                return reader;

=======

            ContentTypeReader reader;
            if (_contentReaders.TryGetValue(targetType, out reader))
                return reader;

>>>>>>> 22d08c17
            return null;
        }

        public ContentTypeReader GetTypeReader<T>()
        {
            return GetTypeReader(typeof(T));
        }

        // Trick to prevent the linker removing the code, but not actually execute the code
        static readonly bool falseflag = false;

        internal ContentTypeReader[] LoadAssetReaders(ContentReader reader)
        {
            // Trick to prevent the linker removing the code, but not actually execute the code
            if (falseflag)
            {
                // Dummy variables required for it to work on iDevices ** DO NOT DELETE ** 
                // This forces the classes not to be optimized out when deploying to iDevices
                var hByteReader = new ByteReader();
                var hSByteReader = new SByteReader();
                var hDateTimeReader = new DateTimeReader();
                var hDecimalReader = new DecimalReader();
                var hBoundingSphereReader = new BoundingSphereReader();
                var hBoundingFrustumReader = new BoundingFrustumReader();
                var hRayReader = new RayReader();
                var hCharListReader = new ListReader<char>();
                var hRuneListReader = new ListReader<Rune>();
                var hNullableRectReader = new NullableReader<Rectangle>();
                var hRectangleArrayReader = new ArrayReader<Rectangle>();
                var hRectangleListReader = new ListReader<Rectangle>();
                var hVector3ArrayReader = new ArrayReader<Vector3>();
                var hVector3ListReader = new ListReader<Vector3>();
                var hVector2ArrayReader = new ArrayReader<Vector2>();
                var hVector2ListReader = new ListReader<Vector2>();
                var hStringListReader = new ListReader<StringReader>();
<<<<<<< HEAD
                var hIntListReader = new ListReader<int>();
=======
                var hIntListReader = new ListReader<Int32>();
>>>>>>> 22d08c17
                var hSpriteFontReader = new SpriteFontReader();
                var hTexture2DReader = new Texture2DReader();
                var hCharReader = new CharReader();
                var hRuneReader = new RuneReader();
                var hRectangleReader = new RectangleReader();
                var hStringReader = new StringReader();
                var hVector2Reader = new Vector2Reader();
                var hVector3Reader = new Vector3Reader();
                var hVector4Reader = new Vector4Reader();
                var hCurveReader = new CurveReader();
                var hIndexBufferReader = new IndexBufferReader();
                var hBoundingBoxReader = new BoundingBoxReader();
                var hMatrixReader = new MatrixReader();
                var hBasicEffectReader = new BasicEffectReader();
                var hVertexBufferReader = new VertexBufferReader();
                var hAlphaTestEffectReader = new AlphaTestEffectReader();
                var hEnumSpriteEffectsReader = new EnumReader<Graphics.SpriteFlip>();
                var hArrayFloatReader = new ArrayReader<float>();
                var hArrayMatrixReader = new ArrayReader<Matrix4x4>();
                var hEnumBlendReader = new EnumReader<Graphics.Blend>();
<<<<<<< HEAD
                var hEffectMaterialReader = new EffectMaterialReader();
                var hExternalReferenceReader = new ExternalReferenceReader();
                var hSoundEffectReader = new SoundEffectReader();
                var hSongReader = new SongReader();
                var hModelReader = new ModelReader();
                var hInt32Reader = new Int32Reader();
                var hEffectReader = new EffectReader();
                var hSingleReader = new SingleReader();

                // At the moment the Video class doesn't exist
                // on all platforms... Allow it to compile anyway.
#if (IOS && !TVOS) || MONOMAC || (WINDOWS && !OPENGL) || WINDOWS_UAP
=======
                var hNullableRectReader = new NullableReader<Rectangle>();
                var hEffectMaterialReader = new EffectMaterialReader();
                var hExternalReferenceReader = new ExternalReferenceReader();
                var hSoundEffectReader = new SoundEffectReader();
                var hSongReader = new SongReader();
                var hModelReader = new ModelReader();
                var hInt32Reader = new Int32Reader();
                var hEffectReader = new EffectReader();
                var hSingleReader = new SingleReader();

                // At the moment the Video class doesn't exist
                // on all platforms... Allow it to compile anyway.
#if ANDROID || (IOS && !TVOS) || MONOMAC || (WINDOWS && !OPENGL) || WINDOWS_UAP
>>>>>>> 22d08c17
                var hVideoReader = new VideoReader();
#endif
            }
<<<<<<< HEAD

            // The first content byte i read tells me the number of content readers in this XNB file
            var numberOfReaders = reader.Read7BitEncodedInt();
            var contentReaders = new ContentTypeReader[numberOfReaders];
            var needsInitialize = new BitArray(numberOfReaders);
            _contentReaders = new Dictionary<Type, ContentTypeReader>(numberOfReaders);

            // Lock until we're done allocating and initializing any new
            // content type readers...  this ensures we can load content
            // from multiple threads and still cache the readers.
            lock (SyncRoot)
            {
                // For each reader in the file, 
                // we read out the length of the string which contains the type of the reader,
                // then we read out the string. 
                // Finally we instantiate an instance of that reader using reflection
                for (var i = 0; i < numberOfReaders; i++)
                {
                    // This string tells us what reader we need to decode the following data
                    // string readerTypeString = reader.ReadString();
                    string originalReaderTypeString = reader.ReadString();

                    if (ReaderFactories.TryGetValue(originalReaderTypeString, out Func<ContentTypeReader> readerFactory))
                    {
                        contentReaders[i] = readerFactory.Invoke();
                        needsInitialize[i] = true;
                    }
                    else
                    {
                        //System.Diagnostics.Debug.WriteLine(originalReaderTypeString);

                        // Need to resolve namespace differences
                        string readerTypeString = originalReaderTypeString;
                        readerTypeString = PrepareType(readerTypeString);

                        var l_readerType = Type.GetType(readerTypeString);
                        if (l_readerType != null)
                        {
                            if (!ContentReaderCache.TryGetValue(l_readerType, out ContentTypeReader typeReader))
                            {
                                try
                                {
                                    typeReader = (ContentTypeReader)l_readerType.GetDefaultConstructor().Invoke(null);
                                }
                                catch (TargetInvocationException ex)
                                {
                                    // If you are getting here, the Mono runtime is most likely not able to JIT the type.
                                    // In particular, MonoTouch needs help instantiating types
                                    // that are only defined in strings in XNB files. 
                                    throw new InvalidOperationException(
                                        $"Failed to get default constructor for {nameof(ContentTypeReader)}. " +
                                        $"To work around, add a factory function " +
                                        $"(with {nameof(ContentTypeReaderManager)}.{nameof(AddReaderFactory)}) " +
                                        "with the following type string: " + originalReaderTypeString, ex);
                                }

                                needsInitialize[i] = true;

                                ContentReaderCache.Add(l_readerType, typeReader);
                            }

                            contentReaders[i] = typeReader;
                        }
                        else
                        {
                            throw new ContentLoadException(
                                $"Could not find {nameof(ContentTypeReader)} Type. " +
                                "Please ensure the name of the assembly " +
                                "that contains the type matches the assembly in the full type name: " +
                                originalReaderTypeString + " (" + readerTypeString + ")");
                        }
                    }

                    var targetType = contentReaders[i].TargetType;
                    if (targetType != null)
                    {
                        if (!_contentReaders.ContainsKey(targetType))
                            _contentReaders.Add(targetType, contentReaders[i]);
                    }

                    // I think the next 4 bytes refer to the "Version" of the type reader,
                    // although it always seems to be zero
                    reader.ReadInt32();
                }

                // Initialize any new readers.
                for (int i = 0; i < contentReaders.Length; i++)
                {
                    if (needsInitialize.Get(i))
                        contentReaders[i].Initialize(this);
                }
            }

            return contentReaders;
        }

        /// <summary>
        /// Removes Version, Culture and PublicKeyToken from a type string.
        /// </summary>
        /// <remarks>
        /// Supports multiple generic types 
        /// (e.g. <see cref="Dictionary{TKey, TValue}"/>) and nested generic types (e.g. List&lt;List&lt;int&gt;&gt;).
        /// </remarks> 
        /// <param name="type">The string contaning a full type description.</param>
        /// <returns>A type description string without external identifiers.</returns>
        public static string PrepareType(string type)
        {
            if (type == null)
                throw new ArgumentNullException(nameof(type));

            // Needed to support nested types
            int count = type.Split(new[] { "[[" }, StringSplitOptions.None).Length - 1;

            string preparedType = type;

            for (int i = 0; i < count; i++)
                preparedType = Regex.Replace(preparedType, @"\[(.+?), Version=.+?\]", "[$1]");
            
            // Handle non generic types
            if (preparedType.Contains("PublicKeyToken", StringComparison.OrdinalIgnoreCase))
                preparedType = Regex.Replace(preparedType, @"(.+?), Version=.+?$", "$1");

            return preparedType;
        }
=======
#pragma warning restore 0219, 0649

            // The first content byte i read tells me the number of content readers in this XNB file
            var numberOfReaders = reader.Read7BitEncodedInt();
            var contentReaders = new ContentTypeReader[numberOfReaders];
            var needsInitialize = new BitArray(numberOfReaders);
            _contentReaders = new Dictionary<Type, ContentTypeReader>(numberOfReaders);

            // Lock until we're done allocating and initializing any new
            // content type readers...  this ensures we can load content
            // from multiple threads and still cache the readers.
            lock (_locker)
            {
                // For each reader in the file, we read out the length of the string which contains the type of the reader,
                // then we read out the string. Finally we instantiate an instance of that reader using reflection
                for (var i = 0; i < numberOfReaders; i++)
                {
                    // This string tells us what reader we need to decode the following data
                    // string readerTypeString = reader.ReadString();
                    string originalReaderTypeString = reader.ReadString();

                    Func<ContentTypeReader> readerFunc;
                    if (typeCreators.TryGetValue(originalReaderTypeString, out readerFunc))
                    {
                        contentReaders[i] = readerFunc();
                        needsInitialize[i] = true;
                    }
                    else
                    {
                        //System.Diagnostics.Debug.WriteLine(originalReaderTypeString);

                        // Need to resolve namespace differences
                        string readerTypeString = originalReaderTypeString;

                        readerTypeString = PrepareType(readerTypeString);

                        var l_readerType = Type.GetType(readerTypeString);
                        if (l_readerType != null)
                        {
                            ContentTypeReader typeReader;
                            if (!_contentReadersCache.TryGetValue(l_readerType, out typeReader))
                            {
                                try
                                {
                                    typeReader = l_readerType.GetDefaultConstructor().Invoke(null) as ContentTypeReader;
                                }
                                catch (TargetInvocationException ex)
                                {
                                    // If you are getting here, the Mono runtime is most likely not able to JIT the type.
                                    // In particular, MonoTouch needs help instantiating types that are only defined in strings in Xnb files. 
                                    throw new InvalidOperationException(
                                        "Failed to get default constructor for ContentTypeReader. To work around, add a creation function to ContentTypeReaderManager.AddTypeCreator() " +
                                        "with the following failed type string: " + originalReaderTypeString, ex);
                                }

                                needsInitialize[i] = true;

                                _contentReadersCache.Add(l_readerType, typeReader);
                            }

                            contentReaders[i] = typeReader;
                        }
                        else
                            throw new ContentLoadException(
                                    "Could not find ContentTypeReader Type. Please ensure the name of the Assembly that contains the Type matches the assembly in the full type name: " +
                                    originalReaderTypeString + " (" + readerTypeString + ")");
                    }

                    var targetType = contentReaders[i].TargetType;
                    if (targetType != null)
                        if (!_contentReaders.ContainsKey(targetType))
                            _contentReaders.Add(targetType, contentReaders[i]);

                    // I think the next 4 bytes refer to the "Version" of the type reader,
                    // although it always seems to be zero
                    reader.ReadInt32();
                }

                // Initialize any new readers.
                for (var i = 0; i < contentReaders.Length; i++)
                {
                    if (needsInitialize.Get(i))
                        contentReaders[i].Initialize(this);
                }

            } // lock (_locker)

            return contentReaders;
        }

        /// <summary>
        /// Removes Version, Culture and PublicKeyToken from a type string.
        /// </summary>
        /// <remarks>
        /// Supports multiple generic types (e.g. Dictionary&lt;TKey,TValue&gt;) and nested generic types (e.g. List&lt;List&lt;int&gt;&gt;).
        /// </remarks> 
        /// <param name="type">
        /// A <see cref="System.String"/>
        /// </param>
        /// <returns>
        /// A <see cref="System.String"/>
        /// </returns>
        public static string PrepareType(string type)
        {
            //Needed to support nested types
            int count = type.Split(new[] { "[[" }, StringSplitOptions.None).Length - 1;

            string preparedType = type;

            for (int i = 0; i < count; i++)
            {
                preparedType = Regex.Replace(preparedType, @"\[(.+?), Version=.+?\]", "[$1]");
            }

            //Handle non generic types
            if (preparedType.Contains("PublicKeyToken"))
                preparedType = Regex.Replace(preparedType, @"(.+?), Version=.+?$", "$1");

            // TODO: For WinRT this is most likely broken!
            preparedType = preparedType.Replace(", Microsoft.Xna.Framework.Graphics", string.Format(", {0}", _assemblyName));
            preparedType = preparedType.Replace(", Microsoft.Xna.Framework.Video", string.Format(", {0}", _assemblyName));
            preparedType = preparedType.Replace(", Microsoft.Xna.Framework", string.Format(", {0}", _assemblyName));

            if (_isRunningOnNetCore)
                preparedType = preparedType.Replace("mscorlib", "System.Private.CoreLib");
            else
                preparedType = preparedType.Replace("System.Private.CoreLib", "mscorlib");

            return preparedType;
        }

        // Static map of type names to creation functions. Required as iOS requires all types at compile time
        private static Dictionary<string, Func<ContentTypeReader>> typeCreators = new Dictionary<string, Func<ContentTypeReader>>();
>>>>>>> 22d08c17

        /// <summary>
        /// Adds a reader factory.
        /// </summary>
        /// <param name='typeString'>Type string.</param>
        /// <param name='factory'>Create function.</param>
        public static void AddReaderFactory(string typeString, Func<ContentTypeReader> factory)
        {
            if (!ReaderFactories.ContainsKey(typeString))
                ReaderFactories.Add(typeString, factory);
        }

        public static void ClearReaderFactories()
        {
            ReaderFactories.Clear();
        }

    }
}<|MERGE_RESOLUTION|>--- conflicted
+++ resolved
@@ -1,84 +1,50 @@
-// MonoGame - Copyright (C) The MonoGame Team
-// This file is subject to the terms and conditions defined in
-// file 'LICENSE.txt', which is part of this source code package.
-
-using System;
-using System.Collections;
+// MonoGame - Copyright (C) The MonoGame Team
+// This file is subject to the terms and conditions defined in
+// file 'LICENSE.txt', which is part of this source code package.
+
+using System;
+using System.Collections;
 using System.Reflection;
 using System.Text.RegularExpressions;
-<<<<<<< HEAD
-using System.Collections.Generic;
-using System.Text;
-using System.Numerics;
-
+using System.Collections.Generic;
+using System.Text;
+using System.Numerics;
+
 namespace MonoGame.Framework.Content
 {
     public sealed class ContentTypeReaderManager
     {
-        private static object SyncRoot { get; } = new object();
-
+        private static object SyncRoot { get; } = new object();
+
         private static Dictionary<Type, ContentTypeReader> ContentReaderCache { get; }
             = new Dictionary<Type, ContentTypeReader>(255);
 
-        /// <summary>
-        /// Static map of type names to creation functions.
-        /// Required as iOS requires all types at compile time.
+        /// <summary>
+        /// Static map of type names to creation functions.
+        /// Required as iOS requires all types at compile time.
         /// </summary>
         private static Dictionary<string, Func<ContentTypeReader>> ReaderFactories { get; } =
             new Dictionary<string, Func<ContentTypeReader>>();
 
-        private Dictionary<Type, ContentTypeReader> _contentReaders;
-=======
-using System.Collections.Generic;
-using MonoGame.Utilities;
-
-namespace Microsoft.Xna.Framework.Content
-{
-    public sealed class ContentTypeReaderManager
-    {
-        private static readonly object _locker;
-
-        private static readonly Dictionary<Type, ContentTypeReader> _contentReadersCache;
-
-        private Dictionary<Type, ContentTypeReader> _contentReaders;
-
-        private static readonly string _assemblyName;
-
-        private static readonly bool _isRunningOnNetCore = Type.GetType("System.Private.CoreLib") != null;
-
-        static ContentTypeReaderManager()
-        {
-            _locker = new object();
-            _contentReadersCache = new Dictionary<Type, ContentTypeReader>(255);
-            _assemblyName = ReflectionHelpers.GetAssembly(typeof(ContentTypeReaderManager)).FullName;
-        }
->>>>>>> 22d08c17
-
-        public ContentTypeReader GetTypeReader(Type targetType)
+        private Dictionary<Type, ContentTypeReader>? _contentReaders;
+
+        public ContentTypeReader? GetTypeReader(Type targetType)
         {
             if (targetType == null)
                 throw new ArgumentNullException(nameof(targetType));
 
             if (targetType.IsArray && targetType.GetArrayRank() > 1)
                 targetType = typeof(Array);
-<<<<<<< HEAD
-
-            if (_contentReaders.TryGetValue(targetType, out ContentTypeReader reader))
-                return reader;
-
-=======
-
-            ContentTypeReader reader;
-            if (_contentReaders.TryGetValue(targetType, out reader))
-                return reader;
-
->>>>>>> 22d08c17
+
+            if (_contentReaders!.TryGetValue(targetType, out var reader))
+                return reader;
+
             return null;
         }
 
-        public ContentTypeReader GetTypeReader<T>()
-        {
-            return GetTypeReader(typeof(T));
+        public ContentTypeReader? GetTypeReader<T>()
+        {
+            return GetTypeReader(typeof(T));
         }
 
         // Trick to prevent the linker removing the code, but not actually execute the code
@@ -108,11 +74,7 @@
                 var hVector2ArrayReader = new ArrayReader<Vector2>();
                 var hVector2ListReader = new ListReader<Vector2>();
                 var hStringListReader = new ListReader<StringReader>();
-<<<<<<< HEAD
                 var hIntListReader = new ListReader<int>();
-=======
-                var hIntListReader = new ListReader<Int32>();
->>>>>>> 22d08c17
                 var hSpriteFontReader = new SpriteFontReader();
                 var hTexture2DReader = new Texture2DReader();
                 var hCharReader = new CharReader();
@@ -133,297 +95,151 @@
                 var hArrayFloatReader = new ArrayReader<float>();
                 var hArrayMatrixReader = new ArrayReader<Matrix4x4>();
                 var hEnumBlendReader = new EnumReader<Graphics.Blend>();
-<<<<<<< HEAD
                 var hEffectMaterialReader = new EffectMaterialReader();
                 var hExternalReferenceReader = new ExternalReferenceReader();
-                var hSoundEffectReader = new SoundEffectReader();
-                var hSongReader = new SongReader();
-                var hModelReader = new ModelReader();
-                var hInt32Reader = new Int32Reader();
-                var hEffectReader = new EffectReader();
-                var hSingleReader = new SingleReader();
-
-                // At the moment the Video class doesn't exist
-                // on all platforms... Allow it to compile anyway.
-#if (IOS && !TVOS) || MONOMAC || (WINDOWS && !OPENGL) || WINDOWS_UAP
-=======
-                var hNullableRectReader = new NullableReader<Rectangle>();
-                var hEffectMaterialReader = new EffectMaterialReader();
-                var hExternalReferenceReader = new ExternalReferenceReader();
-                var hSoundEffectReader = new SoundEffectReader();
-                var hSongReader = new SongReader();
-                var hModelReader = new ModelReader();
-                var hInt32Reader = new Int32Reader();
-                var hEffectReader = new EffectReader();
-                var hSingleReader = new SingleReader();
-
-                // At the moment the Video class doesn't exist
-                // on all platforms... Allow it to compile anyway.
-#if ANDROID || (IOS && !TVOS) || MONOMAC || (WINDOWS && !OPENGL) || WINDOWS_UAP
->>>>>>> 22d08c17
+                var hSoundEffectReader = new SoundEffectReader();
+                var hSongReader = new SongReader();
+                var hModelReader = new ModelReader();
+                var hInt32Reader = new Int32Reader();
+                var hEffectReader = new EffectReader();
+                var hSingleReader = new SingleReader();
+
+                // At the moment the Video class doesn't exist
+                // on all platforms... Allow it to compile anyway.
+#if (IOS && !TVOS) || MONOMAC || (WINDOWS && !OPENGL) || WINDOWS_UAP
                 var hVideoReader = new VideoReader();
-#endif
+#endif
             }
-<<<<<<< HEAD
-
+
             // The first content byte i read tells me the number of content readers in this XNB file
             var numberOfReaders = reader.Read7BitEncodedInt();
-            var contentReaders = new ContentTypeReader[numberOfReaders];
-            var needsInitialize = new BitArray(numberOfReaders);
-            _contentReaders = new Dictionary<Type, ContentTypeReader>(numberOfReaders);
-
-            // Lock until we're done allocating and initializing any new
-            // content type readers...  this ensures we can load content
-            // from multiple threads and still cache the readers.
-            lock (SyncRoot)
-            {
-                // For each reader in the file, 
-                // we read out the length of the string which contains the type of the reader,
-                // then we read out the string. 
-                // Finally we instantiate an instance of that reader using reflection
-                for (var i = 0; i < numberOfReaders; i++)
-                {
-                    // This string tells us what reader we need to decode the following data
-                    // string readerTypeString = reader.ReadString();
-                    string originalReaderTypeString = reader.ReadString();
-
-                    if (ReaderFactories.TryGetValue(originalReaderTypeString, out Func<ContentTypeReader> readerFactory))
-                    {
-                        contentReaders[i] = readerFactory.Invoke();
-                        needsInitialize[i] = true;
-                    }
-                    else
-                    {
-                        //System.Diagnostics.Debug.WriteLine(originalReaderTypeString);
-
-                        // Need to resolve namespace differences
-                        string readerTypeString = originalReaderTypeString;
-                        readerTypeString = PrepareType(readerTypeString);
-
-                        var l_readerType = Type.GetType(readerTypeString);
-                        if (l_readerType != null)
-                        {
-                            if (!ContentReaderCache.TryGetValue(l_readerType, out ContentTypeReader typeReader))
-                            {
-                                try
-                                {
-                                    typeReader = (ContentTypeReader)l_readerType.GetDefaultConstructor().Invoke(null);
-                                }
-                                catch (TargetInvocationException ex)
-                                {
-                                    // If you are getting here, the Mono runtime is most likely not able to JIT the type.
-                                    // In particular, MonoTouch needs help instantiating types
-                                    // that are only defined in strings in XNB files. 
-                                    throw new InvalidOperationException(
-                                        $"Failed to get default constructor for {nameof(ContentTypeReader)}. " +
-                                        $"To work around, add a factory function " +
-                                        $"(with {nameof(ContentTypeReaderManager)}.{nameof(AddReaderFactory)}) " +
-                                        "with the following type string: " + originalReaderTypeString, ex);
-                                }
-
-                                needsInitialize[i] = true;
-
-                                ContentReaderCache.Add(l_readerType, typeReader);
-                            }
-
-                            contentReaders[i] = typeReader;
-                        }
-                        else
-                        {
-                            throw new ContentLoadException(
-                                $"Could not find {nameof(ContentTypeReader)} Type. " +
-                                "Please ensure the name of the assembly " +
-                                "that contains the type matches the assembly in the full type name: " +
-                                originalReaderTypeString + " (" + readerTypeString + ")");
-                        }
-                    }
-
-                    var targetType = contentReaders[i].TargetType;
-                    if (targetType != null)
-                    {
+            var contentReaders = new ContentTypeReader[numberOfReaders];
+            var needsInitialize = new BitArray(numberOfReaders);
+            _contentReaders = new Dictionary<Type, ContentTypeReader>(numberOfReaders);
+
+            // Lock until we're done allocating and initializing any new
+            // content type readers...  this ensures we can load content
+            // from multiple threads and still cache the readers.
+            lock (SyncRoot)
+            {
+                // For each reader in the file, 
+                // we read out the length of the string which contains the type of the reader,
+                // then we read out the string. 
+                // Finally we instantiate an instance of that reader using reflection
+                for (var i = 0; i < numberOfReaders; i++)
+                {
+                    // This string tells us what reader we need to decode the following data
+                    // string readerTypeString = reader.ReadString();
+                    string originalReaderTypeString = reader.ReadString();
+
+                    if (ReaderFactories.TryGetValue(originalReaderTypeString, out var readerFactory))
+                    {
+                        contentReaders[i] = readerFactory.Invoke();
+                        needsInitialize[i] = true;
+                    }
+                    else
+                    {
+                        //System.Diagnostics.Debug.WriteLine(originalReaderTypeString);
+
+                        // Need to resolve namespace differences
+                        string readerTypeString = originalReaderTypeString;
+                        readerTypeString = PrepareType(readerTypeString);
+
+                        var l_readerType = Type.GetType(readerTypeString);
+                        if (l_readerType != null)
+                        {
+                            if (!ContentReaderCache.TryGetValue(l_readerType, out var typeReader))
+                            {
+                                try
+                                {
+                                    typeReader = (ContentTypeReader)l_readerType.GetDefaultConstructor().Invoke(null);
+                                }
+                                catch (TargetInvocationException ex)
+                                {
+                                    // If you are getting here, the Mono runtime is most likely not able to JIT the type.
+                                    // In particular, MonoTouch needs help instantiating types
+                                    // that are only defined in strings in XNB files. 
+                                    throw new InvalidOperationException(
+                                        $"Failed to get default constructor for {nameof(ContentTypeReader)}. " +
+                                        $"To work around, add a factory function " +
+                                        $"(with {nameof(ContentTypeReaderManager)}.{nameof(AddReaderFactory)}) " +
+                                        "with the following type string: " + originalReaderTypeString, ex);
+                                }
+
+                                needsInitialize[i] = true;
+
+                                ContentReaderCache.Add(l_readerType, typeReader);
+                            }
+
+                            contentReaders[i] = typeReader;
+                        }
+                        else
+                        {
+                            throw new ContentLoadException(
+                                $"Could not find {nameof(ContentTypeReader)} Type. " +
+                                "Please ensure the name of the assembly " +
+                                "that contains the type matches the assembly in the full type name: " +
+                                originalReaderTypeString + " (" + readerTypeString + ")");
+                        }
+                    }
+
+                    var targetType = contentReaders[i].TargetType;
+                    if (targetType != null)
+                    {
                         if (!_contentReaders.ContainsKey(targetType))
-                            _contentReaders.Add(targetType, contentReaders[i]);
-                    }
-
-                    // I think the next 4 bytes refer to the "Version" of the type reader,
-                    // although it always seems to be zero
-                    reader.ReadInt32();
-                }
-
-                // Initialize any new readers.
-                for (int i = 0; i < contentReaders.Length; i++)
-                {
-                    if (needsInitialize.Get(i))
-                        contentReaders[i].Initialize(this);
-                }
-            }
-
+                            _contentReaders.Add(targetType, contentReaders[i]);
+                    }
+
+                    // I think the next 4 bytes refer to the "Version" of the type reader,
+                    // although it always seems to be zero
+                    reader.ReadInt32();
+                }
+
+                // Initialize any new readers.
+                for (int i = 0; i < contentReaders.Length; i++)
+                {
+                    if (needsInitialize.Get(i))
+                        contentReaders[i].Initialize(this);
+                }
+            }
+
             return contentReaders;
-        }
-
+        }
+
         /// <summary>
         /// Removes Version, Culture and PublicKeyToken from a type string.
         /// </summary>
-        /// <remarks>
+        /// <remarks>
         /// Supports multiple generic types 
         /// (e.g. <see cref="Dictionary{TKey, TValue}"/>) and nested generic types (e.g. List&lt;List&lt;int&gt;&gt;).
         /// </remarks> 
         /// <param name="type">The string contaning a full type description.</param>
         /// <returns>A type description string without external identifiers.</returns>
         public static string PrepareType(string type)
-        {
-            if (type == null)
-                throw new ArgumentNullException(nameof(type));
-
-            // Needed to support nested types
-            int count = type.Split(new[] { "[[" }, StringSplitOptions.None).Length - 1;
-
-            string preparedType = type;
-
-            for (int i = 0; i < count; i++)
-                preparedType = Regex.Replace(preparedType, @"\[(.+?), Version=.+?\]", "[$1]");
-            
-            // Handle non generic types
-            if (preparedType.Contains("PublicKeyToken", StringComparison.OrdinalIgnoreCase))
-                preparedType = Regex.Replace(preparedType, @"(.+?), Version=.+?$", "$1");
-
+        {
+            if (type == null)
+                throw new ArgumentNullException(nameof(type));
+
+            // Needed to support nested types
+            int count = type.Split("[[", StringSplitOptions.None).Length - 1;
+
+            string preparedType = type;
+
+            for (int i = 0; i < count; i++)
+            {
+                preparedType = Regex.Replace(
+                    preparedType, @"\[(.+?), Version=.+?\]", "[$1]", RegexOptions.Compiled);
+            }
+
+            // Handle non generic types
+            if (preparedType.Contains("PublicKeyToken", StringComparison.OrdinalIgnoreCase))
+            {
+                preparedType = Regex.Replace(
+                    preparedType, @"(.+?), Version=.+?$", "$1", RegexOptions.Compiled);
+            }
+
             return preparedType;
         }
-=======
-#pragma warning restore 0219, 0649
-
-            // The first content byte i read tells me the number of content readers in this XNB file
-            var numberOfReaders = reader.Read7BitEncodedInt();
-            var contentReaders = new ContentTypeReader[numberOfReaders];
-            var needsInitialize = new BitArray(numberOfReaders);
-            _contentReaders = new Dictionary<Type, ContentTypeReader>(numberOfReaders);
-
-            // Lock until we're done allocating and initializing any new
-            // content type readers...  this ensures we can load content
-            // from multiple threads and still cache the readers.
-            lock (_locker)
-            {
-                // For each reader in the file, we read out the length of the string which contains the type of the reader,
-                // then we read out the string. Finally we instantiate an instance of that reader using reflection
-                for (var i = 0; i < numberOfReaders; i++)
-                {
-                    // This string tells us what reader we need to decode the following data
-                    // string readerTypeString = reader.ReadString();
-                    string originalReaderTypeString = reader.ReadString();
-
-                    Func<ContentTypeReader> readerFunc;
-                    if (typeCreators.TryGetValue(originalReaderTypeString, out readerFunc))
-                    {
-                        contentReaders[i] = readerFunc();
-                        needsInitialize[i] = true;
-                    }
-                    else
-                    {
-                        //System.Diagnostics.Debug.WriteLine(originalReaderTypeString);
-
-                        // Need to resolve namespace differences
-                        string readerTypeString = originalReaderTypeString;
-
-                        readerTypeString = PrepareType(readerTypeString);
-
-                        var l_readerType = Type.GetType(readerTypeString);
-                        if (l_readerType != null)
-                        {
-                            ContentTypeReader typeReader;
-                            if (!_contentReadersCache.TryGetValue(l_readerType, out typeReader))
-                            {
-                                try
-                                {
-                                    typeReader = l_readerType.GetDefaultConstructor().Invoke(null) as ContentTypeReader;
-                                }
-                                catch (TargetInvocationException ex)
-                                {
-                                    // If you are getting here, the Mono runtime is most likely not able to JIT the type.
-                                    // In particular, MonoTouch needs help instantiating types that are only defined in strings in Xnb files. 
-                                    throw new InvalidOperationException(
-                                        "Failed to get default constructor for ContentTypeReader. To work around, add a creation function to ContentTypeReaderManager.AddTypeCreator() " +
-                                        "with the following failed type string: " + originalReaderTypeString, ex);
-                                }
-
-                                needsInitialize[i] = true;
-
-                                _contentReadersCache.Add(l_readerType, typeReader);
-                            }
-
-                            contentReaders[i] = typeReader;
-                        }
-                        else
-                            throw new ContentLoadException(
-                                    "Could not find ContentTypeReader Type. Please ensure the name of the Assembly that contains the Type matches the assembly in the full type name: " +
-                                    originalReaderTypeString + " (" + readerTypeString + ")");
-                    }
-
-                    var targetType = contentReaders[i].TargetType;
-                    if (targetType != null)
-                        if (!_contentReaders.ContainsKey(targetType))
-                            _contentReaders.Add(targetType, contentReaders[i]);
-
-                    // I think the next 4 bytes refer to the "Version" of the type reader,
-                    // although it always seems to be zero
-                    reader.ReadInt32();
-                }
-
-                // Initialize any new readers.
-                for (var i = 0; i < contentReaders.Length; i++)
-                {
-                    if (needsInitialize.Get(i))
-                        contentReaders[i].Initialize(this);
-                }
-
-            } // lock (_locker)
-
-            return contentReaders;
-        }
-
-        /// <summary>
-        /// Removes Version, Culture and PublicKeyToken from a type string.
-        /// </summary>
-        /// <remarks>
-        /// Supports multiple generic types (e.g. Dictionary&lt;TKey,TValue&gt;) and nested generic types (e.g. List&lt;List&lt;int&gt;&gt;).
-        /// </remarks> 
-        /// <param name="type">
-        /// A <see cref="System.String"/>
-        /// </param>
-        /// <returns>
-        /// A <see cref="System.String"/>
-        /// </returns>
-        public static string PrepareType(string type)
-        {
-            //Needed to support nested types
-            int count = type.Split(new[] { "[[" }, StringSplitOptions.None).Length - 1;
-
-            string preparedType = type;
-
-            for (int i = 0; i < count; i++)
-            {
-                preparedType = Regex.Replace(preparedType, @"\[(.+?), Version=.+?\]", "[$1]");
-            }
-
-            //Handle non generic types
-            if (preparedType.Contains("PublicKeyToken"))
-                preparedType = Regex.Replace(preparedType, @"(.+?), Version=.+?$", "$1");
-
-            // TODO: For WinRT this is most likely broken!
-            preparedType = preparedType.Replace(", Microsoft.Xna.Framework.Graphics", string.Format(", {0}", _assemblyName));
-            preparedType = preparedType.Replace(", Microsoft.Xna.Framework.Video", string.Format(", {0}", _assemblyName));
-            preparedType = preparedType.Replace(", Microsoft.Xna.Framework", string.Format(", {0}", _assemblyName));
-
-            if (_isRunningOnNetCore)
-                preparedType = preparedType.Replace("mscorlib", "System.Private.CoreLib");
-            else
-                preparedType = preparedType.Replace("System.Private.CoreLib", "mscorlib");
-
-            return preparedType;
-        }
-
-        // Static map of type names to creation functions. Required as iOS requires all types at compile time
-        private static Dictionary<string, Func<ContentTypeReader>> typeCreators = new Dictionary<string, Func<ContentTypeReader>>();
->>>>>>> 22d08c17
 
         /// <summary>
         /// Adds a reader factory.
