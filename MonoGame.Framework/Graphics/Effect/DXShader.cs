--- conflicted
+++ resolved
@@ -1,15 +1,15 @@
 using System;
-using System.Runtime.InteropServices;
+using System.Runtime.InteropServices;
 using System.IO;
 
 #if MONOMAC
 using MonoMac.OpenGL;
-#elif WINDOWS || LINUX
+#elif WINDOWS || LINUX
 using OpenTK.Graphics.OpenGL;
-#elif WINRT
-using SharpDX;
-using SharpDX.Direct3D;
-using SharpDX.Direct3D11;
+#elif WINRT
+using SharpDX;
+using SharpDX.Direct3D;
+using SharpDX.Direct3D11;
 using SharpDX.DXGI;
 #elif PSS
 enum ShaderType //FIXME: Major Hack
@@ -24,228 +24,211 @@
 using ShaderParameter = OpenTK.Graphics.ES20.All;
 using TextureUnit = OpenTK.Graphics.ES20.All;
 using TextureTarget = OpenTK.Graphics.ES20.All;
-#endif
-
+#endif
+
 namespace Microsoft.Xna.Framework.Graphics
 {
 	internal class DXShader
-	{
-#if OPENGL
-
-        public readonly ShaderType ShaderType;
-
-        public readonly int ShaderHandle;
-
-#if DEBUG
-        // We only keep around the GLSL code for debugging.
-        private readonly string _glslCode;
-#endif
-
-        private struct Attribute
+	{
+#if OPENGL
+
+        public readonly ShaderType ShaderType;
+
+        public readonly int ShaderHandle;
+
+#if DEBUG
+        // We only keep around the GLSL code for debugging.
+        private readonly string _glslCode;
+#endif
+
+        private struct Attribute
+        {
+            public VertexElementUsage usage;
+            public int index;
+            public string name;
+            public short format;
+        }
+
+        private readonly Attribute[] _attributes;
+
+#elif DIRECTX
+
+        private VertexShader _vertexShader;
+
+        private PixelShader _pixelShader;
+
+        public byte[] Bytecode { get; private set; }
+
+#endif
+
+        /// <summary>
+        /// A hash value which can be used to compare shaders.
+        /// </summary>
+        internal int HashKey { get; private set; }
+
+        private enum SamplerType
+        {
+            Sampler2D,
+            SamplerCube,
+            SamplerVolume,
+        }
+
+        private struct Sampler
+        {
+            public SamplerType type;
+            public int index;
+            public int parameter;
+
+#if OPENGL
+            public string name;
+#endif
+        }
+
+        private readonly Sampler[] _samplers;
+
+        private readonly int[] _cbuffers;
+
+        internal DXShader(GraphicsDevice device, BinaryReader reader)
         {
-            public VertexElementUsage usage;
-            public int index;
-            public string name;
-            public short format;
-        }
-
-        private readonly Attribute[] _attributes;
-
-#elif DIRECTX
-
-        private VertexShader _vertexShader;
-
-        private PixelShader _pixelShader;
-
-        public byte[] Bytecode { get; private set; }
-
-#endif
-
-        /// <summary>
-        /// A hash value which can be used to compare shaders.
-        /// </summary>
-        internal int HashKey { get; private set; }
-
-        private enum SamplerType
-        {
-            Sampler2D,
-            SamplerCube,
-            SamplerVolume,
-        }
-
-        private struct Sampler
-        {
-            public SamplerType type;
-            public int index;
-            public int parameter;
-
-#if OPENGL
-            public string name;
-#endif
-        }
-
-        private readonly Sampler[] _samplers;
-<<<<<<< HEAD
-=======
-        private readonly Attribute[] _attributes;
-
-        internal DXShader(DXShader cloneSource)
-        {
-            // Share all the immutable types.
-#if OPENGL
-            ShaderType = cloneSource.ShaderType;
-            ShaderHandle = cloneSource.ShaderHandle;
-            _uniforms_float4_name = cloneSource._uniforms_float4_name;
-            _uniforms_int4_name = cloneSource._uniforms_int4_name;
-            _uniforms_bool_name = cloneSource._uniforms_bool_name;
-#if DEBUG 
-            _glslCode = cloneSource._glslCode;
-#endif
->>>>>>> 5c4cc489
-
-        private readonly int[] _cbuffers;
-
-        internal DXShader(GraphicsDevice device, BinaryReader reader)
-        {
-            var isVertexShader = reader.ReadBoolean();
-
-#if OPENGL
-            if (isVertexShader)
-                ShaderType = ShaderType.VertexShader;
-            else
-                ShaderType = ShaderType.FragmentShader;
-#endif // OPENGL
-
-            var shaderLength = (int)reader.ReadUInt16();
-            var shaderBytecode = reader.ReadBytes(shaderLength);
-
-            var samplerCount = (int)reader.ReadByte();
-            _samplers = new Sampler[samplerCount];
-            for (var s = 0; s < samplerCount; s++)
-            {
-                _samplers[s].type = (SamplerType)reader.ReadByte();
-                _samplers[s].index = reader.ReadByte();
-#if OPENGL
-                _samplers[s].name = reader.ReadString();
-#endif
-                _samplers[s].parameter = (int)reader.ReadByte();
-            }
-
-            var cbufferCount = (int)reader.ReadByte();
-            _cbuffers = new int[cbufferCount];
-            for (var c = 0; c < cbufferCount; c++)
-                _cbuffers[c] = (int)reader.ReadByte();
-
-#if DIRECTX
-
-            var d3dDevice = device._d3dDevice;
-            if (isVertexShader)
-            {
-                _vertexShader = new VertexShader(d3dDevice, shaderBytecode, null);
-
-                // We need the bytecode later for allocating the
-                // input layout from the vertex declaration.
-                Bytecode = shaderBytecode;
-                
-                HashKey = Effect.ComputeHash(Bytecode);
-            }
-            else
-                _pixelShader = new PixelShader(d3dDevice, shaderBytecode);
-
-#endif // DIRECTX
-
-#if OPENGL
-            var glslCode = System.Text.Encoding.ASCII.GetString(shaderBytecode);
-
-            var attributeCount = (int)reader.ReadByte();
-            _attributes = new Attribute[attributeCount];
-            for (var a = 0; a < attributeCount; a++)
-            {
-                _attributes[a].name = reader.ReadString();
-                _attributes[a].usage = (VertexElementUsage)reader.ReadByte();
-                _attributes[a].index = reader.ReadByte();
-                _attributes[a].format = reader.ReadInt16();
-            }
-
-            
-            Threading.Begin();
-            try
-            {
-                ShaderHandle = GL.CreateShader(ShaderType);
-#if GLES
-                GL.ShaderSource(ShaderHandle, 1, new string[] { glslCode }, (int[])null);
-#else
-                GL.ShaderSource(ShaderHandle, glslCode);
-#endif
-                GL.CompileShader(ShaderHandle);
-
-#if DEBUG
-                // When debugging store this for later inspection.
-                _glslCode = glslCode;
-#endif
-
-                var compiled = 0;
-#if GLES
-                GL.GetShader(ShaderHandle, ShaderParameter.CompileStatus, ref compiled);
-#else
-                GL.GetShader(ShaderHandle, ShaderParameter.CompileStatus, out compiled);
-#endif
-                if (compiled == (int)All.False)
-                {
-#if GLES
-                    string log = "";
-                    int length = 0;
-                    GL.GetShader(ShaderHandle, ShaderParameter.InfoLogLength, ref length);
-                    if (length > 0)
-                    {
-                        var logBuilder = new StringBuilder(length);
-                        GL.GetShaderInfoLog(ShaderHandle, length, ref length, logBuilder);
-                        log = logBuilder.ToString();
-                    }
-#else
-                    var log = GL.GetShaderInfoLog(ShaderHandle);
-#endif
-                    Console.WriteLine(log);
-
-                    GL.DeleteShader(ShaderHandle);
-                    throw new InvalidOperationException("Shader Compilation Failed");
-                }
-            }
-            finally
-            {
-                Threading.End();
-            }
-
-#endif // OPENGL
+            var isVertexShader = reader.ReadBoolean();
+
+#if OPENGL
+            if (isVertexShader)
+                ShaderType = ShaderType.VertexShader;
+            else
+                ShaderType = ShaderType.FragmentShader;
+#endif // OPENGL
+
+            var shaderLength = (int)reader.ReadUInt16();
+            var shaderBytecode = reader.ReadBytes(shaderLength);
+
+            var samplerCount = (int)reader.ReadByte();
+            _samplers = new Sampler[samplerCount];
+            for (var s = 0; s < samplerCount; s++)
+            {
+                _samplers[s].type = (SamplerType)reader.ReadByte();
+                _samplers[s].index = reader.ReadByte();
+#if OPENGL
+                _samplers[s].name = reader.ReadString();
+#endif
+                _samplers[s].parameter = (int)reader.ReadByte();
+            }
+
+            var cbufferCount = (int)reader.ReadByte();
+            _cbuffers = new int[cbufferCount];
+            for (var c = 0; c < cbufferCount; c++)
+                _cbuffers[c] = (int)reader.ReadByte();
+
+#if DIRECTX
+
+            var d3dDevice = device._d3dDevice;
+            if (isVertexShader)
+            {
+                _vertexShader = new VertexShader(d3dDevice, shaderBytecode, null);
+
+                // We need the bytecode later for allocating the
+                // input layout from the vertex declaration.
+                Bytecode = shaderBytecode;
+                
+                HashKey = Effect.ComputeHash(Bytecode);
+            }
+            else
+                _pixelShader = new PixelShader(d3dDevice, shaderBytecode);
+
+#endif // DIRECTX
+
+#if OPENGL
+            var glslCode = System.Text.Encoding.ASCII.GetString(shaderBytecode);
+
+            var attributeCount = (int)reader.ReadByte();
+            _attributes = new Attribute[attributeCount];
+            for (var a = 0; a < attributeCount; a++)
+            {
+                _attributes[a].name = reader.ReadString();
+                _attributes[a].usage = (VertexElementUsage)reader.ReadByte();
+                _attributes[a].index = reader.ReadByte();
+                _attributes[a].format = reader.ReadInt16();
+            }
+
+            
+            Threading.Begin();
+            try
+            {
+                ShaderHandle = GL.CreateShader(ShaderType);
+#if GLES
+                GL.ShaderSource(ShaderHandle, 1, new string[] { glslCode }, (int[])null);
+#else
+                GL.ShaderSource(ShaderHandle, glslCode);
+#endif
+                GL.CompileShader(ShaderHandle);
+
+#if DEBUG
+                // When debugging store this for later inspection.
+                _glslCode = glslCode;
+#endif
+
+                var compiled = 0;
+#if GLES
+                GL.GetShader(ShaderHandle, ShaderParameter.CompileStatus, ref compiled);
+#else
+                GL.GetShader(ShaderHandle, ShaderParameter.CompileStatus, out compiled);
+#endif
+                if (compiled == (int)All.False)
+                {
+#if GLES
+                    string log = "";
+                    int length = 0;
+                    GL.GetShader(ShaderHandle, ShaderParameter.InfoLogLength, ref length);
+                    if (length > 0)
+                    {
+                        var logBuilder = new StringBuilder(length);
+                        GL.GetShaderInfoLog(ShaderHandle, length, ref length, logBuilder);
+                        log = logBuilder.ToString();
+                    }
+#else
+                    var log = GL.GetShaderInfoLog(ShaderHandle);
+#endif
+                    Console.WriteLine(log);
+
+                    GL.DeleteShader(ShaderHandle);
+                    throw new InvalidOperationException("Shader Compilation Failed");
+                }
+            }
+            finally
+            {
+                Threading.End();
+            }
+
+#endif // OPENGL
         }
 
 #if OPENGL
         
         public void OnLink(int program) 
-        {
-            if (ShaderType != ShaderType.VertexShader)
+        {
+            if (ShaderType != ShaderType.VertexShader)
                 return;
 
 			// Bind the vertex attributes to the shader program.
 			foreach (var attrb in _attributes) 
             {
 				switch (attrb.usage) 
-                {
+                {
                     case VertexElementUsage.Color:
 					    GL.BindAttribLocation(program, GraphicsDevice.attributeColor, attrb.name);
-    					break;
+    					break;
                     case VertexElementUsage.Position:
 	    				GL.BindAttribLocation(program, GraphicsDevice.attributePosition + attrb.index, attrb.name);
-		    			break;
+		    			break;
                     case VertexElementUsage.TextureCoordinate:
 			    		GL.BindAttribLocation(program, GraphicsDevice.attributeTexCoord + attrb.index, attrb.name);
 				    	break;
 				    case VertexElementUsage.Normal:
     					GL.BindAttribLocation(program, GraphicsDevice.attributeNormal, attrb.name);
-	    				break;
+	    				break;
                     case VertexElementUsage.BlendIndices:
 					    GL.BindAttribLocation(program, GraphicsDevice.attributeBlendIndicies, attrb.name);
-					    break;
+					    break;
                     case VertexElementUsage.BlendWeight:
 					    GL.BindAttribLocation(program, GraphicsDevice.attributeBlendWeight, attrb.name);
 					    break;
@@ -268,22 +251,22 @@
             {
                 // Activate the textures.
 				foreach (var sampler in _samplers) 
-                {
-                    // Set the sampler texture slot.
-                    //
-                    // TODO: This seems like it only needs to be done once!
-                    //
+                {
+                    // Set the sampler texture slot.
+                    //
+                    // TODO: This seems like it only needs to be done once!
+                    //
                     var loc = GL.GetUniformLocation(program, sampler.name);
-					GL.Uniform1(loc, sampler.index);
-
-                    // TODO: Fix 3D and Volume samplers!
-                    if (sampler.type != SamplerType.Sampler2D)
+					GL.Uniform1(loc, sampler.index);
+
+                    // TODO: Fix 3D and Volume samplers!
+                    if (sampler.type != SamplerType.Sampler2D)
                         continue;
 
-					Texture tex = null;
+					Texture tex = null;
                     if (sampler.parameter >= 0) 
-                    {
-                        var textureParameter = parameters[sampler.parameter];
+                    {
+                        var textureParameter = parameters[sampler.parameter];
                         tex = textureParameter.Data as Texture;
 					}
 
@@ -301,51 +284,51 @@
 					tex.Activate();						
 					samplerStates[sampler.index].Activate(tex.glTarget, tex.LevelCount > 1);
 				}
-			}
-
-            // Update and set the constants.
-            for (var c = 0; c < _cbuffers.Length; c++)
-            {
-                var cb = cbuffers[_cbuffers[c]];
-                cb.Apply(program, parameters);
+			}
+
+            // Update and set the constants.
+            for (var c = 0; c < _cbuffers.Length; c++)
+            {
+                var cb = cbuffers[_cbuffers[c]];
+                cb.Apply(program, parameters);
             }
         }
 
-#endif // OPENGL
-
-#if DIRECTX
-
+#endif // OPENGL
+
+#if DIRECTX
+
         public void Apply(  GraphicsDevice graphicsDevice, 
                             EffectParameterCollection parameters,
                             ConstantBuffer[] cbuffers )
         {
-            var d3dContext = graphicsDevice._d3dContext;
-            if (_pixelShader != null)
-            {
-                foreach (var sampler in _samplers)
-                {
-                    var param = parameters[sampler.parameter];
-                    var texture = param.Data as Texture;
-                    graphicsDevice.Textures[sampler.index] = texture;
-                }
-
-                d3dContext.PixelShader.Set(_pixelShader);
-            }
-            else
-            {
-                d3dContext.VertexShader.Set(_vertexShader);
-
-                // Set the shader on the device so it can 
-                // apply the correct input layout at draw time.
-                graphicsDevice._vertexShader = this;
-            }
-
-            // Update and set the constants.
-            for (var c = 0; c < _cbuffers.Length; c++)
-            {
-                var cb = cbuffers[_cbuffers[c]];
-                cb.Apply(_vertexShader != null, c, parameters);
-            }
+            var d3dContext = graphicsDevice._d3dContext;
+            if (_pixelShader != null)
+            {
+                foreach (var sampler in _samplers)
+                {
+                    var param = parameters[sampler.parameter];
+                    var texture = param.Data as Texture;
+                    graphicsDevice.Textures[sampler.index] = texture;
+                }
+
+                d3dContext.PixelShader.Set(_pixelShader);
+            }
+            else
+            {
+                d3dContext.VertexShader.Set(_vertexShader);
+
+                // Set the shader on the device so it can 
+                // apply the correct input layout at draw time.
+                graphicsDevice._vertexShader = this;
+            }
+
+            // Update and set the constants.
+            for (var c = 0; c < _cbuffers.Length; c++)
+            {
+                var cb = cbuffers[_cbuffers[c]];
+                cb.Apply(_vertexShader != null, c, parameters);
+            }
         }
 		
 #endif // DIRECTX
