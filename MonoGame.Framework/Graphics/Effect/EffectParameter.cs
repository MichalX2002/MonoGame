--- conflicted
+++ resolved
@@ -1,12 +1,12 @@
 using System;
 using System.Diagnostics;
 using System.Linq;
-using System.Numerics;
-
+using System.Numerics;
+
 namespace MonoGame.Framework.Graphics
 {
-    [DebuggerDisplay("{DebuggerDisplay, nq}")]
-    public class EffectParameter
+    [DebuggerDisplay("{DebuggerDisplay, nq}")]
+    public class EffectParameter
     {
         /// <summary>
         /// The next state key used when an effect parameter
@@ -14,17 +14,17 @@
         /// </summary>
         internal static ulong NextStateKey { get; private set; }
 
-        internal EffectParameter(
-            EffectParameterClass @class,
-            EffectParameterType type,
-            string name,
-            int rowCount,
+        internal EffectParameter(
+            EffectParameterClass @class,
+            EffectParameterType type,
+            string name,
+            int rowCount,
             int columnCount,
-            string semantic,
+            string semantic,
             EffectAnnotationCollection annotations,
             EffectParameterCollection elements,
             EffectParameterCollection structMembers,
-            object? data)
+            object? data)
         {
             ParameterClass = @class;
             ParameterType = type;
@@ -33,14 +33,14 @@
             Semantic = semantic;
             Annotations = annotations;
 
-            RowCount = rowCount;
+            RowCount = rowCount;
             ColumnCount = columnCount;
 
             Elements = elements;
             StructureMembers = structMembers;
 
             Data = data;
-            StateKey = unchecked(NextStateKey++);
+            StateKey = unchecked(NextStateKey++);
         }
 
         internal EffectParameter(EffectParameter cloneSource)
@@ -63,14 +63,14 @@
                 Data = array.Clone();
 
             StateKey = unchecked(NextStateKey++);
-        }
-
+        }
+
         public string Name { get; private set; }
-        public string Semantic { get; private set; }
-
-        public EffectParameterClass ParameterClass { get; private set; }
-        public EffectParameterType ParameterType { get; private set; }
-
+        public string Semantic { get; private set; }
+
+        public EffectParameterClass ParameterClass { get; private set; }
+        public EffectParameterType ParameterType { get; private set; }
+
         public int RowCount { get; private set; }
         public int ColumnCount { get; private set; }
 
@@ -95,7 +95,7 @@
             get
             {
                 string semanticStr = string.Empty;
-                if (!string.IsNullOrEmpty(Semantic))
+                if (!string.IsNullOrEmpty(Semantic))
                     semanticStr = string.Concat("<", Semantic, "> ");
 
                 return string.Concat(
@@ -112,33 +112,33 @@
             {
                 if (Elements == null)
                     valueStr = "null";
-                else
-                    valueStr = string.Join(", ", Elements.Select(e => e.GetDataValueString()));
+                else
+                    valueStr = string.Join(", ", Elements.Select(e => e.GetDataValueString()));
             }
             else
             {
                 switch (ParameterClass)
-                {
-                    // Object types are stored directly in the Data property.
-                    // Display Data's string value.
+                {
+                    // Object types are stored directly in the Data property.
+                    // Display Data's string value.
                     case EffectParameterClass.Object:
                         valueStr = Data.ToString();
-                        break;
-
-                    // Matrix types are stored in a float[16] which we don't really have room for.
-                    // Display "...".
+                        break;
+
+                    // Matrix types are stored in a float[16] which we don't really have room for.
+                    // Display "...".
                     case EffectParameterClass.Matrix:
                         valueStr = "...";
-                        break;
-
-                    // Scalar types are stored as a float[1].
-                    // Display the first (and only) element's string value.                    
+                        break;
+
+                    // Scalar types are stored as a float[1].
+                    // Display the first (and only) element's string value.                    
                     case EffectParameterClass.Scalar:
                         valueStr = (Data as Array).GetValue(0).ToString();
-                        break;
-
-                    // Vector types are stored as an Array<Type>.
-                    // Display the string value of each array element.
+                        break;
+
+                    // Vector types are stored as an Array<Type>.
+                    // Display the string value of each array element.
                     case EffectParameterClass.Vector:
                         var array = Data as Array;
                         var arrayStr = new string[array.Length];
@@ -149,19 +149,19 @@
                             idx++;
                         }
                         valueStr = string.Join(" ", arrayStr);
-                        break;
-
-                    // Handle additional cases here...
+                        break;
+
+                    // Handle additional cases here...
                     default:
                         valueStr = Data.ToString();
                         break;
                 }
             }
 
-            return string.Concat("{", valueStr, "}");
+            return string.Concat("{", valueStr, "}");
         }
 
-        public bool GetValueBoolean()
+        public bool GetValueBoolean()
         {
             if (ParameterClass != EffectParameterClass.Scalar ||
                 ParameterType != EffectParameterType.Bool)
@@ -173,16 +173,16 @@
 #else
             return ((int[])Data)[0] != 0;
 #endif
-        }
-
+        }
+
         /*
         public bool[] GetValueBooleanArray ()
         {
             throw new NotImplementedException();
         }
-        */
-
-        public int GetValueInt32()
+        */
+
+        public int GetValueInt32()
         {
             if (ParameterClass != EffectParameterClass.Scalar ||
                 ParameterType != EffectParameterType.Int32)
@@ -194,50 +194,37 @@
 #else
             return ((int[])Data)[0];
 #endif
-<<<<<<< HEAD
-        }
-
-        /*
-        public int[] GetValueInt32Array ()
-        {
-            throw new NotImplementedException();
-        }
-        */
-
-        public Matrix4x4 GetValueMatrix()
-        {
-            if (ParameterClass != EffectParameterClass.Matrix ||
-                ParameterType != EffectParameterType.Single)
-=======
-        }
-
-        public int[] GetValueInt32Array()
-        {
-            if (Elements != null && Elements.Count > 0)
-            {
-                var ret = new int[RowCount * ColumnCount * Elements.Count];
-                for (int i = 0; i < Elements.Count; i++)
-                {
-                    var elmArray = Elements[i].GetValueInt32Array();
-                    for (var j = 0; j < elmArray.Length; j++)
-                        ret[RowCount * ColumnCount * i + j] = elmArray[j];
-                }
-                return ret;
-            }
-
-            switch (ParameterClass)
-            {
-                case EffectParameterClass.Scalar:
-                    return new int[] { GetValueInt32() };
-                default:
-                    throw new NotImplementedException();
-            }
-        }
-
-		public Matrix GetValueMatrix ()
-		{
-            if (ParameterClass != EffectParameterClass.Matrix || ParameterType != EffectParameterType.Single)
->>>>>>> 22d08c17
+        }
+
+        public int[] GetValueInt32Array()
+        {
+            if (Elements != null && Elements.Count > 0)
+            {
+                var ret = new int[RowCount * ColumnCount * Elements.Count];
+                for (int i = 0; i < Elements.Count; i++)
+                {
+                    var elmArray = Elements[i].GetValueInt32Array();
+
+                    for (int j = 0; j < elmArray.Length; j++)
+                        ret[RowCount * ColumnCount * i + j] = elmArray[j];
+                }
+                return ret;
+            }
+
+            switch (ParameterClass)
+            {
+                case EffectParameterClass.Scalar:
+                    return new int[] { GetValueInt32() };
+
+                default:
+                    throw new NotImplementedException();
+            }
+        }
+
+        public Matrix4x4 GetValueMatrix()
+        {
+            if (ParameterClass != EffectParameterClass.Matrix ||
+                ParameterType != EffectParameterType.Single)
                 throw new InvalidCastException();
 
             if (RowCount != 4 || ColumnCount != 4)
@@ -247,11 +234,11 @@
             return new Matrix4x4(
                 floatData[0], floatData[4], floatData[8], floatData[12],
                 floatData[1], floatData[5], floatData[9], floatData[13],
-                floatData[2], floatData[6], floatData[10], floatData[14],
-                floatData[3], floatData[7], floatData[11], floatData[15]);
-        }
-
-        public Matrix4x4[] GetValueMatrixArray(int count)
+                floatData[2], floatData[6], floatData[10], floatData[14],
+                floatData[3], floatData[7], floatData[11], floatData[15]);
+        }
+
+        public Matrix4x4[] GetValueMatrixArray(int count)
         {
             if (ParameterClass != EffectParameterClass.Matrix ||
                 ParameterType != EffectParameterType.Single)
@@ -259,12 +246,12 @@
 
             var ret = new Matrix4x4[count];
             for (var i = 0; i < count; i++)
-                ret[i] = Elements[i].GetValueMatrix();
-
-            return ret;
-        }
-
-        public Quaternion GetValueQuaternion()
+                ret[i] = Elements[i].GetValueMatrix();
+
+            return ret;
+        }
+
+        public Quaternion GetValueQuaternion()
         {
             if (ParameterClass != EffectParameterClass.Vector ||
                 ParameterType != EffectParameterType.Single)
@@ -272,143 +259,143 @@
 
             var vecInfo = (float[])Data;
             return new Quaternion(vecInfo[0], vecInfo[1], vecInfo[2], vecInfo[3]);
-        }
-
+        }
+
         /*
         public Quaternion[] GetValueQuaternionArray ()
         {
             throw new NotImplementedException();
         }
-        */
-
-        public float GetValueSingle()
+        */
+
+        public float GetValueSingle()
         {
             // TODO: Should this fetch int and bool as a float?
             if (ParameterClass != EffectParameterClass.Scalar ||
                 ParameterType != EffectParameterType.Single)
-                throw new InvalidCastException();
-
-            return ((float[])Data)[0];
-        }
-
-        public float[] GetValueSingleArray()
-        {
+                throw new InvalidCastException();
+
+            return ((float[])Data)[0];
+        }
+
+        public float[] GetValueSingleArray()
+        {
             if (Elements != null && Elements.Count > 0)
             {
-                var ret = new float[RowCount * ColumnCount * Elements.Count];
+                var ret = new float[RowCount * ColumnCount * Elements.Count];
                 for (int i = 0; i < Elements.Count; i++)
                 {
                     var elmArray = Elements[i].GetValueSingleArray();
-                    for (var j = 0; j < elmArray.Length; j++)
-                        ret[RowCount * ColumnCount * i + j] = elmArray[j];
-                }
-                return ret;
-            }
-
-            switch (ParameterClass)
-            {
-                case EffectParameterClass.Scalar:
-                    return new float[] { GetValueSingle() };
-
-                case EffectParameterClass.Vector:
+                    for (var j = 0; j < elmArray.Length; j++)
+                        ret[RowCount * ColumnCount * i + j] = elmArray[j];
+                }
+                return ret;
+            }
+
+            switch (ParameterClass)
+            {
+                case EffectParameterClass.Scalar:
+                    return new float[] { GetValueSingle() };
+
+                case EffectParameterClass.Vector:
                 case EffectParameterClass.Matrix:
-                    if (Data is Matrix4x4 matrix)
-                    {
-                        var array = new float[4 * 4];
-                        matrix.CopyTo(array);
-                        return array;
+                    if (Data is Matrix4x4 matrix)
+                    {
+                        var array = new float[4 * 4];
+                        matrix.CopyTo(array);
+                        return array;
                     }
-                    else
-                    {
-                        return (float[])Data;
-                    }
-
-                default:
-                    throw new NotImplementedException();
-            }
-        }
-
-        public string GetValueString()
+                    else
+                    {
+                        return (float[])Data;
+                    }
+
+                default:
+                    throw new NotImplementedException();
+            }
+        }
+
+        public string GetValueString()
         {
             if (ParameterClass != EffectParameterClass.Object ||
                 ParameterType != EffectParameterType.String)
-                throw new InvalidCastException();
-
-            return ((string[])Data)[0];
-        }
-
-        public Texture2D GetValueTexture2D()
+                throw new InvalidCastException();
+
+            return ((string[])Data)[0];
+        }
+
+        public Texture2D GetValueTexture2D()
         {
             if (ParameterClass != EffectParameterClass.Object ||
                 ParameterType != EffectParameterType.Texture2D)
-                throw new InvalidCastException();
-
-            return (Texture2D)Data;
-        }
-
+                throw new InvalidCastException();
+
+            return (Texture2D)Data;
+        }
+
 #if !GLES
-        public Texture3D GetValueTexture3D()
-        {
-            if (ParameterClass != EffectParameterClass.Object ||
+        public Texture3D GetValueTexture3D()
+        {
+            if (ParameterClass != EffectParameterClass.Object ||
                 ParameterType != EffectParameterType.Texture3D)
                 throw new InvalidCastException();
 
-            return (Texture3D)Data;
-        }
+            return (Texture3D)Data;
+        }
 #endif
-
-        public TextureCube GetValueTextureCube()
-        {
-            if (ParameterClass != EffectParameterClass.Object ||
+
+        public TextureCube GetValueTextureCube()
+        {
+            if (ParameterClass != EffectParameterClass.Object ||
                 ParameterType != EffectParameterType.TextureCube)
                 throw new InvalidCastException();
 
-            return (TextureCube)Data;
-        }
-
-        public Vector2 GetValueVector2()
+            return (TextureCube)Data;
+        }
+
+        public Vector2 GetValueVector2()
         {
             if (ParameterClass != EffectParameterClass.Vector ||
                 ParameterType != EffectParameterType.Single)
                 throw new InvalidCastException();
 
-            float[] vecInfo = (float[])Data;
-            return new Vector2(vecInfo[0], vecInfo[1]);
-        }
-
-        public Vector2[] GetValueVector2Array()
+            float[] vecInfo = (float[])Data;
+            return new Vector2(vecInfo[0], vecInfo[1]);
+        }
+
+        public Vector2[] GetValueVector2Array()
         {
             if (ParameterClass != EffectParameterClass.Vector ||
                 ParameterType != EffectParameterType.Single)
-                throw new InvalidCastException();
-
-            if (Elements != null && Elements.Count > 0)
-            {
-                var result = new Vector2[Elements.Count];
-                for (int i = 0; i < Elements.Count; i++)
-                {
-                    float[] v = Elements[i].GetValueSingleArray();
-                    result[i] = new Vector2(v[0], v[1]);
-                }
-                return result;
-            }
-
-            return null;
-        }
-
-        public Vector3 GetValueVector3()
+                throw new InvalidCastException();
+
+            if (Elements != null && Elements.Count > 0)
+            {
+                var result = new Vector2[Elements.Count];
+                for (int i = 0; i < Elements.Count; i++)
+                {
+                    float[] v = Elements[i].GetValueSingleArray();
+                    result[i] = new Vector2(v[0], v[1]);
+                }
+                return result;
+            }
+
+            return null;
+        }
+
+        public Vector3 GetValueVector3()
         {
             if (ParameterClass != EffectParameterClass.Vector ||
                 ParameterType != EffectParameterType.Single)
                 throw new InvalidCastException();
 
-            float[] vecInfo = (float[])Data;
-            return new Vector3(vecInfo[0], vecInfo[1], vecInfo[2]);
-        }
-
+            float[] vecInfo = (float[])Data;
+            return new Vector3(vecInfo[0], vecInfo[1], vecInfo[2]);
+        }
+
         public Vector3[] GetValueVector3Array()
         {
-            if (ParameterClass != EffectParameterClass.Vector ||
+            if (ParameterClass != EffectParameterClass.Vector ||
                 ParameterType != EffectParameterType.Single)
                 throw new InvalidCastException();
 
@@ -423,19 +410,19 @@
                 return result;
             }
             return null;
-        }
-
-
-        public Vector4 GetValueVector4()
-        {
-            if (ParameterClass != EffectParameterClass.Vector ||
-                ParameterType != EffectParameterType.Single)
-                throw new InvalidCastException();
-
-            float[] vecInfo = (float[])Data;
-            return new Vector4(vecInfo[0], vecInfo[1], vecInfo[2], vecInfo[3]);
-        }
-
+        }
+
+
+        public Vector4 GetValueVector4()
+        {
+            if (ParameterClass != EffectParameterClass.Vector ||
+                ParameterType != EffectParameterType.Single)
+                throw new InvalidCastException();
+
+            float[] vecInfo = (float[])Data;
+            return new Vector4(vecInfo[0], vecInfo[1], vecInfo[2], vecInfo[3]);
+        }
+
         public Vector4[] GetValueVector4Array()
         {
             if (ParameterClass != EffectParameterClass.Vector ||
@@ -453,9 +440,9 @@
                 return result;
             }
             return null;
-        }
-
-        public void SetValue(bool value)
+        }
+
+        public void SetValue(bool value)
         {
             if (ParameterClass != EffectParameterClass.Scalar ||
                 ParameterType != EffectParameterType.Bool)
@@ -468,17 +455,17 @@
             ((int[])Data)[0] = value ? 1 : 0;
 #endif
 
-            StateKey = unchecked(NextStateKey++);
-        }
-
+            StateKey = unchecked(NextStateKey++);
+        }
+
         /*
         public void SetValue (bool[] value)
         {
             throw new NotImplementedException();
         }
-        */
-
-        public void SetValue(int value)
+        */
+
+        public void SetValue(int value)
         {
             if (ParameterClass != EffectParameterClass.Scalar ||
                 ParameterType != EffectParameterType.Int32)
@@ -490,32 +477,23 @@
 #else
             ((int[])Data)[0] = value;
 #endif
-            StateKey = unchecked(NextStateKey++);
-        }
-
-<<<<<<< HEAD
-        /*
-        public void SetValue (int[] value)
-        {
-            throw new NotImplementedException();
-        }
-        */
-=======
-        public void SetValue(int[] value)
-        {
-            for (var i = 0; i < value.Length; i++)
-                Elements[i].SetValue(value[i]);
-
-            StateKey = unchecked(NextStateKey++);
-        }
->>>>>>> 22d08c17
-
-        public void SetValue(in Matrix4x4 value)
-        {
-            if (ParameterClass != EffectParameterClass.Matrix ||
-                ParameterType != EffectParameterType.Single)
-                throw new InvalidCastException();
-
+            StateKey = unchecked(NextStateKey++);
+        }
+
+        public void SetValue(int[] value)
+        {
+            for (var i = 0; i < value.Length; i++)
+                Elements[i].SetValue(value[i]);
+
+            StateKey = unchecked(NextStateKey++);
+        }
+
+        public void SetValue(in Matrix4x4 value)
+        {
+            if (ParameterClass != EffectParameterClass.Matrix || 
+                ParameterType != EffectParameterType.Single)
+                throw new InvalidCastException();
+
             var fData = (float[])Data;
 
             // HLSL expects matrices to be transposed by default.
@@ -603,14 +581,14 @@
             }
 
             StateKey = unchecked(NextStateKey++);
-        }
-
-        public void SetValueTranspose(in Matrix4x4 value)
-        {
-            if (ParameterClass != EffectParameterClass.Matrix ||
-                ParameterType != EffectParameterType.Single)
-                throw new InvalidCastException();
-
+        }
+
+        public void SetValueTranspose(in Matrix4x4 value)
+        {
+            if (ParameterClass != EffectParameterClass.Matrix ||
+                ParameterType != EffectParameterType.Single)
+                throw new InvalidCastException();
+
             var fData = (float[])Data;
 
             // HLSL expects matrices to be transposed by default, so copying them straight
@@ -677,44 +655,44 @@
                 fData[3] = value.M21;
                 fData[4] = value.M22;
                 fData[5] = value.M23;
-            }
-
-            StateKey = unchecked(NextStateKey++);
-        }
-
-        public void SetValue(ReadOnlySpan<Matrix4x4> values)
-        {
-            if (ParameterClass != EffectParameterClass.Matrix ||
-                ParameterType != EffectParameterType.Single)
-                throw new InvalidCastException();
-
-            if (RowCount == 4 && ColumnCount == 4)
-            {
-                for (var i = 0; i < values.Length; i++)
-                {
-                    var fData = (float[])Elements[i].Data;
-
-                    fData[0] = values[i].M11;
-                    fData[1] = values[i].M21;
-                    fData[2] = values[i].M31;
-                    fData[3] = values[i].M41;
-
-                    fData[4] = values[i].M12;
-                    fData[5] = values[i].M22;
-                    fData[6] = values[i].M32;
-                    fData[7] = values[i].M42;
-
-                    fData[8] = values[i].M13;
-                    fData[9] = values[i].M23;
-                    fData[10] = values[i].M33;
-                    fData[11] = values[i].M43;
-
-                    fData[12] = values[i].M14;
-                    fData[13] = values[i].M24;
-                    fData[14] = values[i].M34;
-                    fData[15] = values[i].M44;
-                }
-            }
+            }
+
+            StateKey = unchecked(NextStateKey++);
+        }
+
+        public void SetValue(ReadOnlySpan<Matrix4x4> values)
+        {
+            if (ParameterClass != EffectParameterClass.Matrix ||
+                ParameterType != EffectParameterType.Single)
+                throw new InvalidCastException();
+
+            if (RowCount == 4 && ColumnCount == 4)
+            {
+                for (var i = 0; i < values.Length; i++)
+                {
+                    var fData = (float[])Elements[i].Data;
+
+                    fData[0] = values[i].M11;
+                    fData[1] = values[i].M21;
+                    fData[2] = values[i].M31;
+                    fData[3] = values[i].M41;
+
+                    fData[4] = values[i].M12;
+                    fData[5] = values[i].M22;
+                    fData[6] = values[i].M32;
+                    fData[7] = values[i].M42;
+
+                    fData[8] = values[i].M13;
+                    fData[9] = values[i].M23;
+                    fData[10] = values[i].M33;
+                    fData[11] = values[i].M43;
+
+                    fData[12] = values[i].M14;
+                    fData[13] = values[i].M24;
+                    fData[14] = values[i].M34;
+                    fData[15] = values[i].M44;
+                }
+            }
             else if (RowCount == 4 && ColumnCount == 3)
             {
                 for (var i = 0; i < values.Length; i++)
@@ -795,10 +773,10 @@
                 }
             }
 
-            StateKey = unchecked(NextStateKey++);
-        }
-
-        public void SetValue(in Quaternion value)
+            StateKey = unchecked(NextStateKey++);
+        }
+
+        public void SetValue(in Quaternion value)
         {
             if (ParameterClass != EffectParameterClass.Vector ||
                 ParameterType != EffectParameterType.Single)
@@ -810,74 +788,74 @@
             fData[2] = value.Z;
             fData[3] = value.W;
 
-            StateKey = unchecked(NextStateKey++);
-        }
-
+            StateKey = unchecked(NextStateKey++);
+        }
+
         /*
         public void SetValue (Quaternion[] value)
         {
             throw new NotImplementedException();
         }
-        */
-
-        public void SetValue(float value)
+        */
+
+        public void SetValue(float value)
         {
             if (ParameterType != EffectParameterType.Single)
-                throw new InvalidCastException();
+                throw new InvalidCastException();
             ((float[])Data)[0] = value;
-            StateKey = unchecked(NextStateKey++);
-        }
-
-        public void SetValue(float[] value)
-        {
-            for (var i = 0; i < value.Length; i++)
+            StateKey = unchecked(NextStateKey++);
+        }
+
+        public void SetValue(float[] value)
+        {
+            for (var i = 0; i < value.Length; i++)
                 Elements[i].SetValue(value[i]);
 
-            StateKey = unchecked(NextStateKey++);
-        }
-
+            StateKey = unchecked(NextStateKey++);
+        }
+
         /*
         public void SetValue (string value)
         {
             throw new NotImplementedException();
         }
-        */
-
-        public void SetValue(Texture value)
-        {
-            if (ParameterType != EffectParameterType.Texture &&
+        */
+
+        public void SetValue(Texture value)
+        {
+            if (ParameterType != EffectParameterType.Texture &&
                 ParameterType != EffectParameterType.Texture1D &&
                 ParameterType != EffectParameterType.Texture2D &&
                 ParameterType != EffectParameterType.Texture3D &&
-                ParameterType != EffectParameterType.TextureCube)
-            {
-                throw new InvalidCastException();
-            }
-
+                ParameterType != EffectParameterType.TextureCube)
+            {
+                throw new InvalidCastException();
+            }
+
             Data = value;
-            StateKey = unchecked(NextStateKey++);
-        }
-
-        public void SetValue(Vector2 value)
-        {
-            if (ParameterClass != EffectParameterClass.Vector ||
+            StateKey = unchecked(NextStateKey++);
+        }
+
+        public void SetValue(Vector2 value)
+        {
+            if (ParameterClass != EffectParameterClass.Vector ||
                 ParameterType != EffectParameterType.Single)
                 throw new InvalidCastException();
 
             var fData = (float[])Data;
             fData[0] = value.X;
             fData[1] = value.Y;
-            StateKey = unchecked(NextStateKey++);
-        }
-
-        public void SetValue(Vector2[] value)
-        {
-            for (var i = 0; i < value.Length; i++)
+            StateKey = unchecked(NextStateKey++);
+        }
+
+        public void SetValue(Vector2[] value)
+        {
+            for (var i = 0; i < value.Length; i++)
                 Elements[i].SetValue(value[i]);
-            StateKey = unchecked(NextStateKey++);
-        }
-
-        public void SetValue(Vector3 value)
+            StateKey = unchecked(NextStateKey++);
+        }
+
+        public void SetValue(Vector3 value)
         {
             if (ParameterClass != EffectParameterClass.Vector ||
                 ParameterType != EffectParameterType.Single)
@@ -887,35 +865,35 @@
             fData[0] = value.X;
             fData[1] = value.Y;
             fData[2] = value.Z;
-            StateKey = unchecked(NextStateKey++);
-        }
-
-        public void SetValue(Vector3[] value)
-        {
-            for (var i = 0; i < value.Length; i++)
+            StateKey = unchecked(NextStateKey++);
+        }
+
+        public void SetValue(Vector3[] value)
+        {
+            for (var i = 0; i < value.Length; i++)
                 Elements[i].SetValue(value[i]);
-            StateKey = unchecked(NextStateKey++);
-        }
-
-        public void SetValue(Vector4 value)
-        {
-            if (ParameterClass != EffectParameterClass.Vector ||
-                ParameterType != EffectParameterType.Single)
-                throw new InvalidCastException();
-
+            StateKey = unchecked(NextStateKey++);
+        }
+
+        public void SetValue(Vector4 value)
+        {
+            if (ParameterClass != EffectParameterClass.Vector ||
+                ParameterType != EffectParameterType.Single)
+                throw new InvalidCastException();
+
             float[] fData = (float[])Data;
             fData[0] = value.X;
             fData[1] = value.Y;
             fData[2] = value.Z;
             fData[3] = value.W;
-            StateKey = unchecked(NextStateKey++);
-        }
-
-        public void SetValue(Vector4[] value)
-        {
-            for (var i = 0; i < value.Length; i++)
+            StateKey = unchecked(NextStateKey++);
+        }
+
+        public void SetValue(Vector4[] value)
+        {
+            for (var i = 0; i < value.Length; i++)
                 Elements[i].SetValue(value[i]);
-            StateKey = unchecked(NextStateKey++);
-        }
-    }
+            StateKey = unchecked(NextStateKey++);
+        }
+    }
 }