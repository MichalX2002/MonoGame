--- conflicted
+++ resolved
@@ -1,1232 +1,1226 @@
-// MonoGame - Copyright (C) The MonoGame Team
-// This file is subject to the terms and conditions defined in
-// file 'LICENSE.txt', which is part of this source code package.
-
-using System;
-using System.Collections.Generic;
-using System.Diagnostics;
-
-namespace MonoGame.Framework.Graphics
-{
-    public partial class GraphicsDevice : IDisposable
-    {
-        #region Fields
-
+// MonoGame - Copyright (C) The MonoGame Team
+// This file is subject to the terms and conditions defined in
+// file 'LICENSE.txt', which is part of this source code package.
+
+using System;
+using System.Collections.Generic;
+using System.Diagnostics;
+
+namespace MonoGame.Framework.Graphics
+{
+    public partial class GraphicsDevice : IDisposable
+    {
+        #region Fields
+
         private Viewport _viewport;
         private Color _blendFactor = Color.White;
-
-        private int _maxVertexBufferSlots;
-        internal int MaxTextureSlots;
-        internal int MaxVertexTextureSlots;
-
-        private BlendState _blendState;
-        private BlendState _actualBlendState;
-        private bool _blendStateDirty;
-
-        private BlendState _blendStateAdditive;
-        private BlendState _blendStateAlphaBlend;
-        private BlendState _blendStateNonPremultiplied;
-        private BlendState _blendStateOpaque;
-
-        private DepthStencilState _depthStencilState;
-        private DepthStencilState _actualDepthStencilState;
-        private bool _depthStencilStateDirty;
-
-        private DepthStencilState _depthStencilStateDefault;
-        private DepthStencilState _depthStencilStateDepthRead;
-        private DepthStencilState _depthStencilStateNone;
-
-        private RasterizerState _rasterizerState;
-        private RasterizerState _actualRasterizerState;
-        private bool _rasterizerStateDirty;
-
-        private RasterizerState _rasterizerStateCullClockwise;
-        private RasterizerState _rasterizerStateCullCounterClockwise;
-        private RasterizerState _rasterizerStateCullNone;
-
-        private Rectangle _scissorRectangle;
-        private bool _scissorRectangleDirty;
-
-        internal VertexBufferBindings _vertexBuffers;
-        private bool _vertexBuffersDirty;
-
-        private IndexBuffer _indexBuffer;
-        private bool _indexBufferDirty;
-
-        private readonly RenderTargetBinding[] _currentRenderTargetBindings = new RenderTargetBinding[4];
-        private readonly RenderTargetBinding[] _tempRenderTargetBinding = new RenderTargetBinding[1];
-
-        /// <summary>
-        /// On Intel Integrated graphics, there is a fast hardware unit for doing
-        /// clears to colors where all components are either 0 or 255.
-        /// Despite XNA4 using Purple here, we use black (in Release) to avoid
-        /// performance warnings on Intel/Mesa.
-        /// </summary>
-#if DEBUG
-        private static readonly Color DiscardColor = new Color(68, 34, 136, 255);
-#else
-        private static readonly Color DiscardColor = new Color(0, 0, 0, 255);
-#endif
-
-        private Shader _vertexShader;
-        private Shader _pixelShader;
-
-        private readonly ConstantBufferCollection _vertexConstantBuffers = new ConstantBufferCollection(ShaderStage.Vertex, 16);
-        private readonly ConstantBufferCollection _pixelConstantBuffers = new ConstantBufferCollection(ShaderStage.Pixel, 16);
-
-        /// <summary>
-        /// The cache of effects from unique byte streams.
-        /// </summary>
-        internal Dictionary<int, Effect> EffectCache;
-
-        /// <summary>
-        /// Resources may be added to and removed from the list from many threads.
-        /// </summary>
-        private readonly object _resourcesLock = new object();
-
-        /// <summary>
-        /// Use <see cref="WeakReference"/> for the global resources list as we do not know when
-        /// a resource may be disposed and collected. We do not want to prevent a resource from
-        /// being collected by holding a strong reference to it in this list.
-        /// </summary>
-        private readonly List<WeakReference> _resources = new List<WeakReference>();
-
-        internal GraphicsMetrics _graphicsMetrics;
-
-        #endregion 
-
+
+        private int _maxVertexBufferSlots;
+        internal int MaxTextureSlots;
+        internal int MaxVertexTextureSlots;
+
+        private BlendState _blendState;
+        private BlendState _actualBlendState;
+        private bool _blendStateDirty;
+
+        private BlendState _blendStateAdditive;
+        private BlendState _blendStateAlphaBlend;
+        private BlendState _blendStateNonPremultiplied;
+        private BlendState _blendStateOpaque;
+
+        private DepthStencilState _depthStencilState;
+        private DepthStencilState _actualDepthStencilState;
+        private bool _depthStencilStateDirty;
+
+        private DepthStencilState _depthStencilStateDefault;
+        private DepthStencilState _depthStencilStateDepthRead;
+        private DepthStencilState _depthStencilStateNone;
+
+        private RasterizerState _rasterizerState;
+        private RasterizerState _actualRasterizerState;
+        private bool _rasterizerStateDirty;
+
+        private RasterizerState _rasterizerStateCullClockwise;
+        private RasterizerState _rasterizerStateCullCounterClockwise;
+        private RasterizerState _rasterizerStateCullNone;
+
+        private Rectangle _scissorRectangle;
+        private bool _scissorRectangleDirty;
+
+        internal VertexBufferBindings _vertexBuffers;
+        private bool _vertexBuffersDirty;
+
+        private IndexBuffer _indexBuffer;
+        private bool _indexBufferDirty;
+
+        private readonly RenderTargetBinding[] _currentRenderTargetBindings = new RenderTargetBinding[4];
+        private readonly RenderTargetBinding[] _tempRenderTargetBinding = new RenderTargetBinding[1];
+
+        /// <summary>
+        /// On Intel Integrated graphics, there is a fast hardware unit for doing
+        /// clears to colors where all components are either 0 or 255.
+        /// Despite XNA4 using Purple here, we use black (in Release) to avoid
+        /// performance warnings on Intel/Mesa.
+        /// </summary>
+#if DEBUG
+        private static readonly Color DiscardColor = new Color(68, 34, 136, 255);
+#else
+        private static readonly Color DiscardColor = new Color(0, 0, 0, 255);
+#endif
+
+        private Shader _vertexShader;
+        private Shader _pixelShader;
+
+        private readonly ConstantBufferCollection _vertexConstantBuffers = new ConstantBufferCollection(ShaderStage.Vertex, 16);
+        private readonly ConstantBufferCollection _pixelConstantBuffers = new ConstantBufferCollection(ShaderStage.Pixel, 16);
+
+        /// <summary>
+        /// The cache of effects from unique byte streams.
+        /// </summary>
+        internal Dictionary<int, Effect> EffectCache;
+
+        /// <summary>
+        /// Resources may be added to and removed from the list from many threads.
+        /// </summary>
+        private readonly object _resourcesLock = new object();
+
+        /// <summary>
+        /// Use <see cref="WeakReference"/> for the global resources list as we do not know when
+        /// a resource may be disposed and collected. We do not want to prevent a resource from
+        /// being collected by holding a strong reference to it in this list.
+        /// </summary>
+        private readonly List<WeakReference> _resources = new List<WeakReference>();
+
+        internal GraphicsMetrics _graphicsMetrics;
+
+        #endregion 
+
         #region Auto Properties
 
         public int MaxTexture2DSize { get; private set; }
         public int MaxTexture3DSize { get; private set; }
-        public int MaxTextureCubeSize { get; private set; }
+        public int MaxTextureCubeSize { get; private set; }
+
+        internal GraphicsCapabilities GraphicsCapabilities { get; private set; }
+        public TextureCollection VertexTextures { get; private set; }
+        public SamplerStateCollection VertexSamplerStates { get; private set; }
+        public TextureCollection Textures { get; private set; }
+        public SamplerStateCollection SamplerStates { get; private set; }
+
+        public bool IsDisposed { get; private set; }
+
+        private bool VertexShaderDirty { get; set; }
+        private bool PixelShaderDirty { get; set; }
+
+        public GraphicsAdapter Adapter { get; private set; }
 
-        internal GraphicsCapabilities GraphicsCapabilities { get; private set; }
-        public TextureCollection VertexTextures { get; private set; }
-        public SamplerStateCollection VertexSamplerStates { get; private set; }
-        public TextureCollection Textures { get; private set; }
-        public SamplerStateCollection SamplerStates { get; private set; }
-
-        public bool IsDisposed { get; private set; }
-
-        private bool VertexShaderDirty { get; set; }
-        private bool PixelShaderDirty { get; set; }
-
-        public GraphicsAdapter Adapter { get; private set; }
-
-        /// <summary>
-        /// Access debugging APIs for the graphics subsystem.
+        /// <summary>
+        /// Access debugging APIs for the graphics subsystem.
         /// </summary>
-        public GraphicsDebug GraphicsDebug { get; set; }
-
-        public int RenderTargetCount { get; private set; }
+        public GraphicsDebug GraphicsDebug { get; set; }
+
+        public int RenderTargetCount { get; private set; }
         public bool ResourcesLost { get; set; }
-        public bool BlendFactorDirty { get; private set; }
-
-        public PresentationParameters PresentationParameters { get; private set; }
-        public GraphicsProfile GraphicsProfile { get; }
-
-        /// <summary>
-        /// <para>
-        /// Indicates whether DX9 style pixel addressing or standard pixel addressing is used.
-        /// When <see langword="true"/>, a half-pixel offset needs to be added to projection matrices.
-        /// Set to <see langword="false"/> by default.
-        /// </para>
-        /// See also <seealso cref="GraphicsDeviceManager.PreferHalfPixelOffset"/>.
-        /// </summary>
-        /// <remarks>
-        /// XNA uses DirectX9 for its graphics. DirectX9 interprets UV
-        /// coordinates differently from other graphics API's.
-        /// This is typically referred to as the half-pixel offset.
-        /// MonoGame replicates XNA behavior if this flag is set to <see langword="true"/>.
-        /// </remarks>
-        public bool UseHalfPixelOffset { get; private set; }
-
-        #endregion
-
-        #region Simple Properties
-
-        /// <summary>
-        /// Gets whether the resources created by this <see cref="GraphicsDevice"/> were lost.
-        /// </summary>
-        /// <remarks>
-        /// Returns <see cref="IsDisposed"/> for now.
-        /// </remarks>
-        public bool IsContentLost => IsDisposed; // IsDisposed is the only case we currently now.
-
-        internal bool IsRenderTargetBound => RenderTargetCount > 0;
-
-        internal DepthFormat ActiveDepthFormat
-        {
-            get => IsRenderTargetBound
-                ? _currentRenderTargetBindings[0].DepthFormat
-                : PresentationParameters.DepthStencilFormat;
-        }
-
-        /// <summary>
-        /// The rendering information for debugging and profiling.
-        /// The metrics are reset every frame after draw within <see cref="Present"/>. 
-        /// </summary>
-        public GraphicsMetrics Metrics => _graphicsMetrics;
-
-        public DisplayMode DisplayMode => Adapter.CurrentDisplayMode;
-        public GraphicsDeviceStatus GraphicsDeviceStatus => GraphicsDeviceStatus.Normal;
-
-        public IndexBuffer Indices { set => SetIndexBuffer(value); get => _indexBuffer; }
-
-        internal Shader VertexShader
-        {
-            get => _vertexShader;
-            set
-            {
-                if (_vertexShader != value)
-                {
-                    _vertexShader = value;
-                    _vertexConstantBuffers.Clear();
-                    VertexShaderDirty = true;
-                }
-            }
-        }
-
-        internal Shader PixelShader
-        {
-            get => _pixelShader;
-            set
-            {
-                if (_pixelShader != value)
-                {
-                    _pixelShader = value;
-                    _pixelConstantBuffers.Clear();
-                    PixelShaderDirty = true;
-                }
-            }
-        }
-
-        public Viewport Viewport
-        {
-            get => _viewport;
-            set
-            {
-                _viewport = value;
-                PlatformSetViewport(value);
-            }
-        }
-
-        public Rectangle ScissorRectangle
-        {
-            get => _scissorRectangle;
-            set
-            {
-                if (_scissorRectangle != value)
-                {
-                    _scissorRectangle = value;
-                    _scissorRectangleDirty = true;
-                }
-            }
-        }
-
-        /// <summary>
-        /// The color used as blend factor when alpha blending.
-        /// </summary>
-        /// <remarks>
-        /// When only changing BlendFactor, use this rather than <see cref="Graphics.BlendState.BlendFactor"/> to
-        /// only update BlendFactor so the whole BlendState does not have to be updated.
-        /// </remarks>
-        public Color BlendFactor
-        {
-            get => _blendFactor;
-            set
-            {
-                if (_blendFactor == value)
-                    return;
-                _blendFactor = value;
-                BlendFactorDirty = true;
-            }
-        }
-
-        #endregion
-
-        #region Complex Properties
-
-        public BlendState BlendState
-        {
-            get => _blendState;
-            set
-            {
-                if (value == null)
-                    throw new ArgumentNullException(nameof(value));
-
-                // Don't set the same state twice!
-                if (_blendState == value)
-                    return;
-
-                _blendState = value;
-
-                // Static state properties never actually get bound;
-                // instead we use our GraphicsDevice-specific version of them.
-                var newBlendState = _blendState;
-                if (ReferenceEquals(_blendState, BlendState.Additive))
-                    newBlendState = _blendStateAdditive;
-                else if (ReferenceEquals(_blendState, BlendState.AlphaBlend))
-                    newBlendState = _blendStateAlphaBlend;
-                else if (ReferenceEquals(_blendState, BlendState.NonPremultiplied))
-                    newBlendState = _blendStateNonPremultiplied;
-                else if (ReferenceEquals(_blendState, BlendState.Opaque))
-                    newBlendState = _blendStateOpaque;
-
-                // Blend state is now bound to a device... no one should
-                // be changing the state of the blend state object now!
-                newBlendState.BindToGraphicsDevice(this);
-
-                _actualBlendState = newBlendState;
-
-                BlendFactor = _actualBlendState.BlendFactor;
-
-                _blendStateDirty = true;
-            }
-        }
-
-        public DepthStencilState DepthStencilState
-        {
-            get => _depthStencilState;
-            set
-            {
-                if (value == null)
-                    throw new ArgumentNullException(nameof(value));
-
-                // Don't set the same state twice!
-                if (_depthStencilState == value)
-                    return;
-
-                _depthStencilState = value;
-
-                // Static state properties never actually get bound;
-                // instead we use our GraphicsDevice-specific version of them.
-                var newDepthStencilState = _depthStencilState;
-                if (ReferenceEquals(_depthStencilState, DepthStencilState.Default))
-                    newDepthStencilState = _depthStencilStateDefault;
-                else if (ReferenceEquals(_depthStencilState, DepthStencilState.DepthRead))
-                    newDepthStencilState = _depthStencilStateDepthRead;
-                else if (ReferenceEquals(_depthStencilState, DepthStencilState.None))
-                    newDepthStencilState = _depthStencilStateNone;
-
-                newDepthStencilState.BindToGraphicsDevice(this);
-
-                _actualDepthStencilState = newDepthStencilState;
-
-                _depthStencilStateDirty = true;
-            }
-        }
-
-        public RasterizerState RasterizerState
-        {
-            get => _rasterizerState;
-            set
-            {
-                if (value == null)
-                    throw new ArgumentNullException(nameof(value));
-
-                // Don't set the same state twice!
-                if (_rasterizerState == value)
-                    return;
-
-                if (!value.DepthClipEnable && !GraphicsCapabilities.SupportsDepthClamp)
-                    throw new InvalidOperationException("Cannot set RasterizerState.DepthClipEnable to false on this graphics device");
-
-                _rasterizerState = value;
-
-                // Static state properties never actually get bound;
-                // instead we use our GraphicsDevice-specific version of them.
-                var newRasterizerState = _rasterizerState;
-                if (ReferenceEquals(_rasterizerState, RasterizerState.CullClockwise))
-                    newRasterizerState = _rasterizerStateCullClockwise;
-                else if (ReferenceEquals(_rasterizerState, RasterizerState.CullCounterClockwise))
-                    newRasterizerState = _rasterizerStateCullCounterClockwise;
-                else if (ReferenceEquals(_rasterizerState, RasterizerState.CullNone))
-                    newRasterizerState = _rasterizerStateCullNone;
-
-                newRasterizerState.BindToGraphicsDevice(this);
-
-                _actualRasterizerState = newRasterizerState;
-
-                _rasterizerStateDirty = true;
-            }
-        }
-
-        #endregion
-
-        #region Events
-
-        // TODO: Graphics Device events need implementing
-        internal event DataEvent<GraphicsDevice, PresentationParameters> PresentationChanged;
-        public event DatalessEvent<GraphicsDevice> DeviceLost;
-        public event DatalessEvent<GraphicsDevice> DeviceReset;
-        public event DatalessEvent<GraphicsDevice> DeviceResetting;
-        public event DataEvent<GraphicsDevice, object> ResourceCreated;
-        public event DataEvent<GraphicsDevice, ResourceDestroyedEvent> ResourceDestroyed;
-        public event DatalessEvent<GraphicsDevice> Disposing;
-
-        #endregion
-
-        #region Constructors
-
-        internal GraphicsDevice()
-        {
+        public bool BlendFactorDirty { get; private set; }
+
+        public PresentationParameters PresentationParameters { get; private set; }
+        public GraphicsProfile GraphicsProfile { get; }
+
+        /// <summary>
+        /// <para>
+        /// Indicates whether DX9 style pixel addressing or standard pixel addressing is used.
+        /// When <see langword="true"/>, a half-pixel offset needs to be added to projection matrices.
+        /// Set to <see langword="false"/> by default.
+        /// </para>
+        /// See also <seealso cref="GraphicsDeviceManager.PreferHalfPixelOffset"/>.
+        /// </summary>
+        /// <remarks>
+        /// XNA uses DirectX9 for its graphics. DirectX9 interprets UV
+        /// coordinates differently from other graphics API's.
+        /// This is typically referred to as the half-pixel offset.
+        /// MonoGame replicates XNA behavior if this flag is set to <see langword="true"/>.
+        /// </remarks>
+        public bool UseHalfPixelOffset { get; private set; }
+
+        #endregion
+
+        #region Simple Properties
+
+        /// <summary>
+        /// Gets whether the resources created by this <see cref="GraphicsDevice"/> were lost.
+        /// </summary>
+        /// <remarks>
+        /// Returns <see cref="IsDisposed"/> for now.
+        /// </remarks>
+        public bool IsContentLost => IsDisposed; // IsDisposed is the only case we currently now.
+
+        internal bool IsRenderTargetBound => RenderTargetCount > 0;
+
+        internal DepthFormat ActiveDepthFormat
+        {
+            get => IsRenderTargetBound
+                ? _currentRenderTargetBindings[0].DepthFormat
+                : PresentationParameters.DepthStencilFormat;
+        }
+
+        /// <summary>
+        /// The rendering information for debugging and profiling.
+        /// The metrics are reset every frame after draw within <see cref="Present"/>. 
+        /// </summary>
+        public GraphicsMetrics Metrics => _graphicsMetrics;
+
+        public DisplayMode DisplayMode => Adapter.CurrentDisplayMode;
+        public GraphicsDeviceStatus GraphicsDeviceStatus => GraphicsDeviceStatus.Normal;
+
+        public IndexBuffer Indices { set => SetIndexBuffer(value); get => _indexBuffer; }
+
+        internal Shader VertexShader
+        {
+            get => _vertexShader;
+            set
+            {
+                if (_vertexShader != value)
+                {
+                    _vertexShader = value;
+                    _vertexConstantBuffers.Clear();
+                    VertexShaderDirty = true;
+                }
+            }
+        }
+
+        internal Shader PixelShader
+        {
+            get => _pixelShader;
+            set
+            {
+                if (_pixelShader != value)
+                {
+                    _pixelShader = value;
+                    _pixelConstantBuffers.Clear();
+                    PixelShaderDirty = true;
+                }
+            }
+        }
+
+        public Viewport Viewport
+        {
+            get => _viewport;
+            set
+            {
+                _viewport = value;
+                PlatformSetViewport(value);
+            }
+        }
+
+        public Rectangle ScissorRectangle
+        {
+            get => _scissorRectangle;
+            set
+            {
+                if (_scissorRectangle != value)
+                {
+                    _scissorRectangle = value;
+                    _scissorRectangleDirty = true;
+                }
+            }
+        }
+
+        /// <summary>
+        /// The color used as blend factor when alpha blending.
+        /// </summary>
+        /// <remarks>
+        /// When only changing BlendFactor, use this rather than <see cref="Graphics.BlendState.BlendFactor"/> to
+        /// only update BlendFactor so the whole BlendState does not have to be updated.
+        /// </remarks>
+        public Color BlendFactor
+        {
+            get => _blendFactor;
+            set
+            {
+                if (_blendFactor == value)
+                    return;
+                _blendFactor = value;
+                BlendFactorDirty = true;
+            }
+        }
+
+        #endregion
+
+        #region Complex Properties
+
+        public BlendState BlendState
+        {
+            get => _blendState;
+            set
+            {
+                if (value == null)
+                    throw new ArgumentNullException(nameof(value));
+
+                // Don't set the same state twice!
+                if (_blendState == value)
+                    return;
+
+                _blendState = value;
+
+                // Static state properties never actually get bound;
+                // instead we use our GraphicsDevice-specific version of them.
+                var newBlendState = _blendState;
+                if (ReferenceEquals(_blendState, BlendState.Additive))
+                    newBlendState = _blendStateAdditive;
+                else if (ReferenceEquals(_blendState, BlendState.AlphaBlend))
+                    newBlendState = _blendStateAlphaBlend;
+                else if (ReferenceEquals(_blendState, BlendState.NonPremultiplied))
+                    newBlendState = _blendStateNonPremultiplied;
+                else if (ReferenceEquals(_blendState, BlendState.Opaque))
+                    newBlendState = _blendStateOpaque;
+
+                // Blend state is now bound to a device... no one should
+                // be changing the state of the blend state object now!
+                newBlendState.BindToGraphicsDevice(this);
+
+                _actualBlendState = newBlendState;
+
+                BlendFactor = _actualBlendState.BlendFactor;
+
+                _blendStateDirty = true;
+            }
+        }
+
+        public DepthStencilState DepthStencilState
+        {
+            get => _depthStencilState;
+            set
+            {
+                if (value == null)
+                    throw new ArgumentNullException(nameof(value));
+
+                // Don't set the same state twice!
+                if (_depthStencilState == value)
+                    return;
+
+                _depthStencilState = value;
+
+                // Static state properties never actually get bound;
+                // instead we use our GraphicsDevice-specific version of them.
+                var newDepthStencilState = _depthStencilState;
+                if (ReferenceEquals(_depthStencilState, DepthStencilState.Default))
+                    newDepthStencilState = _depthStencilStateDefault;
+                else if (ReferenceEquals(_depthStencilState, DepthStencilState.DepthRead))
+                    newDepthStencilState = _depthStencilStateDepthRead;
+                else if (ReferenceEquals(_depthStencilState, DepthStencilState.None))
+                    newDepthStencilState = _depthStencilStateNone;
+
+                newDepthStencilState.BindToGraphicsDevice(this);
+
+                _actualDepthStencilState = newDepthStencilState;
+
+                _depthStencilStateDirty = true;
+            }
+        }
+
+        public RasterizerState RasterizerState
+        {
+            get => _rasterizerState;
+            set
+            {
+                if (value == null)
+                    throw new ArgumentNullException(nameof(value));
+
+                // Don't set the same state twice!
+                if (_rasterizerState == value)
+                    return;
+
+                if (!value.DepthClipEnable && !GraphicsCapabilities.SupportsDepthClamp)
+                    throw new InvalidOperationException("Cannot set RasterizerState.DepthClipEnable to false on this graphics device");
+
+                _rasterizerState = value;
+
+                // Static state properties never actually get bound;
+                // instead we use our GraphicsDevice-specific version of them.
+                var newRasterizerState = _rasterizerState;
+                if (ReferenceEquals(_rasterizerState, RasterizerState.CullClockwise))
+                    newRasterizerState = _rasterizerStateCullClockwise;
+                else if (ReferenceEquals(_rasterizerState, RasterizerState.CullCounterClockwise))
+                    newRasterizerState = _rasterizerStateCullCounterClockwise;
+                else if (ReferenceEquals(_rasterizerState, RasterizerState.CullNone))
+                    newRasterizerState = _rasterizerStateCullNone;
+
+                newRasterizerState.BindToGraphicsDevice(this);
+
+                _actualRasterizerState = newRasterizerState;
+
+                _rasterizerStateDirty = true;
+            }
+        }
+
+        #endregion
+
+        #region Events
+
+        // TODO: Graphics Device events need implementing
+        internal event DataEvent<GraphicsDevice, PresentationParameters> PresentationChanged;
+        public event DatalessEvent<GraphicsDevice> DeviceLost;
+        public event DatalessEvent<GraphicsDevice> DeviceReset;
+        public event DatalessEvent<GraphicsDevice> DeviceResetting;
+        public event DataEvent<GraphicsDevice, object> ResourceCreated;
+        public event DataEvent<GraphicsDevice, ResourceDestroyedEvent> ResourceDestroyed;
+        public event DatalessEvent<GraphicsDevice> Disposing;
+
+        #endregion
+
+        #region Constructors
+
+        internal GraphicsDevice()
+        {
             PresentationParameters = new PresentationParameters
             {
                 DepthStencilFormat = DepthFormat.Depth24
-            };
-            Setup();
-            GraphicsCapabilities = new GraphicsCapabilities();
+            };
+            Setup();
+            GraphicsCapabilities = new GraphicsCapabilities();
+            GraphicsCapabilities.Initialize(this);
+            Initialize();
+        }
+
+        /// <summary>
+        /// Initializes a new instance of the <see cref="GraphicsDevice" /> class.
+        /// </summary>
+        /// <param name="adapter">The graphics adapter.</param>
+        /// <param name="graphicsProfile">The graphics profile.</param>
+        /// <param name="presentationParameters">The presentation options.</param>
+        /// <exception cref="ArgumentNullException">
+        /// <paramref name="presentationParameters"/> is <see langword="null"/>.
+        /// </exception>
+        public GraphicsDevice(GraphicsAdapter adapter, GraphicsProfile graphicsProfile, PresentationParameters presentationParameters)
+        {
+            Adapter = adapter ?? throw new ArgumentNullException(nameof(adapter));
+            if (!adapter.IsProfileSupported(graphicsProfile))
+                throw new NoSuitableGraphicsDeviceException(
+                    $"Adapter '{ adapter.Description}' does not support the {graphicsProfile} profile.");
+            
+            PresentationParameters = presentationParameters ??
+                throw new ArgumentNullException(nameof(presentationParameters));
+
+            GraphicsProfile = graphicsProfile;
+            Setup();
+            GraphicsCapabilities = new GraphicsCapabilities();
             GraphicsCapabilities.Initialize(this);
+
             Initialize();
-        }
-
-        /// <summary>
-        /// Initializes a new instance of the <see cref="GraphicsDevice" /> class.
-        /// </summary>
-        /// <param name="adapter">The graphics adapter.</param>
-        /// <param name="graphicsProfile">The graphics profile.</param>
-        /// <param name="presentationParameters">The presentation options.</param>
-        /// <exception cref="ArgumentNullException">
-        /// <paramref name="presentationParameters"/> is <see langword="null"/>.
-        /// </exception>
-        public GraphicsDevice(GraphicsAdapter adapter, GraphicsProfile graphicsProfile, PresentationParameters presentationParameters)
+        }
+
+        /// <summary>
+        /// Initializes a new instance of the <see cref="GraphicsDevice" /> class.
+        /// </summary>
+        /// <param name="adapter">The graphics adapter.</param>
+        /// <param name="graphicsProfile">The graphics profile.</param>
+        /// <param name="preferHalfPixelOffset"> Indicates if DX9 style pixel addressing or current standard pixel addressing should be used. This value is passed to <see cref="GraphicsDevice.UseHalfPixelOffset"/></param>
+        /// <param name="presentationParameters">The presentation options.</param>
+        /// <exception cref="ArgumentNullException">
+        /// <paramref name="presentationParameters"/> is <see langword="null"/>.
+        /// </exception>
+        public GraphicsDevice(
+            GraphicsAdapter adapter, GraphicsProfile graphicsProfile,
+            bool preferHalfPixelOffset, PresentationParameters presentationParameters)
         {
-            Adapter = adapter ?? throw new ArgumentNullException(nameof(adapter));
-            if (!adapter.IsProfileSupported(graphicsProfile))
+            Adapter = adapter ?? throw new ArgumentNullException(nameof(adapter));
+            if (!adapter.IsProfileSupported(graphicsProfile))
                 throw new NoSuitableGraphicsDeviceException(
-                    $"Adapter '{ adapter.Description}' does not support the {graphicsProfile} profile.");
-            
+                    $"Adapter '{ adapter.Description}' does not support the {graphicsProfile} profile.");
+
             PresentationParameters = presentationParameters ??
-                throw new ArgumentNullException(nameof(presentationParameters));
-
-            GraphicsProfile = graphicsProfile;
-            Setup();
-            GraphicsCapabilities = new GraphicsCapabilities();
-            GraphicsCapabilities.Initialize(this);
-
-            Initialize();
-        }
-
-        /// <summary>
-        /// Initializes a new instance of the <see cref="GraphicsDevice" /> class.
-        /// </summary>
-        /// <param name="adapter">The graphics adapter.</param>
-        /// <param name="graphicsProfile">The graphics profile.</param>
-        /// <param name="preferHalfPixelOffset"> Indicates if DX9 style pixel addressing or current standard pixel addressing should be used. This value is passed to <see cref="GraphicsDevice.UseHalfPixelOffset"/></param>
-        /// <param name="presentationParameters">The presentation options.</param>
-        /// <exception cref="ArgumentNullException">
-        /// <paramref name="presentationParameters"/> is <see langword="null"/>.
-        /// </exception>
-        public GraphicsDevice(
-            GraphicsAdapter adapter, GraphicsProfile graphicsProfile,
-            bool preferHalfPixelOffset, PresentationParameters presentationParameters)
-        {
-            Adapter = adapter ?? throw new ArgumentNullException(nameof(adapter));
-            if (!adapter.IsProfileSupported(graphicsProfile))
-                throw new NoSuitableGraphicsDeviceException(
-                    $"Adapter '{ adapter.Description}' does not support the {graphicsProfile} profile.");
-
-            PresentationParameters = presentationParameters ??
-                throw new ArgumentNullException(nameof(presentationParameters));
-
-#if DIRECTX
-            // TODO we need to figure out how to inject the half pixel offset into DX shaders
-            preferHalfPixelOffset = false;
-#endif
-
-            Adapter = adapter;
-            GraphicsProfile = graphicsProfile;
-            UseHalfPixelOffset = preferHalfPixelOffset;
-            Setup();
-            GraphicsCapabilities = new GraphicsCapabilities();
-            GraphicsCapabilities.Initialize(this);
-
-            Initialize();
-        }
-
-        private void Setup()
-        {
-#if DEBUG
-            if (DisplayMode == null)
-            {
-                throw new Exception(
-                    "Unable to determine the current display mode. This can indicate that the " +
-                    "game is not configured to be HiDPI aware under Windows 10 or later. " +
-                    "See 'https://github.com/MonoGame/MonoGame/issues/5040' for more information.");
-            }
-#endif
-
-            // Initialize the main viewport
+                throw new ArgumentNullException(nameof(presentationParameters));
+
+#if DIRECTX
+            // TODO we need to figure out how to inject the half pixel offset into DX shaders
+            preferHalfPixelOffset = false;
+#endif
+
+            Adapter = adapter;
+            GraphicsProfile = graphicsProfile;
+            UseHalfPixelOffset = preferHalfPixelOffset;
+            Setup();
+            GraphicsCapabilities = new GraphicsCapabilities();
+            GraphicsCapabilities.Initialize(this);
+
+            Initialize();
+        }
+
+        private void Setup()
+        {
+#if DEBUG
+            if (DisplayMode == null)
+            {
+                throw new Exception(
+                    "Unable to determine the current display mode. This can indicate that the " +
+                    "game is not configured to be HiDPI aware under Windows 10 or later. " +
+                    "See 'https://github.com/MonoGame/MonoGame/issues/5040' for more information.");
+            }
+#endif
+
+            // Initialize the main viewport
             _viewport = new Viewport(0, 0, DisplayMode.Width, DisplayMode.Height)
             {
                 MaxDepth = 1f
-            };
-
-            PlatformSetup();
-
-            VertexTextures = new TextureCollection(this, MaxVertexTextureSlots, true);
-            VertexSamplerStates = new SamplerStateCollection(this, MaxVertexTextureSlots, true);
-
-            Textures = new TextureCollection(this, MaxTextureSlots, false);
-            SamplerStates = new SamplerStateCollection(this, MaxTextureSlots, false);
-
-            _blendStateAdditive = BlendState.Additive.Clone();
-            _blendStateAlphaBlend = BlendState.AlphaBlend.Clone();
-            _blendStateNonPremultiplied = BlendState.NonPremultiplied.Clone();
-            _blendStateOpaque = BlendState.Opaque.Clone();
-
-            BlendState = BlendState.Opaque;
-
-            _depthStencilStateDefault = DepthStencilState.Default.Clone();
-            _depthStencilStateDepthRead = DepthStencilState.DepthRead.Clone();
-            _depthStencilStateNone = DepthStencilState.None.Clone();
-
-            DepthStencilState = DepthStencilState.Default;
-
-            _rasterizerStateCullClockwise = RasterizerState.CullClockwise.Clone();
-            _rasterizerStateCullCounterClockwise = RasterizerState.CullCounterClockwise.Clone();
-            _rasterizerStateCullNone = RasterizerState.CullNone.Clone();
-
-            RasterizerState = RasterizerState.CullCounterClockwise;
-
-            EffectCache = new Dictionary<int, Effect>();
-        }
-
-        internal void Initialize()
-        {
-            PlatformInitialize();
-
-            // Force set the default render states.
-            _blendStateDirty = _depthStencilStateDirty = _rasterizerStateDirty = true;
-            BlendState = BlendState.Opaque;
-            DepthStencilState = DepthStencilState.Default;
-            RasterizerState = RasterizerState.CullCounterClockwise;
-
-            // Clear the texture and sampler collections forcing
-            // the state to be reapplied.
-            VertexTextures.Clear();
-            VertexSamplerStates.Clear();
-            Textures.Clear();
-            SamplerStates.Clear();
-
-            // Clear constant buffers
-            _vertexConstantBuffers.Clear();
-            _pixelConstantBuffers.Clear();
-
-            // Force set the buffers and shaders on next ApplyState() call
-            _vertexBuffers = new VertexBufferBindings(_maxVertexBufferSlots);
-            _vertexBuffersDirty = true;
-            _indexBufferDirty = true;
-            VertexShaderDirty = true;
-            PixelShaderDirty = true;
-
-            // Set the default scissor rect.
-            _scissorRectangleDirty = true;
-            ScissorRectangle = _viewport.Bounds;
-
-            // Set the default render target.
-            ApplyRenderTargets(null);
-        }
-
-        #endregion
-
-        #region Clear
-
-        public void Clear(Color color)
-        {
-            var options = ClearOptions.Target;
-            options |= ClearOptions.DepthBuffer;
-            options |= ClearOptions.Stencil;
-            PlatformClear(options, color.ToVector4(), _viewport.MaxDepth, 0);
-
-            unchecked
-            {
-                _graphicsMetrics._clearCount++;
-            }
-        }
-
-        public void Clear(ClearOptions options, Color color, float depth, int stencil)
-        {
-            PlatformClear(options, color.ToVector4(), depth, stencil);
-
-            unchecked
-            {
-                _graphicsMetrics._clearCount++;
-            }
-        }
-
-        public void Clear(ClearOptions options, Vector4 color, float depth, int stencil)
-        {
-            PlatformClear(options, color, depth, stencil);
-
-            unchecked
-            {
-                _graphicsMetrics._clearCount++;
-            }
-        }
-
-        #endregion
-
-        #region Uncategorized
-
-        internal void ApplyState(bool applyShaders)
-        {
-            PlatformBeginApplyState();
-            PlatformApplyBlend();
-
-            if (_depthStencilStateDirty)
-            {
-                _actualDepthStencilState.PlatformApplyState(this);
-                _depthStencilStateDirty = false;
-            }
-
-            if (_rasterizerStateDirty)
-            {
-                _actualRasterizerState.PlatformApplyState(this);
-                _rasterizerStateDirty = false;
-            }
-
-            PlatformApplyState(applyShaders);
-        }
-
-        internal void AddResourceReference(WeakReference resourceReference)
-        {
-            lock (_resourcesLock)
-            {
-                _resources.Add(resourceReference);
-            }
-        }
-
-        internal void RemoveResourceReference(WeakReference resourceReference)
-        {
-            lock (_resourcesLock)
-            {
-                _resources.Remove(resourceReference);
-            }
-        }
-
-        public void Present()
-        {
-            // We cannot present with a RT set on the device.
-            if (RenderTargetCount != 0)
-                throw new InvalidOperationException("Cannot call Present while a render target is active.");
-
-            _graphicsMetrics = new GraphicsMetrics();
-            PlatformPresent();
-        }
-
+            };
+
+            PlatformSetup();
+
+            VertexTextures = new TextureCollection(this, MaxVertexTextureSlots, true);
+            VertexSamplerStates = new SamplerStateCollection(this, MaxVertexTextureSlots, true);
+
+            Textures = new TextureCollection(this, MaxTextureSlots, false);
+            SamplerStates = new SamplerStateCollection(this, MaxTextureSlots, false);
+
+            _blendStateAdditive = BlendState.Additive.Clone();
+            _blendStateAlphaBlend = BlendState.AlphaBlend.Clone();
+            _blendStateNonPremultiplied = BlendState.NonPremultiplied.Clone();
+            _blendStateOpaque = BlendState.Opaque.Clone();
+
+            BlendState = BlendState.Opaque;
+
+            _depthStencilStateDefault = DepthStencilState.Default.Clone();
+            _depthStencilStateDepthRead = DepthStencilState.DepthRead.Clone();
+            _depthStencilStateNone = DepthStencilState.None.Clone();
+
+            DepthStencilState = DepthStencilState.Default;
+
+            _rasterizerStateCullClockwise = RasterizerState.CullClockwise.Clone();
+            _rasterizerStateCullCounterClockwise = RasterizerState.CullCounterClockwise.Clone();
+            _rasterizerStateCullNone = RasterizerState.CullNone.Clone();
+
+            RasterizerState = RasterizerState.CullCounterClockwise;
+
+            EffectCache = new Dictionary<int, Effect>();
+        }
+
+        internal void Initialize()
+        {
+            PlatformInitialize();
+
+            // Force set the default render states.
+            _blendStateDirty = _depthStencilStateDirty = _rasterizerStateDirty = true;
+            BlendState = BlendState.Opaque;
+            DepthStencilState = DepthStencilState.Default;
+            RasterizerState = RasterizerState.CullCounterClockwise;
+
+            // Clear the texture and sampler collections forcing
+            // the state to be reapplied.
+            VertexTextures.Clear();
+            VertexSamplerStates.Clear();
+            Textures.Clear();
+            SamplerStates.Clear();
+
+            // Clear constant buffers
+            _vertexConstantBuffers.Clear();
+            _pixelConstantBuffers.Clear();
+
+            // Force set the buffers and shaders on next ApplyState() call
+            _vertexBuffers = new VertexBufferBindings(_maxVertexBufferSlots);
+            _vertexBuffersDirty = true;
+            _indexBufferDirty = true;
+            VertexShaderDirty = true;
+            PixelShaderDirty = true;
+
+            // Set the default scissor rect.
+            _scissorRectangleDirty = true;
+            ScissorRectangle = _viewport.Bounds;
+
+            // Set the default render target.
+            ApplyRenderTargets(null);
+        }
+
+        #endregion
+
+        #region Clear
+
+        public void Clear(Color color)
+        {
+            var options = ClearOptions.Target;
+            options |= ClearOptions.DepthBuffer;
+            options |= ClearOptions.Stencil;
+            PlatformClear(options, color.ToVector4(), _viewport.MaxDepth, 0);
+
+            unchecked
+            {
+                _graphicsMetrics._clearCount++;
+            }
+        }
+
+        public void Clear(ClearOptions options, Color color, float depth, int stencil)
+        {
+            PlatformClear(options, color.ToVector4(), depth, stencil);
+
+            unchecked
+            {
+                _graphicsMetrics._clearCount++;
+            }
+        }
+
+        public void Clear(ClearOptions options, Vector4 color, float depth, int stencil)
+        {
+            PlatformClear(options, color, depth, stencil);
+
+            unchecked
+            {
+                _graphicsMetrics._clearCount++;
+            }
+        }
+
+        #endregion
+
+        #region Uncategorized
+
+        internal void ApplyState(bool applyShaders)
+        {
+            PlatformBeginApplyState();
+            PlatformApplyBlend();
+
+            if (_depthStencilStateDirty)
+            {
+                _actualDepthStencilState.PlatformApplyState(this);
+                _depthStencilStateDirty = false;
+            }
+
+            if (_rasterizerStateDirty)
+            {
+                _actualRasterizerState.PlatformApplyState(this);
+                _rasterizerStateDirty = false;
+            }
+
+            PlatformApplyState(applyShaders);
+        }
+
+        internal void AddResourceReference(WeakReference resourceReference)
+        {
+            lock (_resourcesLock)
+            {
+                _resources.Add(resourceReference);
+            }
+        }
+
+        internal void RemoveResourceReference(WeakReference resourceReference)
+        {
+            lock (_resourcesLock)
+            {
+                _resources.Remove(resourceReference);
+            }
+        }
+
+        public void Present()
+        {
+            // We cannot present with a RT set on the device.
+            if (RenderTargetCount != 0)
+                throw new InvalidOperationException("Cannot call Present while a render target is active.");
+
+            _graphicsMetrics = new GraphicsMetrics();
+            PlatformPresent();
+        }
+
         /// <summary>
         /// Sends queued commands in the command buffer to the GPU.
-        /// </summary>
-        public void Flush()
+        /// </summary>
+        public void Flush()
+        {
+            PlatformFlush();
+        }
+
+        #endregion
+
+        #region Reset
+
+        public void Reset()
         {
-            PlatformFlush();
-        }
-
-        #endregion
-
-        #region Reset
-
-        public void Reset()
-        {
-            PlatformReset();
-
+            PlatformReset();
+
             DeviceResetting?.Invoke(this);
-
-            // Update the back buffer.
-            OnPresentationChanged();
+
+            // Update the back buffer.
+            OnPresentationChanged();
             
             PresentationChanged?.Invoke(this, PresentationParameters);
-            DeviceReset?.Invoke(this);
-       }
-
-        public void Reset(PresentationParameters presentationParameters)
+            DeviceReset?.Invoke(this);
+       }
+
+        public void Reset(PresentationParameters presentationParameters)
         {
             PresentationParameters = presentationParameters ??
-                throw new ArgumentNullException(nameof(presentationParameters));
-            Reset();
-        }
+                throw new ArgumentNullException(nameof(presentationParameters));
+            Reset();
+        }
+
+        /// <summary>
+        /// Trigger the DeviceResetting event
+        /// Currently internal to allow the various platforms to send the event at the appropriate time.
+        /// </summary>
+        internal void OnDeviceResetting()
+        {
+            DeviceResetting?.Invoke(this);
+
+            lock (_resourcesLock)
+            {
+                foreach (var resource in _resources)
+                {
+                    if (resource.Target is GraphicsResource target)
+                        target.GraphicsDeviceResetting();
+                }
+
+                // Remove references to resources that have been garbage collected.
+                _resources.RemoveAll(wr => !wr.IsAlive);
+            }
+        }
+
+        /// <summary>
+        /// Trigger the DeviceReset event to allow games to be notified of a device reset.
+        /// Currently internal to allow the various platforms to send the event at the appropriate time.
+        /// </summary>
+        internal void OnDeviceReset()
+        {
+            DeviceReset?.Invoke(this);
+        }
+
+#endregion
+
+        #region RenderTargets
+
+        public void SetRenderTarget(RenderTarget2D renderTarget)
+        {
+            if (renderTarget == null)
+            {
+                SetRenderTargets(null);
+            }
+            else
+            {
+                _tempRenderTargetBinding[0] = new RenderTargetBinding(renderTarget);
+                SetRenderTargets(_tempRenderTargetBinding);
+            }
+        }
+
+        public void SetRenderTarget(RenderTargetCube renderTarget, CubeMapFace cubeMapFace)
+        {
+            if (renderTarget == null)
+            {
+                SetRenderTargets(null);
+            }
+            else
+            {
+                _tempRenderTargetBinding[0] = new RenderTargetBinding(renderTarget, cubeMapFace);
+                SetRenderTargets(_tempRenderTargetBinding);
+            }
+        }
+
+        public void SetRenderTargets(params RenderTargetBinding[] renderTargets)
+        {
+            // Avoid having to check for null and zero length.
+            var renderTargetCount = 0;
+            if (renderTargets != null)
+            {
+                renderTargetCount = renderTargets.Length;
+                if (renderTargetCount == 0)
+                {
+                    renderTargets = null;
+                }
+            }
+
+            // Try to early out if the current and new bindings are equal.
+            if (RenderTargetCount == renderTargetCount)
+            {
+                var isEqual = true;
+                for (var i = 0; i < RenderTargetCount; i++)
+                {
+                    if (_currentRenderTargetBindings[i].RenderTarget != renderTargets[i].RenderTarget ||
+                        _currentRenderTargetBindings[i].ArraySlice != renderTargets[i].ArraySlice)
+                    {
+                        isEqual = false;
+                        break;
+                    }
+                }
+
+                if (isEqual)
+                    return;
+            }
+
+            ApplyRenderTargets(renderTargets);
+
+            if (renderTargetCount == 0)
+            {
+                unchecked
+                {
+                    _graphicsMetrics._targetCount++;
+                }
+            }
+            else
+            {
+                unchecked
+                {
+                    _graphicsMetrics._targetCount += renderTargetCount;
+                }
+            }
+        }
+
+        internal void ApplyRenderTargets(RenderTargetBinding[] renderTargets)
+        {
+            PlatformResolveRenderTargets();
+
+            // Clear the current bindings.
+            Array.Clear(_currentRenderTargetBindings, 0, _currentRenderTargetBindings.Length);
+
+            bool clearTarget;
+            int renderTargetWidth;
+            int renderTargetHeight;
+            if (renderTargets == null)
+            {
+                RenderTargetCount = 0;
+
+                PlatformApplyDefaultRenderTarget();
+                clearTarget = PresentationParameters.RenderTargetUsage == RenderTargetUsage.DiscardContents;
+
+                renderTargetWidth = PresentationParameters.BackBufferWidth;
+                renderTargetHeight = PresentationParameters.BackBufferHeight;
+            }
+            else
+            {
+                // Copy the new bindings.
+                Array.Copy(renderTargets, _currentRenderTargetBindings, renderTargets.Length);
+                RenderTargetCount = renderTargets.Length;
+
+                var renderTarget = PlatformApplyRenderTargets();
+
+                // We clear the render target if asked.
+                clearTarget = renderTarget.RenderTargetUsage == RenderTargetUsage.DiscardContents;
+
+                renderTargetWidth = renderTarget.Width;
+                renderTargetHeight = renderTarget.Height;
+            }
+
+            // Set the viewport to the size of the first render target.
+            Viewport = new Viewport(0, 0, renderTargetWidth, renderTargetHeight);
+
+            // Set the scissor rectangle to the size of the first render target.
+            ScissorRectangle = new Rectangle(0, 0, renderTargetWidth, renderTargetHeight);
+
+            // In XNA 4, because of hardware limitations on Xbox, when
+            // a render target doesn't have PreserveContents as its usage
+            // it is cleared before being rendered to.
+            if (clearTarget)
+                Clear(DiscardColor);
+        }
+
+        public RenderTargetBinding[] GetRenderTargets()
+        {
+            // Return a correctly sized copy our internal array.
+            var bindings = new RenderTargetBinding[RenderTargetCount];
+            Array.Copy(_currentRenderTargetBindings, bindings, RenderTargetCount);
+            return bindings;
+        }
+
+        public void GetRenderTargets(RenderTargetBinding[] outTargets)
+        {
+            Debug.Assert(outTargets.Length == RenderTargetCount, "Invalid outTargets array length!");
+            Array.Copy(_currentRenderTargetBindings, outTargets, RenderTargetCount);
+        }
+
+        #endregion
+
+        #region Buffers
+
+        public void SetVertexBuffer(VertexBuffer vertexBuffer)
+        {
+            _vertexBuffersDirty |= vertexBuffer == null ?
+                _vertexBuffers.Clear() : _vertexBuffers.Set(vertexBuffer, 0);
+        }
+
+        public void SetVertexBuffer(VertexBuffer vertexBuffer, int vertexOffset)
+        {
+            // Validate vertexOffset.
+            if (vertexOffset < 0 ||
+                vertexBuffer == null && vertexOffset != 0 ||
+                vertexBuffer != null && vertexOffset >= vertexBuffer.Capacity)
+            {
+                throw new ArgumentOutOfRangeException(nameof(vertexOffset));
+            }
+
+            _vertexBuffersDirty |= vertexBuffer == null ?
+                _vertexBuffers.Clear() : _vertexBuffers.Set(vertexBuffer, vertexOffset);
+        }
+
+        public void SetVertexBuffers(params VertexBufferBinding[] vertexBuffers)
+        {
+            if (vertexBuffers == null || vertexBuffers.Length == 0)
+            {
+                _vertexBuffersDirty |= _vertexBuffers.Clear();
+            }
+            else
+            {
+                if (vertexBuffers.Length > _maxVertexBufferSlots)
+                    throw new ArgumentOutOfRangeException(
+                        nameof(vertexBuffers), $"Max number of vertex buffers is {_maxVertexBufferSlots}.");
+
+                _vertexBuffersDirty |= _vertexBuffers.Set(vertexBuffers);
+            }
+        }
+
+        private void SetIndexBuffer(IndexBuffer indexBuffer)
+        {
+            if (_indexBuffer == indexBuffer)
+                return;
+            _indexBuffer = indexBuffer;
+            _indexBufferDirty = true;
+        }
+
+        internal void SetConstantBuffer(ShaderStage stage, int slot, ConstantBuffer buffer)
+        {
+            if (stage == ShaderStage.Vertex)
+                _vertexConstantBuffers[slot] = buffer;
+            else
+                _pixelConstantBuffers[slot] = buffer;
+        }
+
+        #endregion
+
+        #region Drawing
+
+        /// <summary>
+        /// Draw geometry by indexing into the vertex buffer.
+        /// </summary>
+        /// <param name="primitiveType">The type of primitives in the index buffer.</param>
+        /// <param name="baseVertex">Used to offset the vertex range indexed from the vertex buffer.</param>
+        /// <param name="startIndex">The index within the index buffer to start drawing from.</param>
+        /// <param name="primitiveCount">The number of primitives to render from the index buffer.</param>
+        public void DrawIndexedPrimitives(
+            PrimitiveType primitiveType, int baseVertex, int startIndex, int primitiveCount)
+        {
+            if (_vertexShader == null)
+                throw new InvalidOperationException("Vertex shader must be set before calling this.");
+
+            if (_vertexBuffers.Count == 0)
+                throw new InvalidOperationException("Vertex buffer must be set before calling this.");
+
+            if (_indexBuffer == null)
+                throw new InvalidOperationException("Index buffer must be set before calling this.");
+
+            if (primitiveCount <= 0)
+                throw new ArgumentOutOfRangeException(nameof(primitiveCount));
+
+            PlatformDrawIndexedPrimitives(primitiveType, baseVertex, startIndex, primitiveCount);
+
+            unchecked
+            {
+                _graphicsMetrics._drawCount++;
+                _graphicsMetrics._primitiveCount += primitiveCount;
+            }
+        }
+
+        #region DrawUserPrimitives
+
+        /// <summary>
+        /// Draw primitives of the specified type from the data in a span of vertices without indexing.
+        /// </summary>
+        /// <typeparam name="T">The type of the vertex data.</typeparam>
+        /// <param name="primitiveType">The type of primitives to draw with the vertices.</param>
+        /// <param name="vertexData">The span of vertices to draw.</param>
+        /// <remarks>
+        /// The <see cref="VertexDeclaration"/> will be found by getting <see cref="IVertexType.VertexDeclaration"/>
+        /// from an instance of <typeparamref name="T"/> and cached for subsequent calls.
+        /// </remarks>
+        public void DrawUserPrimitives<T>(
+            PrimitiveType primitiveType, ReadOnlySpan<T> vertexData)
+            where T : unmanaged, IVertexType
+        {
+            var declaration = VertexDeclarationCache<T>.VertexDeclaration;
+            DrawUserPrimitives(primitiveType, vertexData, declaration);
+        }
+
+        /// <summary>
+        /// Draw primitives of the specified type from the data in the given span of vertices without indexing.
+        /// </summary>
+        /// <typeparam name="T">The type of the vertex data.</typeparam>
+        /// <param name="primitiveType">The type of primitives to draw with the vertices.</param>
+        /// <param name="vertexData">The span of vertices to draw.</param>
+        /// <param name="vertexDeclaration">The layout of the vertices.</param>
+        public void DrawUserPrimitives<T>(
+            PrimitiveType primitiveType, ReadOnlySpan<T> vertexData, VertexDeclaration vertexDeclaration)
+            where T : unmanaged
+        {
+            if (vertexData.IsEmpty)
+                throw new ArgumentEmptyException(nameof(vertexData));
+
+            int vertexCount = GetElementCountForType(primitiveType, vertexData.Length);
+            if (vertexCount > vertexData.Length)
+                throw new ArgumentOutOfRangeException(nameof(vertexData));
+
+            if (vertexDeclaration == null)
+                throw new ArgumentNullException(nameof(vertexDeclaration));
+
+            PlatformDrawUserPrimitives(primitiveType, vertexData, vertexDeclaration);
+
+            unchecked
+            {
+                _graphicsMetrics._drawCount++;
+                _graphicsMetrics._primitiveCount += vertexCount;
+            }
+        }
+
+        #endregion
+
+        /// <summary>
+        /// Draw primitives of the specified type from the currently bound vertexbuffers without indexing.
+        /// </summary>
+        /// <param name="primitiveType">The type of primitives to draw.</param>
+        /// <param name="vertexStart">Index of the vertex to start at.</param>
+        /// <param name="primitiveCount">The number of primitives to draw.</param>
+        public void DrawPrimitives(PrimitiveType primitiveType, int vertexStart, int primitiveCount)
+        {
+            if (_vertexShader == null)
+                throw new InvalidOperationException("Vertex shader must be set before calling DrawPrimitives.");
+
+            if (_vertexBuffers.Count == 0)
+                throw new InvalidOperationException("Vertex buffer must be set before calling DrawPrimitives.");
+
+            if (primitiveCount <= 0)
+                throw new ArgumentOutOfRangeException(nameof(primitiveCount));
+
+            int vertexCount = GetElementCountForType(primitiveType, primitiveCount);
+            PlatformDrawPrimitives(primitiveType, vertexStart, vertexCount);
+
+            unchecked
+            {
+                _graphicsMetrics._drawCount++;
+                _graphicsMetrics._primitiveCount += primitiveCount;
+            }
+        }
+
+        /// <summary>
+        /// Draw instanced geometry from the bound vertex buffers and index buffer.
+        /// </summary>
+        /// <param name="primitiveType">The type of primitives in the index buffer.</param>
+        /// <param name="baseVertex">Used to offset the vertex range indexed from the vertex buffer.</param>
+        /// <param name="startIndex">The index within the index buffer to start drawing from.</param>
+        /// <param name="primitiveCount">The number of primitives in a single instance.</param>
+        /// <param name="instanceCount">The number of instances to render.</param>
+        /// <remarks>Draw geometry with data from multiple bound vertex streams at different frequencies.</remarks>
+        public void DrawInstancedPrimitives(
+            PrimitiveType primitiveType, int baseVertex, int startIndex, int primitiveCount, int instanceCount)
+        {
+            if (_vertexShader == null)
+                throw new InvalidOperationException("Vertex shader must be set before calling DrawInstancedPrimitives.");
+
+            if (_vertexBuffers.Count == 0)
+                throw new InvalidOperationException("Vertex buffer must be set before calling DrawInstancedPrimitives.");
+
+            if (_indexBuffer == null)
+                throw new InvalidOperationException("Index buffer must be set before calling DrawInstancedPrimitives.");
+
+            if (primitiveCount <= 0)
+                throw new ArgumentOutOfRangeException(nameof(primitiveCount));
+
+            PlatformDrawInstancedPrimitives(primitiveType, baseVertex, startIndex, primitiveCount, instanceCount);
+
+            unchecked
+            {
+                _graphicsMetrics._drawCount++;
+                _graphicsMetrics._primitiveCount += primitiveCount * instanceCount;
+            }
+        }
+
+        #region DrawUserIndexedPrimitives
+
+        /// <summary>
+        /// Draw primitives of the specified type by indexing into the given span of vertices with 
+        /// 16- or 32-bit indices.
+        /// </summary>
+        /// <typeparam name="TVertex">The type of the vertex data.</typeparam>
+        /// <typeparam name="TIndex">The type of the index data.</typeparam>
+        /// <param name="primitiveType">The type of primitives to draw with the vertices.</param>
+        /// <param name="vertexData">The span of vertices to draw.</param>
+        /// <param name="indexData">The span of indices for indexing the vertices.</param>
+        /// <param name="primitiveCount">The number of primitives to draw.</param>
+        /// <remarks>
+        /// The <see cref="VertexDeclaration"/> will be found by getting <see cref="IVertexType.VertexDeclaration"/>
+        /// from an instance of <typeparamref name="TVertex"/> and cached for subsequent calls.
+        /// </remarks>
+        /// <remarks>
+        /// All indices in the span are relative to the first vertex.
+        /// An index of zero in the index span points to the first vertex in the vertex span.
+        /// </remarks>
+        public void DrawUserIndexedPrimitives<TVertex, TIndex>(
+            PrimitiveType primitiveType, ReadOnlySpan<TVertex> vertexData,
+            ReadOnlySpan<TIndex> indexData, int primitiveCount)
+            where TVertex : unmanaged, IVertexType
+            where TIndex : unmanaged
+        {
+            var declaration = VertexDeclarationCache<TVertex>.VertexDeclaration;
+            DrawUserIndexedPrimitives(
+                primitiveType, vertexData, indexData, primitiveCount, declaration);
+        }
+
+        /// <summary>
+        /// Draw primitives of the specified type by indexing into the given span of vertices with 
+        /// 16- or 32-bit indices.
+        /// </summary>
+        /// <typeparam name="TVertex">The type of the vertex data.</typeparam>
+        /// <typeparam name="TIndex">The type of the index data.</typeparam>
+        /// <param name="primitiveType">The type of primitives to draw with the vertices.</param>
+        /// <param name="vertexData">The span of vertices to draw.</param>
+        /// <param name="indexData">The span of indices for indexing the vertices.</param>
+        /// <param name="primitiveCount">The number of primitives to draw.</param>
+        /// <param name="vertexDeclaration">The layout of the vertices.</param>
+        /// <remarks>
+        /// All indices in the span are relative to the first vertex.
+        /// An index of zero in the index span points to the first vertex in the vertex span.
+        /// </remarks>
+        public unsafe void DrawUserIndexedPrimitives<TVertex, TIndex>(
+            PrimitiveType primitiveType, ReadOnlySpan<TVertex> vertexData,
+            ReadOnlySpan<TIndex> indexData, int primitiveCount, VertexDeclaration vertexDeclaration)
+            where TVertex : unmanaged
+            where TIndex : unmanaged
+        {
+            if (vertexData.IsEmpty)
+                throw new ArgumentEmptyException(nameof(vertexData));
+            if (indexData.IsEmpty)
+                throw new ArgumentEmptyException(nameof(indexData));
+
+            if (primitiveCount <= 0 || GetElementCountForType(primitiveType, primitiveCount) > indexData.Length)
+                throw new ArgumentOutOfRangeException(nameof(primitiveCount));
+
+            if (vertexDeclaration == null)
+                throw new ArgumentNullException(nameof(vertexDeclaration));
+
+            if (vertexDeclaration.VertexStride < sizeof(TVertex))
+                throw new ArgumentOutOfRangeException(nameof(vertexDeclaration),
+                    $"Vertex stride of {nameof(vertexDeclaration)} should be at least as big as the stride of the actual vertices.");
+
+            IndexElementSize indexElementSize;
+            int indexSize = sizeof(TIndex);
+            if (indexSize == 2)
+                indexElementSize = IndexElementSize.SixteenBits;
+            else if (indexSize == 4)
+                indexElementSize = IndexElementSize.ThirtyTwoBits;
+            else
+                throw new ArgumentException(
+                    "The only index element sizes supported are 2 or 4 bytes.", nameof(indexData));
+
+            PlatformDrawUserIndexedPrimitives(
+                primitiveType, vertexData, indexElementSize, indexData, primitiveCount, vertexDeclaration);
+            
+            unchecked
+            {
+                _graphicsMetrics._drawCount++;
+                _graphicsMetrics._primitiveCount +=  primitiveCount;
+            }
+        }
+
+        /// <summary>
+        /// Draw instanced geometry from the bound vertex buffers and index buffer.
+        /// </summary>
+        /// <param name="primitiveType">The type of primitives in the index buffer.</param>
+        /// <param name="baseVertex">Used to offset the vertex range indexed from the vertex buffer.</param>
+        /// <param name="minVertexIndex">This is unused and remains here only for XNA API compatibility.</param>
+        /// <param name="numVertices">This is unused and remains here only for XNA API compatibility.</param>
+        /// <param name="startIndex">The index within the index buffer to start drawing from.</param>
+        /// <param name="primitiveCount">The number of primitives in a single instance.</param>
+        /// <param name="instanceCount">The number of instances to render.</param>
+        /// <remarks>Note that minVertexIndex and numVertices are unused in MonoGame and will be ignored.</remarks>
+        [Obsolete("Use DrawInstancedPrimitives(PrimitiveType primitiveType, int baseVertex, int startIndex, int primitiveCount, int instanceCount) instead. In future versions this method can be removed.")]
+        public void DrawInstancedPrimitives(PrimitiveType primitiveType, int baseVertex, int minVertexIndex,
+                                            int numVertices, int startIndex, int primitiveCount, int instanceCount)
+        {
+            DrawInstancedPrimitives(primitiveType, baseVertex, startIndex, primitiveCount, instanceCount, 0);
+        }
 
-        /// <summary>
-        /// Trigger the DeviceResetting event
-        /// Currently internal to allow the various platforms to send the event at the appropriate time.
-        /// </summary>
-        internal void OnDeviceResetting()
-        {
-            DeviceResetting?.Invoke(this);
-
-            lock (_resourcesLock)
-            {
-                foreach (var resource in _resources)
-                {
-                    if (resource.Target is GraphicsResource target)
-                        target.GraphicsDeviceResetting();
-                }
-
-                // Remove references to resources that have been garbage collected.
-                _resources.RemoveAll(wr => !wr.IsAlive);
-            }
-        }
-
-        /// <summary>
-        /// Trigger the DeviceReset event to allow games to be notified of a device reset.
-        /// Currently internal to allow the various platforms to send the event at the appropriate time.
-        /// </summary>
-        internal void OnDeviceReset()
-        {
-            DeviceReset?.Invoke(this);
-        }
-
-#endregion
-
-        #region RenderTargets
-
-        public void SetRenderTarget(RenderTarget2D renderTarget)
-        {
-            if (renderTarget == null)
-            {
-                SetRenderTargets(null);
-            }
-            else
-            {
-                _tempRenderTargetBinding[0] = new RenderTargetBinding(renderTarget);
-                SetRenderTargets(_tempRenderTargetBinding);
-            }
-        }
-
-        public void SetRenderTarget(RenderTargetCube renderTarget, CubeMapFace cubeMapFace)
-        {
-            if (renderTarget == null)
-            {
-                SetRenderTargets(null);
-            }
-            else
-            {
-                _tempRenderTargetBinding[0] = new RenderTargetBinding(renderTarget, cubeMapFace);
-                SetRenderTargets(_tempRenderTargetBinding);
-            }
-        }
-
-        public void SetRenderTargets(params RenderTargetBinding[] renderTargets)
-        {
-            // Avoid having to check for null and zero length.
-            var renderTargetCount = 0;
-            if (renderTargets != null)
-            {
-                renderTargetCount = renderTargets.Length;
-                if (renderTargetCount == 0)
-                {
-                    renderTargets = null;
-                }
-            }
-
-            // Try to early out if the current and new bindings are equal.
-            if (RenderTargetCount == renderTargetCount)
-            {
-                var isEqual = true;
-                for (var i = 0; i < RenderTargetCount; i++)
-                {
-                    if (_currentRenderTargetBindings[i].RenderTarget != renderTargets[i].RenderTarget ||
-                        _currentRenderTargetBindings[i].ArraySlice != renderTargets[i].ArraySlice)
-                    {
-                        isEqual = false;
-                        break;
-                    }
-                }
-
-                if (isEqual)
-                    return;
-            }
-
-            ApplyRenderTargets(renderTargets);
-
-            if (renderTargetCount == 0)
-            {
-                unchecked
-                {
-                    _graphicsMetrics._targetCount++;
-                }
-            }
-            else
-            {
-                unchecked
-                {
-                    _graphicsMetrics._targetCount += renderTargetCount;
-                }
-            }
-        }
-
-        internal void ApplyRenderTargets(RenderTargetBinding[] renderTargets)
-        {
-            PlatformResolveRenderTargets();
-
-            // Clear the current bindings.
-            Array.Clear(_currentRenderTargetBindings, 0, _currentRenderTargetBindings.Length);
-
-            bool clearTarget;
-            int renderTargetWidth;
-            int renderTargetHeight;
-            if (renderTargets == null)
-            {
-                RenderTargetCount = 0;
-
-                PlatformApplyDefaultRenderTarget();
-                clearTarget = PresentationParameters.RenderTargetUsage == RenderTargetUsage.DiscardContents;
-
-                renderTargetWidth = PresentationParameters.BackBufferWidth;
-                renderTargetHeight = PresentationParameters.BackBufferHeight;
-            }
-            else
-            {
-                // Copy the new bindings.
-                Array.Copy(renderTargets, _currentRenderTargetBindings, renderTargets.Length);
-                RenderTargetCount = renderTargets.Length;
-
-                var renderTarget = PlatformApplyRenderTargets();
-
-                // We clear the render target if asked.
-                clearTarget = renderTarget.RenderTargetUsage == RenderTargetUsage.DiscardContents;
-
-                renderTargetWidth = renderTarget.Width;
-                renderTargetHeight = renderTarget.Height;
-            }
-
-            // Set the viewport to the size of the first render target.
-            Viewport = new Viewport(0, 0, renderTargetWidth, renderTargetHeight);
-
-            // Set the scissor rectangle to the size of the first render target.
-            ScissorRectangle = new Rectangle(0, 0, renderTargetWidth, renderTargetHeight);
-
-            // In XNA 4, because of hardware limitations on Xbox, when
-            // a render target doesn't have PreserveContents as its usage
-            // it is cleared before being rendered to.
-            if (clearTarget)
-                Clear(DiscardColor);
-        }
-
-        public RenderTargetBinding[] GetRenderTargets()
-        {
-            // Return a correctly sized copy our internal array.
-            var bindings = new RenderTargetBinding[RenderTargetCount];
-            Array.Copy(_currentRenderTargetBindings, bindings, RenderTargetCount);
-            return bindings;
-        }
-
-        public void GetRenderTargets(RenderTargetBinding[] outTargets)
-        {
-            Debug.Assert(outTargets.Length == RenderTargetCount, "Invalid outTargets array length!");
-            Array.Copy(_currentRenderTargetBindings, outTargets, RenderTargetCount);
-        }
-
-        #endregion
-
-        #region Buffers
-
-        public void SetVertexBuffer(VertexBuffer vertexBuffer)
-        {
-            _vertexBuffersDirty |= vertexBuffer == null ?
-                _vertexBuffers.Clear() : _vertexBuffers.Set(vertexBuffer, 0);
-        }
-
-        public void SetVertexBuffer(VertexBuffer vertexBuffer, int vertexOffset)
-        {
-            // Validate vertexOffset.
-            if (vertexOffset < 0 ||
-                vertexBuffer == null && vertexOffset != 0 ||
-                vertexBuffer != null && vertexOffset >= vertexBuffer.Capacity)
-            {
-                throw new ArgumentOutOfRangeException(nameof(vertexOffset));
-            }
-
-            _vertexBuffersDirty |= vertexBuffer == null ?
-                _vertexBuffers.Clear() : _vertexBuffers.Set(vertexBuffer, vertexOffset);
-        }
-
-        public void SetVertexBuffers(params VertexBufferBinding[] vertexBuffers)
-        {
-            if (vertexBuffers == null || vertexBuffers.Length == 0)
-            {
-                _vertexBuffersDirty |= _vertexBuffers.Clear();
-            }
-            else
-            {
-                if (vertexBuffers.Length > _maxVertexBufferSlots)
-                    throw new ArgumentOutOfRangeException(
-                        nameof(vertexBuffers), $"Max number of vertex buffers is {_maxVertexBufferSlots}.");
-
-                _vertexBuffersDirty |= _vertexBuffers.Set(vertexBuffers);
-            }
-        }
-
-        private void SetIndexBuffer(IndexBuffer indexBuffer)
-        {
-            if (_indexBuffer == indexBuffer)
-                return;
-            _indexBuffer = indexBuffer;
-            _indexBufferDirty = true;
-        }
-
-        internal void SetConstantBuffer(ShaderStage stage, int slot, ConstantBuffer buffer)
-        {
-            if (stage == ShaderStage.Vertex)
-                _vertexConstantBuffers[slot] = buffer;
-            else
-                _pixelConstantBuffers[slot] = buffer;
-        }
-
-        #endregion
-
-        #region Drawing
-
-        /// <summary>
-        /// Draw geometry by indexing into the vertex buffer.
-        /// </summary>
-        /// <param name="primitiveType">The type of primitives in the index buffer.</param>
-        /// <param name="baseVertex">Used to offset the vertex range indexed from the vertex buffer.</param>
-        /// <param name="startIndex">The index within the index buffer to start drawing from.</param>
-        /// <param name="primitiveCount">The number of primitives to render from the index buffer.</param>
-        public void DrawIndexedPrimitives(
-            PrimitiveType primitiveType, int baseVertex, int startIndex, int primitiveCount)
-        {
-            if (_vertexShader == null)
-                throw new InvalidOperationException("Vertex shader must be set before calling this.");
-
-            if (_vertexBuffers.Count == 0)
-                throw new InvalidOperationException("Vertex buffer must be set before calling this.");
-
-            if (_indexBuffer == null)
-                throw new InvalidOperationException("Index buffer must be set before calling this.");
-
-            if (primitiveCount <= 0)
-                throw new ArgumentOutOfRangeException(nameof(primitiveCount));
-
-            PlatformDrawIndexedPrimitives(primitiveType, baseVertex, startIndex, primitiveCount);
-
-            unchecked
-            {
-                _graphicsMetrics._drawCount++;
-                _graphicsMetrics._primitiveCount += primitiveCount;
-            }
-        }
-
-        #region DrawUserPrimitives
-
-        /// <summary>
-        /// Draw primitives of the specified type from the data in a span of vertices without indexing.
-        /// </summary>
-        /// <typeparam name="T">The type of the vertex data.</typeparam>
-        /// <param name="primitiveType">The type of primitives to draw with the vertices.</param>
-        /// <param name="vertexData">The span of vertices to draw.</param>
-        /// <remarks>
-        /// The <see cref="VertexDeclaration"/> will be found by getting <see cref="IVertexType.VertexDeclaration"/>
-        /// from an instance of <typeparamref name="T"/> and cached for subsequent calls.
-        /// </remarks>
-        public void DrawUserPrimitives<T>(
-            PrimitiveType primitiveType, ReadOnlySpan<T> vertexData)
-            where T : unmanaged, IVertexType
-        {
-            var declaration = VertexDeclarationCache<T>.VertexDeclaration;
-            DrawUserPrimitives(primitiveType, vertexData, declaration);
-        }
-
-        /// <summary>
-        /// Draw primitives of the specified type from the data in the given span of vertices without indexing.
-        /// </summary>
-        /// <typeparam name="T">The type of the vertex data.</typeparam>
-        /// <param name="primitiveType">The type of primitives to draw with the vertices.</param>
-        /// <param name="vertexData">The span of vertices to draw.</param>
-        /// <param name="vertexDeclaration">The layout of the vertices.</param>
-        public void DrawUserPrimitives<T>(
-            PrimitiveType primitiveType, ReadOnlySpan<T> vertexData, VertexDeclaration vertexDeclaration)
-            where T : unmanaged
-        {
-            if (vertexData.IsEmpty)
-                throw new ArgumentEmptyException(nameof(vertexData));
-
-            int vertexCount = GetElementCountForType(primitiveType, vertexData.Length);
-            if (vertexCount > vertexData.Length)
-                throw new ArgumentOutOfRangeException(nameof(vertexData));
-
-            if (vertexDeclaration == null)
-                throw new ArgumentNullException(nameof(vertexDeclaration));
-
-            PlatformDrawUserPrimitives(primitiveType, vertexData, vertexDeclaration);
-
-            unchecked
-            {
-                _graphicsMetrics._drawCount++;
-                _graphicsMetrics._primitiveCount += vertexCount;
-            }
-        }
-
-        #endregion
-
-        /// <summary>
-        /// Draw primitives of the specified type from the currently bound vertexbuffers without indexing.
-        /// </summary>
-        /// <param name="primitiveType">The type of primitives to draw.</param>
-        /// <param name="vertexStart">Index of the vertex to start at.</param>
-        /// <param name="primitiveCount">The number of primitives to draw.</param>
-        public void DrawPrimitives(PrimitiveType primitiveType, int vertexStart, int primitiveCount)
-        {
-            if (_vertexShader == null)
-                throw new InvalidOperationException("Vertex shader must be set before calling DrawPrimitives.");
-
-            if (_vertexBuffers.Count == 0)
-                throw new InvalidOperationException("Vertex buffer must be set before calling DrawPrimitives.");
-
-            if (primitiveCount <= 0)
-                throw new ArgumentOutOfRangeException(nameof(primitiveCount));
-
-            int vertexCount = GetElementCountForType(primitiveType, primitiveCount);
-            PlatformDrawPrimitives(primitiveType, vertexStart, vertexCount);
-
-            unchecked
-            {
-                _graphicsMetrics._drawCount++;
-                _graphicsMetrics._primitiveCount += primitiveCount;
-            }
-        }
-
-        /// <summary>
-        /// Draw instanced geometry from the bound vertex buffers and index buffer.
-        /// </summary>
-        /// <param name="primitiveType">The type of primitives in the index buffer.</param>
-        /// <param name="baseVertex">Used to offset the vertex range indexed from the vertex buffer.</param>
-        /// <param name="startIndex">The index within the index buffer to start drawing from.</param>
-        /// <param name="primitiveCount">The number of primitives in a single instance.</param>
-        /// <param name="instanceCount">The number of instances to render.</param>
-        /// <remarks>Draw geometry with data from multiple bound vertex streams at different frequencies.</remarks>
-        public void DrawInstancedPrimitives(
-            PrimitiveType primitiveType, int baseVertex, int startIndex, int primitiveCount, int instanceCount)
-        {
-            if (_vertexShader == null)
-                throw new InvalidOperationException("Vertex shader must be set before calling DrawInstancedPrimitives.");
-
-            if (_vertexBuffers.Count == 0)
-                throw new InvalidOperationException("Vertex buffer must be set before calling DrawInstancedPrimitives.");
-
-            if (_indexBuffer == null)
-                throw new InvalidOperationException("Index buffer must be set before calling DrawInstancedPrimitives.");
-
-            if (primitiveCount <= 0)
-                throw new ArgumentOutOfRangeException(nameof(primitiveCount));
-
-            PlatformDrawInstancedPrimitives(primitiveType, baseVertex, startIndex, primitiveCount, instanceCount);
-
-            unchecked
-            {
-                _graphicsMetrics._drawCount++;
-                _graphicsMetrics._primitiveCount += primitiveCount * instanceCount;
-            }
-        }
-
-        #region DrawUserIndexedPrimitives
-
-        /// <summary>
-        /// Draw primitives of the specified type by indexing into the given span of vertices with 
-        /// 16- or 32-bit indices.
-        /// </summary>
-        /// <typeparam name="TVertex">The type of the vertex data.</typeparam>
-        /// <typeparam name="TIndex">The type of the index data.</typeparam>
-        /// <param name="primitiveType">The type of primitives to draw with the vertices.</param>
-        /// <param name="vertexData">The span of vertices to draw.</param>
-        /// <param name="indexData">The span of indices for indexing the vertices.</param>
-        /// <param name="primitiveCount">The number of primitives to draw.</param>
-        /// <remarks>
-        /// The <see cref="VertexDeclaration"/> will be found by getting <see cref="IVertexType.VertexDeclaration"/>
-        /// from an instance of <typeparamref name="TVertex"/> and cached for subsequent calls.
-        /// </remarks>
-        /// <remarks>
-        /// All indices in the span are relative to the first vertex.
-        /// An index of zero in the index span points to the first vertex in the vertex span.
-        /// </remarks>
-        public void DrawUserIndexedPrimitives<TVertex, TIndex>(
-            PrimitiveType primitiveType, ReadOnlySpan<TVertex> vertexData,
-            ReadOnlySpan<TIndex> indexData, int primitiveCount)
-            where TVertex : unmanaged, IVertexType
-            where TIndex : unmanaged
-        {
-            var declaration = VertexDeclarationCache<TVertex>.VertexDeclaration;
-            DrawUserIndexedPrimitives(
-                primitiveType, vertexData, indexData, primitiveCount, declaration);
-        }
-
-        /// <summary>
-        /// Draw primitives of the specified type by indexing into the given span of vertices with 
-        /// 16- or 32-bit indices.
-        /// </summary>
-        /// <typeparam name="TVertex">The type of the vertex data.</typeparam>
-        /// <typeparam name="TIndex">The type of the index data.</typeparam>
-        /// <param name="primitiveType">The type of primitives to draw with the vertices.</param>
-        /// <param name="vertexData">The span of vertices to draw.</param>
-        /// <param name="indexData">The span of indices for indexing the vertices.</param>
-        /// <param name="primitiveCount">The number of primitives to draw.</param>
-        /// <param name="vertexDeclaration">The layout of the vertices.</param>
-        /// <remarks>
-        /// All indices in the span are relative to the first vertex.
-        /// An index of zero in the index span points to the first vertex in the vertex span.
-        /// </remarks>
-        public unsafe void DrawUserIndexedPrimitives<TVertex, TIndex>(
-            PrimitiveType primitiveType, ReadOnlySpan<TVertex> vertexData,
-            ReadOnlySpan<TIndex> indexData, int primitiveCount, VertexDeclaration vertexDeclaration)
-            where TVertex : unmanaged
-            where TIndex : unmanaged
-        {
-            if (vertexData.IsEmpty)
-                throw new ArgumentEmptyException(nameof(vertexData));
-            if (indexData.IsEmpty)
-                throw new ArgumentEmptyException(nameof(indexData));
-
-            if (primitiveCount <= 0 || GetElementCountForType(primitiveType, primitiveCount) > indexData.Length)
-                throw new ArgumentOutOfRangeException(nameof(primitiveCount));
-
-            if (vertexDeclaration == null)
-                throw new ArgumentNullException(nameof(vertexDeclaration));
-
-            if (vertexDeclaration.VertexStride < sizeof(TVertex))
-                throw new ArgumentOutOfRangeException(nameof(vertexDeclaration),
-                    $"Vertex stride of {nameof(vertexDeclaration)} should be at least as big as the stride of the actual vertices.");
-
-            IndexElementSize indexElementSize;
-            int indexSize = sizeof(TIndex);
-            if (indexSize == 2)
-                indexElementSize = IndexElementSize.SixteenBits;
-            else if (indexSize == 4)
-                indexElementSize = IndexElementSize.ThirtyTwoBits;
-            else
-                throw new ArgumentException(
-                    "The only index element sizes supported are 2 or 4 bytes.", nameof(indexData));
-
-            PlatformDrawUserIndexedPrimitives(
-                primitiveType, vertexData, indexElementSize, indexData, primitiveCount, vertexDeclaration);
-            
-            unchecked
-            {
-                _graphicsMetrics._drawCount++;
-                _graphicsMetrics._primitiveCount += primitiveCount;
-            }
-        }
-
-<<<<<<< HEAD
-        #endregion
-
-        #endregion
-=======
-        /// <summary>
-        /// Draw instanced geometry from the bound vertex buffers and index buffer.
-        /// </summary>
-        /// <param name="primitiveType">The type of primitives in the index buffer.</param>
-        /// <param name="baseVertex">Used to offset the vertex range indexed from the vertex buffer.</param>
-        /// <param name="minVertexIndex">This is unused and remains here only for XNA API compatibility.</param>
-        /// <param name="numVertices">This is unused and remains here only for XNA API compatibility.</param>
-        /// <param name="startIndex">The index within the index buffer to start drawing from.</param>
-        /// <param name="primitiveCount">The number of primitives in a single instance.</param>
-        /// <param name="instanceCount">The number of instances to render.</param>
-        /// <remarks>Note that minVertexIndex and numVertices are unused in MonoGame and will be ignored.</remarks>
-        [Obsolete("Use DrawInstancedPrimitives(PrimitiveType primitiveType, int baseVertex, int startIndex, int primitiveCount, int instanceCount) instead. In future versions this method can be removed.")]
-        public void DrawInstancedPrimitives(PrimitiveType primitiveType, int baseVertex, int minVertexIndex,
-                                            int numVertices, int startIndex, int primitiveCount, int instanceCount)
-        {
-            DrawInstancedPrimitives(primitiveType, baseVertex, startIndex, primitiveCount, instanceCount, 0);
-        }
-
-        /// <summary>
-        /// Draw instanced geometry from the bound vertex buffers and index buffer.
-        /// </summary>
-        /// <param name="primitiveType">The type of primitives in the index buffer.</param>
-        /// <param name="baseVertex">Used to offset the vertex range indexed from the vertex buffer.</param>
-        /// <param name="startIndex">The index within the index buffer to start drawing from.</param>
-        /// <param name="primitiveCount">The number of primitives in a single instance.</param>
-        /// <param name="instanceCount">The number of instances to render.</param>
-        /// <remarks>Draw geometry with data from multiple bound vertex streams at different frequencies.</remarks>
+        /// <summary>
+        /// Draw instanced geometry from the bound vertex buffers and index buffer.
+        /// </summary>
+        /// <param name="primitiveType">The type of primitives in the index buffer.</param>
+        /// <param name="baseVertex">Used to offset the vertex range indexed from the vertex buffer.</param>
+        /// <param name="startIndex">The index within the index buffer to start drawing from.</param>
+        /// <param name="primitiveCount">The number of primitives in a single instance.</param>
+        /// <param name="instanceCount">The number of instances to render.</param>
+        /// <remarks>Draw geometry with data from multiple bound vertex streams at different frequencies.</remarks>
         public void DrawInstancedPrimitives(PrimitiveType primitiveType, int baseVertex, int startIndex, int primitiveCount, int instanceCount)
         {
             DrawInstancedPrimitives(primitiveType, baseVertex, startIndex, primitiveCount, instanceCount, 0);
         }
-
-        /// <summary>
-        /// Draw instanced geometry from the bound vertex buffers and index buffer.
-        /// </summary>
-        /// <param name="primitiveType">The type of primitives in the index buffer.</param>
-        /// <param name="baseVertex">Used to offset the vertex range indexed from the vertex buffer.</param>
-        /// <param name="startIndex">The index within the index buffer to start drawing from.</param>
-        /// <param name="primitiveCount">The number of primitives in a single instance.</param>
-        /// <param name="instanceCount">The number of instances to render.</param>
-        /// <param name="baseInstance">Used to offset the instance range indexed from the instance buffer.</param>
-        /// <remarks>Draw geometry with data from multiple bound vertex streams at different frequencies.</remarks>
-        public void DrawInstancedPrimitives(PrimitiveType primitiveType, int baseVertex, int startIndex, int primitiveCount, int instanceCount, int baseInstance)
-        {
-            if (_vertexShader == null)
-                throw new InvalidOperationException("Vertex shader must be set before calling DrawInstancedPrimitives.");
-
-            if (_vertexBuffers.Count == 0)
-                throw new InvalidOperationException("Vertex buffer must be set before calling DrawInstancedPrimitives.");
-
-            if (_indexBuffer == null)
-                throw new InvalidOperationException("Index buffer must be set before calling DrawInstancedPrimitives.");
-
-            if (primitiveCount <= 0)
-                throw new ArgumentOutOfRangeException("primitiveCount");
-
-            PlatformDrawInstancedPrimitives(primitiveType, baseVertex, startIndex, primitiveCount, instanceCount, baseInstance);
->>>>>>> ea096ebd
-
-        #region GetBackBufferData
-
-        /// <summary>
-        /// Gets the pixel data of what is currently drawn on screen.
-        /// The format is the backbuffer's current format.
-        /// </summary>
-        public unsafe void GetBackBufferData<T>(Rectangle? rectangle, Span<T> destination)
-            where T : unmanaged
-        {
-            Rectangle rect;
-            if (rectangle.HasValue)
-            {
+
+        /// <summary>
+        /// Draw instanced geometry from the bound vertex buffers and index buffer.
+        /// </summary>
+        /// <param name="primitiveType">The type of primitives in the index buffer.</param>
+        /// <param name="baseVertex">Used to offset the vertex range indexed from the vertex buffer.</param>
+        /// <param name="startIndex">The index within the index buffer to start drawing from.</param>
+        /// <param name="primitiveCount">The number of primitives in a single instance.</param>
+        /// <param name="instanceCount">The number of instances to render.</param>
+        /// <param name="baseInstance">Used to offset the instance range indexed from the instance buffer.</param>
+        /// <remarks>Draw geometry with data from multiple bound vertex streams at different frequencies.</remarks>
+        public void DrawInstancedPrimitives(PrimitiveType primitiveType, int baseVertex, int startIndex, int primitiveCount, int instanceCount, int baseInstance)
+        {
+            if (_vertexShader == null)
+                throw new InvalidOperationException("Vertex shader must be set before calling DrawInstancedPrimitives.");
+
+            if (_vertexBuffers.Count == 0)
+                throw new InvalidOperationException("Vertex buffer must be set before calling DrawInstancedPrimitives.");
+
+            if (_indexBuffer == null)
+                throw new InvalidOperationException("Index buffer must be set before calling DrawInstancedPrimitives.");
+
+            if (primitiveCount <= 0)
+                throw new ArgumentOutOfRangeException("primitiveCount");
+
+            PlatformDrawInstancedPrimitives(primitiveType, baseVertex, startIndex, primitiveCount, instanceCount, baseInstance);
+
+        #region GetBackBufferData
+
+        /// <summary>
+        /// Gets the pixel data of what is currently drawn on screen.
+        /// The format is the backbuffer's current format.
+        /// </summary>
+        public unsafe void GetBackBufferData<T>(Rectangle? rectangle, Span<T> destination)
+            where T : unmanaged
+        {
+            Rectangle rect;
+            if (rectangle.HasValue)
+            {
                 rect = rectangle.Value;
-                if (rect.X < 0 || rect.Y < 0 || rect.Width <= 0 || rect.Height <= 0 ||
-                    rect.Right > PresentationParameters.BackBufferWidth || rect.Top > PresentationParameters.BackBufferHeight)
-                    throw new ArgumentException("The rectangle must fit in the backbuffer dimensions.", nameof(rectangle));
-            }
-            else
-            {
-                rect = new Rectangle(
-                    0, 0, PresentationParameters.BackBufferWidth, PresentationParameters.BackBufferHeight);
-            }
-
-            int formatSize = PresentationParameters.BackBufferFormat.GetSize();
-            if (sizeof(T) > formatSize || formatSize % sizeof(T) != 0)
+                if (rect.X < 0 || rect.Y < 0 || rect.Width <= 0 || rect.Height <= 0 ||
+                    rect.Right > PresentationParameters.BackBufferWidth || rect.Top > PresentationParameters.BackBufferHeight)
+                    throw new ArgumentException("The rectangle must fit in the backbuffer dimensions.", nameof(rectangle));
+            }
+            else
+            {
+                rect = new Rectangle(
+                    0, 0, PresentationParameters.BackBufferWidth, PresentationParameters.BackBufferHeight);
+            }
+
+            int formatSize = PresentationParameters.BackBufferFormat.GetSize();
+            if (sizeof(T) > formatSize || formatSize % sizeof(T) != 0)
                 throw new ArgumentException($"{nameof(T)} is of an invalid size for the format of the backbuffer.", nameof(T));
-
+
             int spanBytes = destination.Length * sizeof(T);
-            if (spanBytes > rect.Width * rect.Height * formatSize)
-                throw new ArgumentOutOfRangeException(
-                     nameof(destination), "The amount of data requested exceeds the backbuffer size.");
-
-            PlatformGetBackBufferData(rect, destination);
-        }
-
-        #endregion
-
-        #region Helpers
-
-        private static int GetElementCountForType(PrimitiveType primitiveType, int primitiveCount)
-        {
-            switch (primitiveType)
-            {
-                case PrimitiveType.LineList: return primitiveCount * 2;
-                case PrimitiveType.LineStrip: return primitiveCount + 1;
-                case PrimitiveType.TriangleList: return primitiveCount * 3;
-                case PrimitiveType.TriangleStrip: return primitiveCount + 2;
-                default: throw new NotSupportedException();
-            }
-        }
-
-        internal int GetClampedMultisampleCount(int multiSampleCount)
-        {
+            if (spanBytes > rect.Width * rect.Height * formatSize)
+                throw new ArgumentOutOfRangeException(
+                     nameof(destination), "The amount of data requested exceeds the backbuffer size.");
+
+            PlatformGetBackBufferData(rect, destination);
+        }
+
+        #endregion
+
+        #region Helpers
+
+        private static int GetElementCountForType(PrimitiveType primitiveType, int primitiveCount)
+        {
+            switch (primitiveType)
+            {
+                case PrimitiveType.LineList: return primitiveCount * 2;
+                case PrimitiveType.LineStrip: return primitiveCount + 1;
+                case PrimitiveType.TriangleList: return primitiveCount * 3;
+                case PrimitiveType.TriangleStrip: return primitiveCount + 2;
+                default: throw new NotSupportedException();
+            }
+        }
+
+        internal int GetClampedMultisampleCount(int multiSampleCount)
+        {
             if (multiSampleCount > 1)
             {
                 // Round down MultiSampleCount to the nearest power of two
@@ -1241,61 +1235,61 @@
                 msc -= msc >> 1;
                 // and clamp it to what the device can handle
                 if (msc > GraphicsCapabilities.MaxMultiSampleCount)
-                    msc = GraphicsCapabilities.MaxMultiSampleCount;
-
-                return msc;
-            }
-            else
-                return 0;
-        }
-
-        // uniformly scales down the given rectangle by 10%
-        internal static Rectangle GetDefaultTitleSafeArea(int x, int y, int width, int height)
-        {
-            var marginX = (width + 19) / 20;
-            var marginY = (height + 19) / 20;
-            x += marginX;
-            y += marginY;
-
-            width -= marginX * 2;
-            height -= marginY * 2;
-            return new Rectangle(x, y, width, height);
-        }
-
-        internal static Rectangle GetTitleSafeArea(int x, int y, int width, int height)
-        {
-            return PlatformGetTitleSafeArea(x, y, width, height);
-        }
-
-        #endregion
-
-        #region IDisposable
-
-        public void Dispose()
-        {
-            Dispose(true);
-            GC.SuppressFinalize(this);
-        }
-
-        protected virtual void Dispose(bool disposing)
-        {
-            if (!IsDisposed)
-            {
-                if (disposing)
-                {
-                    // Dispose of all remaining graphics resources before disposing of the graphics device
-                    lock (_resourcesLock)
-                    {
-                        foreach (var resource in _resources.ToArray())
-                        {
-                            if (resource.Target is IDisposable target)
-                                target.Dispose();
-                        }
-                        _resources.Clear();
-                    }
-
-                    // Clear the effect cache.
-                    EffectCache.Clear();
+                    msc = GraphicsCapabilities.MaxMultiSampleCount;
+
+                return msc;
+            }
+            else
+                return 0;
+        }
+
+        // uniformly scales down the given rectangle by 10%
+        internal static Rectangle GetDefaultTitleSafeArea(int x, int y, int width, int height)
+        {
+            var marginX = (width + 19) / 20;
+            var marginY = (height + 19) / 20;
+            x += marginX;
+            y += marginY;
+
+            width -= marginX * 2;
+            height -= marginY * 2;
+            return new Rectangle(x, y, width, height);
+        }
+
+        internal static Rectangle GetTitleSafeArea(int x, int y, int width, int height)
+        {
+            return PlatformGetTitleSafeArea(x, y, width, height);
+        }
+
+        #endregion
+
+        #region IDisposable
+
+        public void Dispose()
+        {
+            Dispose(true);
+            GC.SuppressFinalize(this);
+        }
+
+        protected virtual void Dispose(bool disposing)
+        {
+            if (!IsDisposed)
+            {
+                if (disposing)
+                {
+                    // Dispose of all remaining graphics resources before disposing of the graphics device
+                    lock (_resourcesLock)
+                    {
+                        foreach (var resource in _resources.ToArray())
+                        {
+                            if (resource.Target is IDisposable target)
+                                target.Dispose();
+                        }
+                        _resources.Clear();
+                    }
+
+                    // Clear the effect cache.
+                    EffectCache.Clear();
 
                     _blendState = null;
                     _actualBlendState = null;
@@ -1315,20 +1309,20 @@
                     _rasterizerStateCullClockwise.Dispose();
                     _rasterizerStateCullCounterClockwise.Dispose();
                     _rasterizerStateCullNone.Dispose();
-
-                    PlatformDispose();
-                }
-
+
+                    PlatformDispose();
+                }
+
                 IsDisposed = true;
-                Disposing?.Invoke(this);
-            }
-        }
-
-        ~GraphicsDevice()
-        {
-            Dispose(false);
-        }
-
-        #endregion
-    }
+                Disposing?.Invoke(this);
+            }
+        }
+
+        ~GraphicsDevice()
+        {
+            Dispose(false);
+        }
+
+        #endregion
+    }
 }