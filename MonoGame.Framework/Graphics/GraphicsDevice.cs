#region License
/*
Microsoft Public License (Ms-PL)
MonoGame - Copyright © 2009 The MonoGame Team

All rights reserved.

This license governs use of the accompanying software. If you use the software, you accept this license. If you do not
accept the license, do not use the software.

1. Definitions
The terms "reproduce," "reproduction," "derivative works," and "distribution" have the same meaning here as under 
U.S. copyright law.

A "contribution" is the original software, or any additions or changes to the software.
A "contributor" is any person that distributes its contribution under this license.
"Licensed patents" are a contributor's patent claims that read directly on its contribution.

2. Grant of Rights
(A) Copyright Grant- Subject to the terms of this license, including the license conditions and limitations in section 3, 
each contributor grants you a non-exclusive, worldwide, royalty-free copyright license to reproduce its contribution, prepare derivative works of its contribution, and distribute its contribution or any derivative works that you create.
(B) Patent Grant- Subject to the terms of this license, including the license conditions and limitations in section 3, 
each contributor grants you a non-exclusive, worldwide, royalty-free license under its licensed patents to make, have made, use, sell, offer for sale, import, and/or otherwise dispose of its contribution in the software or derivative works of the contribution in the software.

3. Conditions and Limitations
(A) No Trademark License- This license does not grant you rights to use any contributors' name, logo, or trademarks.
(B) If you bring a patent claim against any contributor over patents that you claim are infringed by the software, 
your patent license from such contributor to the software ends automatically.
(C) If you distribute any portion of the software, you must retain all copyright, patent, trademark, and attribution 
notices that are present in the software.
(D) If you distribute any portion of the software in source code form, you may do so only under this license by including 
a complete copy of this license with your distribution. If you distribute any portion of the software in compiled or object 
code form, you may only do so under a license that complies with this license.
(E) The software is licensed "as-is." You bear the risk of using it. The contributors give no express warranties, guarantees
or conditions. You may have additional consumer rights under your local laws which this license cannot change. To the extent
permitted under your local laws, the contributors exclude the implied warranties of merchantability, fitness for a particular
purpose and non-infringement.
*/
#endregion License

using System;
using System.Collections.Generic;
using System.Runtime.InteropServices;

#if MONOMAC
using MonoMac.OpenGL;
using GL_Oes = MonoMac.OpenGL.GL;
#elif WINDOWS || LINUX
using OpenTK.Graphics.OpenGL;
using GL_Oes = OpenTK.Graphics.OpenGL.GL;
#else

#if ES11
using OpenTK.Graphics.ES11;
using GL_Oes = OpenTK.Graphics.ES11.GL.Oes;
#if IPHONE || ANDROID
using EnableCap = OpenTK.Graphics.ES11.All;
using TextureTarget = OpenTK.Graphics.ES11.All;
using BufferTarget = OpenTK.Graphics.ES11.All;
using BufferUsageHint = OpenTK.Graphics.ES11.All;
using DrawElementsType = OpenTK.Graphics.ES11.All;
using TextureEnvTarget = OpenTK.Graphics.ES11.All;
using TextureEnvParameter = OpenTK.Graphics.ES11.All;
using GetPName = OpenTK.Graphics.ES11.All;
using FramebufferErrorCode = OpenTK.Graphics.ES11.All;
using FramebufferTarget = OpenTK.Graphics.ES11.All;
using FramebufferAttachment = OpenTK.Graphics.ES11.All;
using RenderbufferTarget = OpenTK.Graphics.ES11.All;
using RenderbufferStorage = OpenTK.Graphics.ES11.All;
#endif
#else
using OpenTK.Graphics.ES20;
#if IPHONE || ANDROID
using EnableCap = OpenTK.Graphics.ES20.All;
using TextureTarget = OpenTK.Graphics.ES20.All;
using BufferTarget = OpenTK.Graphics.ES20.All;
using BufferUsageHint = OpenTK.Graphics.ES20.All;
using DrawElementsType = OpenTK.Graphics.ES20.All;
using GetPName = OpenTK.Graphics.ES20.All;
using FramebufferErrorCode = OpenTK.Graphics.ES20.All;
using FramebufferTarget = OpenTK.Graphics.ES20.All;
using FramebufferAttachment = OpenTK.Graphics.ES20.All;
using RenderbufferTarget = OpenTK.Graphics.ES20.All;
using RenderbufferStorage = OpenTK.Graphics.ES20.All;
#else
using BufferUsageHint = OpenTK.Graphics.ES20.BufferUsage;
#endif

#endif

#endif

using Microsoft.Xna.Framework;
using Microsoft.Xna.Framework.Content;
using Microsoft.Xna.Framework.Input.Touch;

namespace Microsoft.Xna.Framework.Graphics
{
    public class GraphicsDevice : IDisposable
    {
        private All _preferedFilter;
        private int _activeTexture = -1;
        private Viewport _viewport;

        private bool _isDisposed = false;
        public TextureCollection Textures { get; set; }
        private BlendState _blendState = BlendState.Opaque;
        private DepthStencilState _depthStencilState = DepthStencilState.Default;
		private RasterizerState _rasterizerState = RasterizerState.CullCounterClockwise;
        private SamplerStateCollection _samplerStates = new SamplerStateCollection();

        internal List<IntPtr> _pointerCache = new List<IntPtr>();
        private VertexBuffer _vertexBuffer = null;
        private IndexBuffer _indexBuffer = null;
        private uint VboIdArray;
        private uint VboIdElement;

        private RenderTargetBinding[] currentRenderTargetBindings;
		
		// OpenGL ES2.0 attribute locations
		internal static int attributePosition = 0; //there can be a couple positions binded
		internal static int attributeColor = 3;
		internal static int attributeNormal = 4;
		internal static int attributeBlendIndicies = 5;
		internal static int attributeBlendWeight = 6;
		internal static int attributeTexCoord = 7; //must be the last one, texture index locations are added to it

		//OpenGL ES 1.1 extension consts
#if (IPHONE || ANDROID) && ES11
		const FramebufferTarget GLFramebuffer = FramebufferTarget.FramebufferOes;
		const RenderbufferTarget GLRenderbuffer = RenderbufferTarget.RenderbufferOes;
		const FramebufferAttachment GLDepthAttachment = FramebufferAttachment.DepthAttachmentOes;
		const FramebufferAttachment GLStencilAttachment = FramebufferAttachment.StencilAttachmentOes;
		const FramebufferAttachment GLColorAttachment0 = FramebufferAttachment.ColorAttachment0Oes;
		const GetPName GLFramebufferBinding = GetPName.FramebufferBindingOes;
		const RenderbufferStorage GLDepthComponent16 = RenderbufferStorage.DepthComponent16Oes;
		const RenderbufferStorage GLDepthComponent24 = RenderbufferStorage.DepthComponent24Oes;
		const RenderbufferStorage GLDepth24Stencil8 = RenderbufferStorage.Depth24Stencil8Oes;
		const FramebufferErrorCode GLFramebufferComplete = FramebufferErrorCode.FramebufferCompleteOes;
#elif IPHONE || ANDROID
		const FramebufferTarget GLFramebuffer = FramebufferTarget.Framebuffer;
		const RenderbufferTarget GLRenderbuffer = RenderbufferTarget.Renderbuffer;
		const FramebufferAttachment GLDepthAttachment = FramebufferAttachment.DepthAttachment;
		const FramebufferAttachment GLStencilAttachment = FramebufferAttachment.StencilAttachment;
		const FramebufferAttachment GLColorAttachment0 = FramebufferAttachment.ColorAttachment0;
		const GetPName GLFramebufferBinding = GetPName.FramebufferBinding;
		const RenderbufferStorage GLDepthComponent16 = RenderbufferStorage.DepthComponent16;
		const RenderbufferStorage GLDepthComponent24 = RenderbufferStorage.DepthComponent24Oes;
		const RenderbufferStorage GLDepth24Stencil8 = RenderbufferStorage.Depth24Stencil8Oes;
		const FramebufferErrorCode GLFramebufferComplete = FramebufferErrorCode.FramebufferComplete;
#else
		const FramebufferTarget GLFramebuffer = FramebufferTarget.FramebufferExt;
		const RenderbufferTarget GLRenderbuffer = RenderbufferTarget.RenderbufferExt;
		const FramebufferAttachment GLDepthAttachment = FramebufferAttachment.DepthAttachmentExt;
		const FramebufferAttachment GLStencilAttachment = FramebufferAttachment.StencilAttachment;
		const FramebufferAttachment GLColorAttachment0 = FramebufferAttachment.ColorAttachment0;
		const GetPName GLFramebufferBinding = GetPName.FramebufferBinding;
		const RenderbufferStorage GLDepthComponent16 = RenderbufferStorage.DepthComponent16;
		const RenderbufferStorage GLDepthComponent24 = RenderbufferStorage.DepthComponent24;
		const RenderbufferStorage GLDepth24Stencil8 = RenderbufferStorage.Depth24Stencil8;
		const FramebufferErrorCode GLFramebufferComplete = FramebufferErrorCode.FramebufferComplete;
#endif
		
		// TODO Graphics Device events need implementing
		public event EventHandler<EventArgs> DeviceLost;
		public event EventHandler<EventArgs> DeviceReset;
		public event EventHandler<EventArgs> DeviceResetting;
		//public event EventHandler<ResourceCreatedEventArgs> ResourceCreated;
		//public event EventHandler<ResourceDestroyedEventArgs> ResourceDestroyed;

		List<string> extensions = new List<string>();

        internal int glFramebuffer;

		public RasterizerState RasterizerState {
			get {
				return _rasterizerState;
			}
			set {
				_rasterizerState = value;
				GLStateManager.SetRasterizerStates(value, GetRenderTargets().Length > 0);
			}
		}
		
        internal All PreferedFilter
        {
            get
            {
                return _preferedFilter;
            }
            set
            {
                _preferedFilter = value;
            }

        }

        internal int ActiveTexture
        {
            get
            {
                return _activeTexture;
            }
            set
            {
                _activeTexture = value;
            }
        }

        public bool IsDisposed
        {
            get
            {
                return _isDisposed;
            }
        }
		
		public bool IsContentLost { 
			get {
				// We will just return IsDisposed for now
				// as that is the only case I can see for now
				return IsDisposed;
			}
		}

        public GraphicsDevice()
        {
            // Initialize the main viewport
            _viewport = new Viewport(0, 0,
			                         DisplayMode.Width, DisplayMode.Height);
            _viewport.MinDepth = 0.0f;
            _viewport.MaxDepth = 1.0f;
            Textures = new TextureCollection();

			Initialize();
        }

        internal void Initialize()
<<<<<<< HEAD
        {
			
#if MONOMAC
			extensions.AddRange(GL.GetString(MonoMac.OpenGL.StringName.Extensions).Split(' '));
#elif WINDOWS
			extensions.AddRange(GL.GetString(OpenTK.Graphics.OpenGL.StringName.Extensions).Split(' '));
#else
			extensions.AddRange(GL.GetString(RenderbufferStorage.Extensions).Split(' '));
#endif
=======
        {
			extensions.AddRange(GL.GetString(StringName.Extensions).Split(' '));
>>>>>>> 21333210
			System.Diagnostics.Debug.WriteLine("Supported extensions:");
			foreach (string extension in extensions)
				System.Diagnostics.Debug.WriteLine(extension);

#if ES11
			//Is this needed?
			GL.TexEnv(TextureEnvTarget.TextureEnv, TextureEnvParameter.TextureEnvMode, (int)All.BlendSrc);
#endif

			BlendState = BlendState.Opaque;
			DepthStencilState = DepthStencilState.Default;
			RasterizerState = RasterizerState.CullCounterClockwise;

            PresentationParameters = new PresentationParameters()
            {
                DisplayOrientation = TouchPanel.DisplayOrientation
            };

            VboIdArray = 0;
            VboIdElement = 0;

			//New graphics context, clear the effect cache
			Effect.effectObjectCache.Clear ();
			EffectPass.passthroughVertexShader = null;
        }

		public BlendState BlendState {
			get { return _blendState; }
			set { 
				// ToDo check for invalid state
				_blendState = value;
				GLStateManager.SetBlendStates(value);
			}
		}

        public DepthStencilState DepthStencilState
        {
            get { return _depthStencilState; }
            set
            {
                _depthStencilState = value;
				GLStateManager.SetDepthStencilState(value);
            }
        }

        public SamplerStateCollection SamplerStates
        {
            get
            {
                //var temp = _samplerStates;
                return _samplerStates;
            }
        }
        public void Clear(Color color)
        {
			ClearOptions options = ClearOptions.Target;
			if (true) { //TODO: Clear only if current backbuffer has a depth component
				options |= ClearOptions.DepthBuffer;
			}
			if (true) { //TODO: Clear only if current backbuffer has a stencil component
				options |= ClearOptions.Stencil;
			}
            Clear (options, color.ToVector4(), Viewport.MaxDepth, 0);
        }

        public void Clear(ClearOptions options, Color color, float depth, int stencil)
        {
            Clear (options, color.ToVector4 (), depth, stencil);
        }

		public void Clear (ClearOptions options, Vector4 color, float depth, int stencil)
		{
			GL.ClearColor (color.X, color.Y, color.Z, color.W);

			ClearBufferMask bufferMask = 0;
			if (options.HasFlag(ClearOptions.Target)) {
				bufferMask = bufferMask | ClearBufferMask.ColorBufferBit;
			}
			if (options.HasFlag(ClearOptions.Stencil)) {
				GL.ClearStencil (stencil);
				bufferMask = bufferMask | ClearBufferMask.StencilBufferBit;
			}
			if (options.HasFlag(ClearOptions.DepthBuffer)) {
				GL.ClearDepth (depth);
				bufferMask = bufferMask | ClearBufferMask.DepthBufferBit;
			}

#if IPHONE || ANDROID
			GL.Clear ((uint)bufferMask);
#else
			GL.Clear (bufferMask);
#endif
		}
		
        public void Clear(ClearOptions options, Color color, float depth, int stencil, Rectangle[] regions)
        {
            throw new NotImplementedException();
        }

        public void Clear(ClearOptions options, Vector4 color, float depth, int stencil, Rectangle[] regions)
        {
            throw new NotImplementedException();
        }

        public void Dispose()
        {
            _isDisposed = true;
        }

        protected virtual void Dispose(bool aReleaseEverything)
        {
            if (aReleaseEverything)
            {

            }

            _isDisposed = true;
        }

        public void Present()
        {
			GL.Flush ();
        }

        public void Present(Rectangle? sourceRectangle, Rectangle? destinationRectangle, IntPtr overrideWindowHandle)
        {
            throw new NotImplementedException();
        }

        public void Reset()
        {
            _viewport.Width = DisplayMode.Width;
            _viewport.Height = DisplayMode.Height;

            if (ResourcesLost)
            {
                ContentManager.ReloadAllContent();
                ResourcesLost = false;
            }

            if(DeviceReset != null)
                DeviceReset(null, new EventArgs());
        }

        public void Reset(Microsoft.Xna.Framework.Graphics.PresentationParameters presentationParameters)
        {
            throw new NotImplementedException();
        }

        public void Reset(Microsoft.Xna.Framework.Graphics.PresentationParameters presentationParameters, GraphicsAdapter graphicsAdapter)
        {
            throw new NotImplementedException();
        }

        public Microsoft.Xna.Framework.Graphics.DisplayMode DisplayMode
        {
            get
            {
                return GraphicsAdapter.DefaultAdapter.CurrentDisplayMode;
            }
        }

        public Microsoft.Xna.Framework.Graphics.GraphicsDeviceCapabilities GraphicsDeviceCapabilities
        {
            get
            {
                throw new NotImplementedException();
            }
        }

        public Microsoft.Xna.Framework.Graphics.GraphicsDeviceStatus GraphicsDeviceStatus
        {
            get
            {
                throw new NotImplementedException();
            }
        }

        public Microsoft.Xna.Framework.Graphics.PresentationParameters PresentationParameters
        {
            get;
            set;
        }

        public Microsoft.Xna.Framework.Graphics.Viewport Viewport
        {
            get
            {
                return _viewport;
            }
            set
            {
                _viewport = value;
				GL.Viewport (value.X, value.Y, value.Width, value.Height);
				GL.DepthRange(value.MinDepth, value.MaxDepth);
            }
        }

        public Microsoft.Xna.Framework.Graphics.GraphicsProfile GraphicsProfile
        {
            get;
            set;
        }

        public VertexDeclaration VertexDeclaration
        {
            get;
            set;
        }

        Rectangle _scissorRectangle;
        public Rectangle ScissorRectangle
        {
            get
            {
				if (RasterizerState.ScissorTestEnable)
                	return _scissorRectangle;
				return _viewport.Bounds;
            }
            set
            {
                _scissorRectangle = value;
				
				GLStateManager.SetScissor(_scissorRectangle);
				
				_scissorRectangle.Y = _viewport.Height - _scissorRectangle.Y - _scissorRectangle.Height;
            }
        }

		public void SetRenderTarget (RenderTarget2D renderTarget)
		{
			if (renderTarget == null)
				this.SetRenderTargets(null);
			else
				this.SetRenderTargets(new RenderTargetBinding(renderTarget));
		}
		
        int[] frameBufferIDs;
        int[] renderBufferIDs;
        int originalFbo = -1;

        // TODO: We need to come up with a state save and restore of the GraphicsDevice
        //  This would probably work with a Stack that allows pushing and popping of the current
        //  Graphics device state.
        //  Right now here is the list of state values that should be implemented
        //  Viewport - Used for RenderTargets
        //  Depth and Stencil formats	- To be determined
        Viewport savedViewport;

		public void SetRenderTargets (params RenderTargetBinding[] renderTargets) 
		{			
			var previousRenderTargetBindings = this.currentRenderTargetBindings;
			this.currentRenderTargetBindings = renderTargets;
			
			//GLExt.DiscardFramebuffer(All.Framebuffer, 2, discards);
			
			if (this.currentRenderTargetBindings == null || this.currentRenderTargetBindings.Length == 0)
			{
				GL.BindFramebuffer(GLFramebuffer, 0);
				this.Viewport = new Viewport(0, 0,
					this.PresentationParameters.BackBufferWidth, 
					this.PresentationParameters.BackBufferHeight);
			}
			else
			{
				if (this.glFramebuffer == 0)
				{
#if IPHONE || ANDROID
					GL.GenFramebuffers(1, ref this.glFramebuffer);
#else
					GL.GenFramebuffers(1, out this.glFramebuffer);
#endif
				}
				
				var renderTarget = this.currentRenderTargetBindings[0].RenderTarget as RenderTarget2D;
				GL.BindFramebuffer(GLFramebuffer, this.glFramebuffer);
				GL.FramebufferTexture2D(GLFramebuffer, GLColorAttachment0, TextureTarget.Texture2D, renderTarget.glTexture, 0);
				if (renderTarget.DepthStencilFormat != DepthFormat.None)
				{
					GL.FramebufferRenderbuffer(GLFramebuffer, GLDepthAttachment, GLRenderbuffer, renderTarget.glDepthStencilBuffer);
					if (renderTarget.DepthStencilFormat == DepthFormat.Depth24Stencil8)
					{
						GL.FramebufferRenderbuffer(GLFramebuffer, GLStencilAttachment, GLRenderbuffer, renderTarget.glDepthStencilBuffer);
					}
				}

				var status = GL.CheckFramebufferStatus(GLFramebuffer);
				if (status != GLFramebufferComplete)
				{
					string message = "Framebuffer Incomplete.";
					switch (status)
					{
					case FramebufferErrorCode.FramebufferIncompleteAttachment: message = "Not all framebuffer attachment points are framebuffer attachment complete."; break;
					case FramebufferErrorCode.FramebufferIncompleteMissingAttachment : message = "No images are attached to the framebuffer."; break;
					case FramebufferErrorCode.FramebufferUnsupported : message = "The combination of internal formats of the attached images violates an implementation-dependent set of restrictions."; break;
					//case FramebufferErrorCode.FramebufferIncompleteDimensions : message = "Not all attached images have the same width and height."; break;
					}
					throw new InvalidOperationException(message);
				}
				this.Viewport = new Viewport(0, 0, renderTarget.Width, renderTarget.Height);
			}
			
			if (previousRenderTargetBindings != null)
			{
				for (var i = 0; i < previousRenderTargetBindings.Length; ++i)
				{
					var renderTarget = previousRenderTargetBindings[i].RenderTarget;
					if (renderTarget.LevelCount > 1)
					{
						throw new NotImplementedException();
						/*
						GL.ActiveTexture(TextureUnit.Texture0);
						GL.BindTexture(TextureTarget.Texture2D, renderTarget.ID);
						GL.GenerateMipmap(TextureTarget.Texture2D);
						GL.BindTexture(TextureTarget.Texture2D, 0);*/
					}
				}
			}

			//Reset the cull mode, because we flip verticies when rendering offscreen
			//and thus flip the cull direction
			GLStateManager.Cull (RasterizerState, GetRenderTargets().Length > 0);
		}

		static RenderTargetBinding[] emptyRenderTargetBinding = new RenderTargetBinding[0];
		public RenderTargetBinding[] GetRenderTargets ()
		{
			if (this.currentRenderTargetBindings == null)
				return emptyRenderTargetBinding;
			return currentRenderTargetBindings;
		}
		
        public void ResolveBackBuffer(ResolveTexture2D resolveTexture)
        {
        }

#if IPHONE || ANDROID
        internal All PrimitiveTypeGL(PrimitiveType primitiveType)
        {
            switch (primitiveType)
            {
                case PrimitiveType.LineList:
                    return All.Lines;
                case PrimitiveType.LineStrip:
                    return All.LineStrip;
                case PrimitiveType.TriangleList:
                    return All.Triangles;
                case PrimitiveType.TriangleStrip:
                    return All.TriangleStrip;
            }

            throw new NotImplementedException();
        }
#else
        internal BeginMode PrimitiveTypeGL(PrimitiveType primitiveType)
        {
            switch (primitiveType)
            {
                case PrimitiveType.LineList:
                    return BeginMode.Lines;
                case PrimitiveType.LineStrip:
                    return BeginMode.LineStrip;
                case PrimitiveType.TriangleList:
                    return BeginMode.Triangles;
                case PrimitiveType.TriangleStrip:
                    return BeginMode.TriangleStrip;
            }

            throw new NotImplementedException();
        }
#endif


        public void SetVertexBuffer(VertexBuffer vertexBuffer)
        {
            _vertexBuffer = vertexBuffer;
			if (_vertexBuffer != null)
				_vertexBuffer.Apply();
        }

        private void SetIndexBuffer(IndexBuffer indexBuffer)
        {
            _indexBuffer = indexBuffer;
			if (_indexBuffer != null)
				_indexBuffer.Apply ();
        }

        public IndexBuffer Indices { set { SetIndexBuffer(value); } }

        public bool ResourcesLost { get; set; }

        public void DrawIndexedPrimitives(PrimitiveType primitiveType, int baseVertex, int minVertexIndex, int numbVertices, int startIndex, int primitiveCount)
        {
			if (minVertexIndex > 0)
				throw new NotImplementedException ("minVertexIndex > 0 is supported");


			var indexElementType = DrawElementsType.UnsignedShort;
			var indexElementSize = 2;
			var indexOffsetInBytes = (IntPtr)(startIndex * indexElementSize);
			var indexElementCount = GetElementCountArray(primitiveType, primitiveCount);
			var target = PrimitiveTypeGL(primitiveType);
			var vertexOffset = (IntPtr)(_vertexBuffer.VertexDeclaration.VertexStride * baseVertex);


			_vertexBuffer.VertexDeclaration.Apply (vertexOffset);

			GL.DrawElements (target,
			                 indexElementCount,
			                 indexElementType,
			                 indexOffsetInBytes);

        }

        public void DrawUserPrimitives<T>(PrimitiveType primitiveType, T[] vertexData, int vertexOffset, int primitiveCount) where T : struct, IVertexType
        {

           // Unbind the VBOs
            GL.BindBuffer(BufferTarget.ArrayBuffer, 0);
            GL.BindBuffer(BufferTarget.ElementArrayBuffer, 0);

            //Create VBO if not created already
#if IPHONE || ANDROID
            if (VboIdArray == 0)
                GL.GenBuffers(1, ref VboIdArray);
#else
            if (VboIdArray == 0)
                GL.GenBuffers(1, out VboIdArray);
#endif
			
            // Bind the VBO
            GL.BindBuffer(BufferTarget.ArrayBuffer, VboIdArray);
            ////Clear previous data
            GL.BufferData(BufferTarget.ArrayBuffer, (IntPtr)0, (IntPtr)null, BufferUsageHint.DynamicDraw);

            //Get VertexDeclaration
            var vd = VertexDeclaration.FromType(typeof(T));

            //Pin data
            var handle = GCHandle.Alloc(vertexData, GCHandleType.Pinned);

            //Buffer data to VBO; This should use stream when we move to ES2.0
            GL.BufferData(BufferTarget.ArrayBuffer,
			              (IntPtr)(vd.VertexStride * GetElementCountArray(primitiveType, primitiveCount)),
			              vertexData,
			              BufferUsageHint.DynamicDraw);

            //Setup VertexDeclaration
            vd.Apply ();

            //Draw
            GL.DrawArrays(PrimitiveTypeGL(primitiveType),
			              vertexOffset,
			              GetElementCountArray(primitiveType, primitiveCount));

            // Free resources
            GL.BindBuffer(BufferTarget.ArrayBuffer, 0);
            GL.BindBuffer(BufferTarget.ElementArrayBuffer, 0);
            handle.Free();

		}

        public void DrawPrimitives(PrimitiveType primitiveType, int vertexStart, int primitiveCount)
        {
			_vertexBuffer.VertexDeclaration.Apply ();

			GL.DrawArrays(PrimitiveTypeGL(primitiveType),
			              vertexStart,
			              GetElementCountArray(primitiveType,primitiveCount));
		}

        public void DrawUserIndexedPrimitives<T>(PrimitiveType primitiveType, T[] vertexData, int vertexOffset, int vertexCount, short[] indexData, int indexOffset, int primitiveCount) where T : struct, IVertexType
        {

           // Unbind the VBOs
            GL.BindBuffer(BufferTarget.ArrayBuffer, 0);
            GL.BindBuffer(BufferTarget.ElementArrayBuffer, 0);

            //Create VBO if not created already
#if IPHONE || ANDROID
            if (VboIdArray == 0)
                GL.GenBuffers(1, ref VboIdArray);
            if (VboIdElement == 0)
                GL.GenBuffers(1, ref VboIdElement);
#else
            if (VboIdArray == 0)
                GL.GenBuffers(1, out VboIdArray);
            if (VboIdElement == 0)
                GL.GenBuffers(1, out VboIdElement);
#endif
			
            // Bind the VBO
            GL.BindBuffer(BufferTarget.ArrayBuffer, VboIdArray);
            GL.BindBuffer(BufferTarget.ElementArrayBuffer, VboIdElement);
            ////Clear previous data
            GL.BufferData(BufferTarget.ArrayBuffer, (IntPtr)0, (IntPtr)null, BufferUsageHint.DynamicDraw);
            GL.BufferData(BufferTarget.ElementArrayBuffer, (IntPtr)0, (IntPtr)null, BufferUsageHint.DynamicDraw);

            //Get VertexDeclaration
            var vd = VertexDeclaration.FromType(typeof (T));

            //Pin data
            var handle = GCHandle.Alloc(vertexData, GCHandleType.Pinned);
            var handle2 = GCHandle.Alloc(vertexData, GCHandleType.Pinned);

            //Buffer data to VBO; This should use stream when we move to ES2.0
            GL.BufferData(BufferTarget.ArrayBuffer,
                            (IntPtr) (vd.VertexStride*GetElementCountArray(primitiveType, primitiveCount)),
                            new IntPtr(handle.AddrOfPinnedObject().ToInt64() + (vertexOffset*vd.VertexStride)),
                            BufferUsageHint.DynamicDraw);
            GL.BufferData(BufferTarget.ElementArrayBuffer,
                            (IntPtr) (sizeof (ushort)*GetElementCountArray(primitiveType, primitiveCount)),
                            indexData, BufferUsageHint.DynamicDraw);

            //Setup VertexDeclaration
            vd.Apply ();

            //Draw
            GL.DrawElements(PrimitiveTypeGL(primitiveType),
			                GetElementCountArray(primitiveType, primitiveCount),
                            DrawElementsType.UnsignedShort/* .UnsignedInt248Oes*/,
			                (IntPtr) (indexOffset*sizeof (ushort)));


            // Free resources
            GL.BindBuffer(BufferTarget.ArrayBuffer, 0);
            GL.BindBuffer(BufferTarget.ElementArrayBuffer, 0);
            handle.Free();
            handle2.Free();
        }
		
		public void DrawUserIndexedPrimitives<T>(PrimitiveType primitiveType, T[] vertexData, int vertexOffset, int vertexCount, int[] indexData, int indexOffset, int primitiveCount) where T : struct, IVertexType
        {

			// Unbind the VBOs
            GL.BindBuffer(BufferTarget.ArrayBuffer, 0);
            GL.BindBuffer(BufferTarget.ElementArrayBuffer, 0);

            //Create VBO if not created already
#if IPHONE || ANDROID
            if (VboIdArray == 0)
                GL.GenBuffers(1, ref VboIdArray);
            if (VboIdElement == 0)
                GL.GenBuffers(1, ref VboIdElement);
#else
            if (VboIdArray == 0)
                GL.GenBuffers(1, out VboIdArray);
            if (VboIdElement == 0)
                GL.GenBuffers(1, out VboIdElement);
#endif
            // Bind the VBO
            GL.BindBuffer(BufferTarget.ArrayBuffer, VboIdArray);
            GL.BindBuffer(BufferTarget.ElementArrayBuffer, VboIdElement);
            ////Clear previous data
            GL.BufferData(BufferTarget.ArrayBuffer, (IntPtr)0, (IntPtr)null, BufferUsageHint.DynamicDraw);
            GL.BufferData(BufferTarget.ElementArrayBuffer, (IntPtr)0, (IntPtr)null, BufferUsageHint.DynamicDraw);
			
			//Get VertexDeclaration
            var vd = VertexDeclaration.FromType(typeof (T));
			
            //Pin data
            var handle = GCHandle.Alloc(vertexData, GCHandleType.Pinned);
            var handle2 = GCHandle.Alloc(vertexData, GCHandleType.Pinned);

            //Buffer data to VBO; This should use stream when we move to ES2.0
            GL.BufferData(BufferTarget.ArrayBuffer, (IntPtr)(vd.VertexStride * GetElementCountArray(primitiveType, primitiveCount)), new IntPtr(handle.AddrOfPinnedObject().ToInt64() + (vertexOffset * vd.VertexStride)), BufferUsageHint.DynamicDraw);
            GL.BufferData(BufferTarget.ElementArrayBuffer, (IntPtr)(sizeof(uint) * GetElementCountArray(primitiveType, primitiveCount)), indexData, BufferUsageHint.DynamicDraw);

            //Setup VertexDeclaration
            vd.Apply ();

            //Draw
            GL.DrawElements(PrimitiveTypeGL(primitiveType),
			                GetElementCountArray(primitiveType, primitiveCount),
#if WINDOWS
                            (DrawElementsType)All.UnsignedInt,
#elif IPHONE || ANDROID
                            DrawElementsType.UnsignedInt248Oes,
#else
			                DrawElementsType.UnsignedInt,
#endif
			                (IntPtr)(indexOffset * sizeof(uint)));


            // Free resources
            GL.BindBuffer(BufferTarget.ArrayBuffer, 0);
            GL.BindBuffer(BufferTarget.ElementArrayBuffer, 0);
            handle.Free();
            handle2.Free();

        }

        internal int GetElementCountArray(PrimitiveType primitiveType, int primitiveCount)
        {
            //TODO: Overview the calculation
            switch (primitiveType)
            {
                case PrimitiveType.LineList:
                    return primitiveCount * 2;
                case PrimitiveType.LineStrip:
                    return primitiveCount + 1;
                case PrimitiveType.TriangleList:
                    return primitiveCount * 3;
                case PrimitiveType.TriangleStrip:
                    return 3 + (primitiveCount - 1); // ???
            }

            throw new NotSupportedException();
        }
		
		
		internal void SetViewPort(int Width, int Height)
		{
			this._viewport.Width = Width;
			this._viewport.Height = Height;
		}

    }
}<|MERGE_RESOLUTION|>--- conflicted
+++ resolved
@@ -236,20 +236,13 @@
         }
 
         internal void Initialize()
-<<<<<<< HEAD
         {
 			
-#if MONOMAC
-			extensions.AddRange(GL.GetString(MonoMac.OpenGL.StringName.Extensions).Split(' '));
-#elif WINDOWS
-			extensions.AddRange(GL.GetString(OpenTK.Graphics.OpenGL.StringName.Extensions).Split(' '));
-#else
+#if IPHONE || ANDROID
 			extensions.AddRange(GL.GetString(RenderbufferStorage.Extensions).Split(' '));
-#endif
-=======
-        {
-			extensions.AddRange(GL.GetString(StringName.Extensions).Split(' '));
->>>>>>> 21333210
+#else
+			extensions.AddRange(GL.GetString(StringName.Extensions).Split(' '));	
+#endif
 			System.Diagnostics.Debug.WriteLine("Supported extensions:");
 			foreach (string extension in extensions)
 				System.Diagnostics.Debug.WriteLine(extension);
