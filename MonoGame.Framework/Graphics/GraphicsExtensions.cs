﻿// MonoGame - Copyright (C) The MonoGame Team
// This file is subject to the terms and conditions defined in
// file 'LICENSE.txt', which is part of this source code package.

using System;
using System.Diagnostics;

#if OPENGL
#if DESKTOPGL || GLES
using MonoGame.OpenGL;
using GLPixelFormat = MonoGame.OpenGL.PixelFormat;
using PixelFormat = MonoGame.OpenGL.PixelFormat;
#elif ANGLE
using OpenTK.Graphics;
#endif
#endif

namespace MonoGame.Framework.Graphics
{
    static class GraphicsExtensions
    {
#if OPENGL
        public static int OpenGLNumberOfElements(this VertexElementFormat elementFormat)
        {
            switch (elementFormat)
            {
                case VertexElementFormat.Single:
                    return 1;

                case VertexElementFormat.Vector2:
                    return 2;

                case VertexElementFormat.Vector3:
                    return 3;

                case VertexElementFormat.Vector4:
                    return 4;

                case VertexElementFormat.Color:
                    return 4;

                case VertexElementFormat.Byte4:
                    return 4;

                case VertexElementFormat.Short2:
                    return 2;

                case VertexElementFormat.Short4:
                    return 4;

                case VertexElementFormat.NormalizedShort2:
                    return 2;

                case VertexElementFormat.NormalizedShort4:
                    return 4;

                case VertexElementFormat.HalfVector2:
                    return 2;

                case VertexElementFormat.HalfVector4:
                    return 4;
            }

            throw new ArgumentException();
        }

        public static VertexPointerType OpenGLVertexPointerType(this VertexElementFormat elementFormat)
        {
            switch (elementFormat)
            {
                case VertexElementFormat.Single:
                    return VertexPointerType.Float;

                case VertexElementFormat.Vector2:
                    return VertexPointerType.Float;

                case VertexElementFormat.Vector3:
                    return VertexPointerType.Float;

                case VertexElementFormat.Vector4:
                    return VertexPointerType.Float;

                case VertexElementFormat.Color:
                    return VertexPointerType.Short;

                case VertexElementFormat.Byte4:
                    return VertexPointerType.Short;

                case VertexElementFormat.Short2:
                    return VertexPointerType.Short;

                case VertexElementFormat.Short4:
                    return VertexPointerType.Short;

                case VertexElementFormat.NormalizedShort2:
                    return VertexPointerType.Short;

                case VertexElementFormat.NormalizedShort4:
                    return VertexPointerType.Short;

                case VertexElementFormat.HalfVector2:
                    return VertexPointerType.Float;

                case VertexElementFormat.HalfVector4:
                    return VertexPointerType.Float;
            }

            throw new ArgumentException();
        }

        public static VertexAttribPointerType OpenGLVertexAttribPointerType(this VertexElementFormat elementFormat)
        {
            switch (elementFormat)
            {
                case VertexElementFormat.Single:
                    return VertexAttribPointerType.Float;

                case VertexElementFormat.Vector2:
                    return VertexAttribPointerType.Float;

                case VertexElementFormat.Vector3:
                    return VertexAttribPointerType.Float;

                case VertexElementFormat.Vector4:
                    return VertexAttribPointerType.Float;

                case VertexElementFormat.Color:
                    return VertexAttribPointerType.UnsignedByte;

                case VertexElementFormat.Byte4:
                    return VertexAttribPointerType.UnsignedByte;

                case VertexElementFormat.Short2:
                    return VertexAttribPointerType.Short;

                case VertexElementFormat.Short4:
                    return VertexAttribPointerType.Short;

                case VertexElementFormat.NormalizedShort2:
                    return VertexAttribPointerType.Short;

                case VertexElementFormat.NormalizedShort4:
                    return VertexAttribPointerType.Short;

#if WINDOWS || DESKTOPGL
                case VertexElementFormat.HalfVector2:
                    return VertexAttribPointerType.HalfFloat;

                case VertexElementFormat.HalfVector4:
                    return VertexAttribPointerType.HalfFloat;
#endif
            }

            throw new ArgumentException();
        }

        public static bool OpenGLVertexAttribNormalized(this VertexElement element)
        {
            // TODO: This may or may not be the right behavor.  
            //
            // For instance the VertexElementFormat.Byte4 format is not supposed
            // to be normalized, but this line makes it so.
            //
            // The question is in MS XNA are types normalized based on usage or
            // normalized based to their format?
            //
            if (element.VertexElementUsage == VertexElementUsage.Color)
                return true;

            switch (element.VertexElementFormat)
            {
                case VertexElementFormat.NormalizedShort2:
                case VertexElementFormat.NormalizedShort4:
                    return true;

                default:
                    return false;
            }
        }

        public static ColorPointerType OpenGLColorPointerType(this VertexElementFormat elementFormat)
        {
            switch (elementFormat)
            {
                case VertexElementFormat.Single:
                    return ColorPointerType.Float;

                case VertexElementFormat.Vector2:
                    return ColorPointerType.Float;

                case VertexElementFormat.Vector3:
                    return ColorPointerType.Float;

                case VertexElementFormat.Vector4:
                    return ColorPointerType.Float;

                case VertexElementFormat.Color:
                    return ColorPointerType.UnsignedByte;

                case VertexElementFormat.Byte4:
                    return ColorPointerType.UnsignedByte;

                case VertexElementFormat.Short2:
                    return ColorPointerType.Short;

                case VertexElementFormat.Short4:
                    return ColorPointerType.Short;

                case VertexElementFormat.NormalizedShort2:
                    return ColorPointerType.UnsignedShort;

                case VertexElementFormat.NormalizedShort4:
                    return ColorPointerType.UnsignedShort;

#if MONOMAC
                case VertexElementFormat.HalfVector2:
                    return ColorPointerType.HalfFloat;

                case VertexElementFormat.HalfVector4:
                    return ColorPointerType.HalfFloat;
#endif
            }

            throw new ArgumentException();
        }

        public static NormalPointerType OpenGLNormalPointerType(this VertexElementFormat elementFormat)
        {
            switch (elementFormat)
            {
                case VertexElementFormat.Single:
                    return NormalPointerType.Float;

                case VertexElementFormat.Vector2:
                    return NormalPointerType.Float;

                case VertexElementFormat.Vector3:
                    return NormalPointerType.Float;

                case VertexElementFormat.Vector4:
                    return NormalPointerType.Float;

                case VertexElementFormat.Color:
                    return NormalPointerType.Byte;

                case VertexElementFormat.Byte4:
                    return NormalPointerType.Byte;

                case VertexElementFormat.Short2:
                    return NormalPointerType.Short;

                case VertexElementFormat.Short4:
                    return NormalPointerType.Short;

                case VertexElementFormat.NormalizedShort2:
                    return NormalPointerType.Short;

                case VertexElementFormat.NormalizedShort4:
                    return NormalPointerType.Short;

#if MONOMAC
                case VertexElementFormat.HalfVector2:
                    return NormalPointerType.HalfFloat;

                case VertexElementFormat.HalfVector4:
                    return NormalPointerType.HalfFloat;
#endif
            }

            throw new ArgumentException();
        }

        public static TexCoordPointerType OpenGLTexCoordPointerType(this VertexElementFormat elementFormat)
        {
            switch (elementFormat)
            {
                case VertexElementFormat.Single:
                    return TexCoordPointerType.Float;

                case VertexElementFormat.Vector2:
                    return TexCoordPointerType.Float;

                case VertexElementFormat.Vector3:
                    return TexCoordPointerType.Float;

                case VertexElementFormat.Vector4:
                    return TexCoordPointerType.Float;

                case VertexElementFormat.Color:
                    return TexCoordPointerType.Float;

                case VertexElementFormat.Byte4:
                    return TexCoordPointerType.Float;

                case VertexElementFormat.Short2:
                    return TexCoordPointerType.Short;

                case VertexElementFormat.Short4:
                    return TexCoordPointerType.Short;

                case VertexElementFormat.NormalizedShort2:
                    return TexCoordPointerType.Short;

                case VertexElementFormat.NormalizedShort4:
                    return TexCoordPointerType.Short;

#if MONOMAC
                case VertexElementFormat.HalfVector2:
                    return TexCoordPointerType.HalfFloat;

                case VertexElementFormat.HalfVector4:
                    return TexCoordPointerType.HalfFloat;
#endif
            }

            throw new ArgumentException();
        }


        public static BlendEquationMode GetBlendEquationMode(this BlendFunction function)
        {
            switch (function)
            {
                case BlendFunction.Add:
                    return BlendEquationMode.FuncAdd;
#if WINDOWS || DESKTOPGL || IOS
                case BlendFunction.Max:
                    return BlendEquationMode.Max;
                case BlendFunction.Min:
                    return BlendEquationMode.Min;
#endif
                case BlendFunction.ReverseSubtract:
                    return BlendEquationMode.FuncReverseSubtract;
                case BlendFunction.Subtract:
                    return BlendEquationMode.FuncSubtract;

                default:
                    throw new ArgumentException();
            }
        }

        public static BlendingFactorSrc GetBlendFactorSrc(this Blend blend)
        {
            switch (blend)
            {
                case Blend.BlendFactor:
                    return BlendingFactorSrc.ConstantColor;
                case Blend.DestinationAlpha:
                    return BlendingFactorSrc.DstAlpha;
                case Blend.DestinationColor:
                    return BlendingFactorSrc.DstColor;
                case Blend.InverseBlendFactor:
                    return BlendingFactorSrc.OneMinusConstantColor;
                case Blend.InverseDestinationAlpha:
                    return BlendingFactorSrc.OneMinusDstAlpha;
                case Blend.InverseDestinationColor:
                    return BlendingFactorSrc.OneMinusDstColor;
                case Blend.InverseSourceAlpha:
                    return BlendingFactorSrc.OneMinusSrcAlpha;
                case Blend.InverseSourceColor:
                    return BlendingFactorSrc.OneMinusSrcColor;
                case Blend.One:
                    return BlendingFactorSrc.One;
                case Blend.SourceAlpha:
                    return BlendingFactorSrc.SrcAlpha;
                case Blend.SourceAlphaSaturation:
                    return BlendingFactorSrc.SrcAlphaSaturate;
                case Blend.SourceColor:
                    return BlendingFactorSrc.SrcColor;
                case Blend.Zero:
                    return BlendingFactorSrc.Zero;
                default:
                    throw new ArgumentOutOfRangeException(
                        nameof(blend), "The specified blend function is not implemented.");
            }

        }

        public static BlendingFactorDest GetBlendFactorDest(this Blend blend)
        {
            switch (blend)
            {
                case Blend.BlendFactor:
                    return BlendingFactorDest.ConstantColor;
                case Blend.DestinationAlpha:
                    return BlendingFactorDest.DstAlpha;
                case Blend.DestinationColor:
                    return BlendingFactorDest.DstColor;
                case Blend.InverseBlendFactor:
                    return BlendingFactorDest.OneMinusConstantColor;
                case Blend.InverseDestinationAlpha:
                    return BlendingFactorDest.OneMinusDstAlpha;
                case Blend.InverseDestinationColor:
                    return BlendingFactorDest.OneMinusDstColor;
                case Blend.InverseSourceAlpha:
                    return BlendingFactorDest.OneMinusSrcAlpha;
                case Blend.InverseSourceColor:
                    return BlendingFactorDest.OneMinusSrcColor;
                case Blend.One:
                    return BlendingFactorDest.One;
                case Blend.SourceAlpha:
                    return BlendingFactorDest.SrcAlpha;
                case Blend.SourceAlphaSaturation:
                    return BlendingFactorDest.SrcAlphaSaturate;
                case Blend.SourceColor:
                    return BlendingFactorDest.SrcColor;
                case Blend.Zero:
                    return BlendingFactorDest.Zero;
                default:
                    throw new ArgumentOutOfRangeException(
                        nameof(blend), "The specified blend function is not implemented.");
            }

        }

        public static DepthFunction GetDepthFunction(this CompareFunction compare)
        {
            switch (compare)
            {
                default:
                case CompareFunction.Always:
                    return DepthFunction.Always;
                case CompareFunction.Equal:
                    return DepthFunction.Equal;
                case CompareFunction.Greater:
                    return DepthFunction.Greater;
                case CompareFunction.GreaterEqual:
                    return DepthFunction.Gequal;
                case CompareFunction.Less:
                    return DepthFunction.Less;
                case CompareFunction.LessEqual:
                    return DepthFunction.Lequal;
                case CompareFunction.Never:
                    return DepthFunction.Never;
                case CompareFunction.NotEqual:
                    return DepthFunction.Notequal;
            }
        }

#if WINDOWS || DESKTOPGL || ANGLE
        /// <summary>
        /// Convert a <see cref="SurfaceFormat"/> to an OpenTK.Graphics.ColorFormat.
        /// This is used for setting up the backbuffer format of the OpenGL context.
        /// </summary>
        /// <returns>An OpenTK.Graphics.ColorFormat instance.</returns>
        /// <param name="format">The <see cref="SurfaceFormat"/> to convert.</param>
        internal static ColorFormat GetColorFormat(this SurfaceFormat format)
        {
            switch (format)
            {
                case SurfaceFormat.Alpha8:
                    return new ColorFormat(0, 0, 0, 8);
                case SurfaceFormat.Bgr565:
                    return new ColorFormat(5, 6, 5, 0);
                case SurfaceFormat.Bgra4444:
                    return new ColorFormat(4, 4, 4, 4);
                case SurfaceFormat.Bgra5551:
                    return new ColorFormat(5, 5, 5, 1);
                case SurfaceFormat.Bgr32:
                    return new ColorFormat(8, 8, 8, 0);
                case SurfaceFormat.Bgra32:
                case SurfaceFormat.Rgba32:
                case SurfaceFormat.Rgba32SRgb:
                    return new ColorFormat(8, 8, 8, 8);
                case SurfaceFormat.Rgba1010102:
                    return new ColorFormat(10, 10, 10, 2);
                default:
                    // Floating-point backbuffers formats could be implemented
                    // but they are not typically used on the backbuffer. In
                    // those cases it is better to create a render target instead.
                    throw new NotSupportedException();
            }
        }

        /// <summary>
        /// Converts <see cref="PresentInterval"/> to OpenGL swap interval.
        /// </summary>
        /// <returns>A value according to EXT_swap_control</returns>
        /// <param name="interval">The <see cref="PresentInterval"/> to convert.</param>
        internal static int GetSwapInterval(this PresentInterval interval)
        {
            // See http://www.opengl.org/registry/specs/EXT/swap_control.txt
            // and https://www.opengl.org/registry/specs/EXT/glx_swap_control_tear.txt
            // OpenTK checks for EXT_swap_control_tear:
            // if supported, a swap interval of -1 enables adaptive vsync;
            // otherwise -1 is converted to 1 (vsync enabled.)

            switch (interval)
            {

                case PresentInterval.Immediate:
                    return 0;
                case PresentInterval.One:
                    return 1;
                case PresentInterval.Two:
                    return 2;
                case PresentInterval.Default:
                default:
                    return -1;
            }
        }
#endif

        const SurfaceFormat InvalidFormat = (SurfaceFormat)int.MaxValue;

        internal static void GetGLFormat(
            this SurfaceFormat format,
            GraphicsDevice graphicsDevice,
            out PixelInternalFormat glInternalFormat,
            out PixelFormat glFormat,
            out PixelType glType)
        {
            glInternalFormat = PixelInternalFormat.Rgba;
            glFormat = PixelFormat.Rgba;
            glType = PixelType.UnsignedByte;

            var supportsSRgb = graphicsDevice.GraphicsCapabilities.SupportsSRgb;
            var supportsS3tc = graphicsDevice.GraphicsCapabilities.SupportsS3tc;
            var supportsPvrtc = graphicsDevice.GraphicsCapabilities.SupportsPvrtc;
            var supportsEtc1 = graphicsDevice.GraphicsCapabilities.SupportsEtc1;
            var supportsEtc2 = graphicsDevice.GraphicsCapabilities.SupportsEtc2;
            var supportsAtitc = graphicsDevice.GraphicsCapabilities.SupportsAtitc;
            var supportsFloat = graphicsDevice.GraphicsCapabilities.SupportsFloatTextures;
            var supportsHalfFloat = graphicsDevice.GraphicsCapabilities.SupportsHalfFloatTextures;
            var supportsNormalized = graphicsDevice.GraphicsCapabilities.SupportsNormalized;
            var isGLES2 = GL.BoundApi == GL.RenderApi.ES && graphicsDevice._glMajorVersion == 2;

            switch (format)
            {
                case SurfaceFormat.Rgb24:
                    glInternalFormat = PixelInternalFormat.Rgb;
                    glFormat = PixelFormat.Rgb;
                    glType = PixelType.UnsignedByte;
                    break;

                case SurfaceFormat.Rgba32:
                    glInternalFormat = PixelInternalFormat.Rgba;
                    glFormat = PixelFormat.Rgba;
                    glType = PixelType.UnsignedByte;
                    break;
                case SurfaceFormat.Rgba32SRgb:
                    if (!supportsSRgb)
                        goto case SurfaceFormat.Rgba32;
                    glInternalFormat = PixelInternalFormat.Srgb;
                    glFormat = PixelFormat.Rgba;
                    glType = PixelType.UnsignedByte;
                    break;
                case SurfaceFormat.Bgr565:
                    glInternalFormat = PixelInternalFormat.Rgb;
                    glFormat = PixelFormat.Rgb;
                    glType = PixelType.UnsignedShort565;
                    break;
                case SurfaceFormat.Bgra4444:
#if IOS || ANDROID
				glInternalFormat = PixelInternalFormat.Rgba;
#else
                    glInternalFormat = PixelInternalFormat.Rgba4;
#endif
                    glFormat = PixelFormat.Rgba;
                    glType = PixelType.UnsignedShort4444;
                    break;
                case SurfaceFormat.Bgra5551:
                    glInternalFormat = PixelInternalFormat.Rgba;
                    glFormat = PixelFormat.Rgba;
                    glType = PixelType.UnsignedShort5551;
                    break;
                case SurfaceFormat.Alpha8:
                    glInternalFormat = PixelInternalFormat.Luminance;
                    glFormat = PixelFormat.Luminance;
                    glType = PixelType.UnsignedByte;
                    break;
                case SurfaceFormat.Dxt1:
                    if (!supportsS3tc)
                        goto case InvalidFormat;
                    glInternalFormat = PixelInternalFormat.CompressedRgbS3tcDxt1Ext;
                    glFormat = GLPixelFormat.CompressedTextureFormats;
                    break;
                case SurfaceFormat.Dxt1SRgb:
                    if (!supportsSRgb)
                        goto case SurfaceFormat.Dxt1;
                    glInternalFormat = PixelInternalFormat.CompressedSrgbS3tcDxt1Ext;
                    glFormat = GLPixelFormat.CompressedTextureFormats;
                    break;
                case SurfaceFormat.Dxt1a:
                    if (!supportsS3tc)
                        goto case InvalidFormat;
                    glInternalFormat = PixelInternalFormat.CompressedRgbaS3tcDxt1Ext;
                    glFormat = GLPixelFormat.CompressedTextureFormats;
                    break;
                case SurfaceFormat.Dxt3:
                    if (!supportsS3tc)
                        goto case InvalidFormat;
                    glInternalFormat = PixelInternalFormat.CompressedRgbaS3tcDxt3Ext;
                    glFormat = GLPixelFormat.CompressedTextureFormats;
                    break;
                case SurfaceFormat.Dxt3SRgb:
                    if (!supportsSRgb)
                        goto case SurfaceFormat.Dxt3;
                    glInternalFormat = PixelInternalFormat.CompressedSrgbAlphaS3tcDxt3Ext;
                    glFormat = GLPixelFormat.CompressedTextureFormats;
                    break;
                case SurfaceFormat.Dxt5:
                    if (!supportsS3tc)
                        goto case InvalidFormat;
                    glInternalFormat = PixelInternalFormat.CompressedRgbaS3tcDxt5Ext;
                    glFormat = GLPixelFormat.CompressedTextureFormats;
                    break;
                case SurfaceFormat.Dxt5SRgb:
                    if (!supportsSRgb)
                        goto case SurfaceFormat.Dxt5;
                    glInternalFormat = PixelInternalFormat.CompressedSrgbAlphaS3tcDxt5Ext;
                    glFormat = GLPixelFormat.CompressedTextureFormats;
                    break;
#if !IOS && !ANDROID && !ANGLE
                case SurfaceFormat.Rgba1010102:
                    glInternalFormat = PixelInternalFormat.Rgb10A2ui;
                    glFormat = PixelFormat.Rgba;
                    glType = PixelType.UnsignedInt1010102;
                    break;
#endif
<<<<<<< HEAD
                case SurfaceFormat.Single:
                    if (!supportsFloat)
                        goto case InvalidFormat;
                    glInternalFormat = PixelInternalFormat.R32f;
                    glFormat = PixelFormat.Red;
                    glType = PixelType.Float;
                    break;

                case SurfaceFormat.HalfVector2:
                    if (!supportsHalfFloat)
                        goto case InvalidFormat;
                    glInternalFormat = PixelInternalFormat.Rg16f;
                    glFormat = PixelFormat.Rg;
                    glType = PixelType.HalfFloat;
                    break;

                // HdrBlendable implemented as HalfVector4 (see http://blogs.msdn.com/b/shawnhar/archive/2010/07/09/surfaceformat-hdrblendable.aspx)
                case SurfaceFormat.HdrBlendable:
                case SurfaceFormat.HalfVector4:
                    if (!supportsHalfFloat)
                        goto case InvalidFormat;
                    glInternalFormat = PixelInternalFormat.Rgba16f;
                    glFormat = PixelFormat.Rgba;
                    glType = PixelType.HalfFloat;
                    break;

                case SurfaceFormat.HalfSingle:
                    if (!supportsHalfFloat)
                        goto case InvalidFormat;
                    glInternalFormat = PixelInternalFormat.R16f;
                    glFormat = PixelFormat.Red;
                    glType = isGLES2 ? PixelType.HalfFloatOES : PixelType.HalfFloat;
                    break;

                case SurfaceFormat.Vector2:
                    if (!supportsFloat)
                        goto case InvalidFormat;
                    glInternalFormat = PixelInternalFormat.Rg32f;
                    glFormat = PixelFormat.Rg;
                    glType = PixelType.Float;
                    break;

                case SurfaceFormat.Vector4:
                    if (!supportsFloat)
                        goto case InvalidFormat;
                    glInternalFormat = PixelInternalFormat.Rgba32f;
                    glFormat = PixelFormat.Rgba;
                    glType = PixelType.Float;
                    break;

                case SurfaceFormat.NormalizedByte2:
                    glInternalFormat = PixelInternalFormat.Rg8i;
                    glFormat = PixelFormat.Rg;
                    glType = PixelType.Byte;
                    break;

                case SurfaceFormat.NormalizedByte4:
                    glInternalFormat = PixelInternalFormat.Rgba8i;
                    glFormat = PixelFormat.Rgba;
                    glType = PixelType.Byte;
                    break;

                case SurfaceFormat.Rg32:
                    if (!supportsNormalized)
                        goto case InvalidFormat;
                    glInternalFormat = PixelInternalFormat.Rg16ui;
                    glFormat = PixelFormat.Rg;
                    glType = PixelType.UnsignedShort;
                    break;

                case SurfaceFormat.Rgba64:
                    if (!supportsNormalized)
                        goto case InvalidFormat;
                    glInternalFormat = PixelInternalFormat.Rgba16;
                    glFormat = PixelFormat.Rgba;
                    glType = PixelType.UnsignedShort;
                    break;
                case SurfaceFormat.RgbaAtcExplicitAlpha:
                    if (!supportsAtitc)
                        goto case InvalidFormat;
                    glInternalFormat = PixelInternalFormat.AtcRgbaExplicitAlphaAmd;
                    glFormat = PixelFormat.CompressedTextureFormats;
                    break;
                case SurfaceFormat.RgbaAtcInterpolatedAlpha:
                    if (!supportsAtitc)
                        goto case InvalidFormat;
                    glInternalFormat = PixelInternalFormat.AtcRgbaInterpolatedAlphaAmd;
                    glFormat = PixelFormat.CompressedTextureFormats;
                    break;
                case SurfaceFormat.RgbEtc1:
                    if (!supportsEtc1)
                        goto case InvalidFormat;
                    glInternalFormat = PixelInternalFormat.Etc1; // GL_ETC1_RGB8_OES
                    glFormat = PixelFormat.CompressedTextureFormats;
                    break;
                case SurfaceFormat.RgbPvrtc2Bpp:
                    if (!supportsPvrtc)
                        goto case InvalidFormat;
                    glInternalFormat = PixelInternalFormat.CompressedRgbPvrtc2Bppv1Img;
                    glFormat = PixelFormat.CompressedTextureFormats;
                    break;
                case SurfaceFormat.RgbPvrtc4Bpp:
                    if (!supportsPvrtc)
                        goto case InvalidFormat;
                    glInternalFormat = PixelInternalFormat.CompressedRgbPvrtc4Bppv1Img;
                    glFormat = PixelFormat.CompressedTextureFormats;
                    break;
                case SurfaceFormat.RgbaPvrtc2Bpp:
                    if (!supportsPvrtc)
                        goto case InvalidFormat;
                    glInternalFormat = PixelInternalFormat.CompressedRgbaPvrtc2Bppv1Img;
                    glFormat = PixelFormat.CompressedTextureFormats;
                    break;
                case SurfaceFormat.RgbaPvrtc4Bpp:
                    if (!supportsPvrtc)
                        goto case InvalidFormat;
                    glInternalFormat = PixelInternalFormat.CompressedRgbaPvrtc4Bppv1Img;
                    glFormat = PixelFormat.CompressedTextureFormats;
                    break;
                case InvalidFormat:
                default:
=======
            case SurfaceFormat.Single:
                if (!supportsFloat)
                    goto case InvalidFormat;
                glInternalFormat = PixelInternalFormat.R32f;
                glFormat = PixelFormat.Red;
                glType = PixelType.Float;
                break;

            case SurfaceFormat.HalfVector2:
                if (!supportsHalfFloat)
                    goto case InvalidFormat;
                glInternalFormat = PixelInternalFormat.Rg16f;
				glFormat = PixelFormat.Rg;
				glType = PixelType.HalfFloat;
                break;

            // HdrBlendable implemented as HalfVector4 (see http://blogs.msdn.com/b/shawnhar/archive/2010/07/09/surfaceformat-hdrblendable.aspx)
            case SurfaceFormat.HdrBlendable:
            case SurfaceFormat.HalfVector4:
                if (!supportsHalfFloat)
                    goto case InvalidFormat;
                glInternalFormat = PixelInternalFormat.Rgba16f;
                glFormat = PixelFormat.Rgba;
                glType = PixelType.HalfFloat;
                break;

            case SurfaceFormat.HalfSingle:
                if (!supportsHalfFloat)
                    goto case InvalidFormat;
                glInternalFormat = PixelInternalFormat.R16f;
                glFormat = PixelFormat.Red;
                glType = isGLES2 ? PixelType.HalfFloatOES : PixelType.HalfFloat;
                break;

            case SurfaceFormat.Vector2:
                if (!supportsFloat)
                    goto case InvalidFormat;
                glInternalFormat = PixelInternalFormat.Rg32f;
                glFormat = PixelFormat.Rg;
                glType = PixelType.Float;
                break;

            case SurfaceFormat.Vector4:
                if (!supportsFloat)
                    goto case InvalidFormat;
                glInternalFormat = PixelInternalFormat.Rgba32f;
                glFormat = PixelFormat.Rgba;
                glType = PixelType.Float;
                break;

            case SurfaceFormat.NormalizedByte2:
                glInternalFormat = PixelInternalFormat.Rg8i;
                glFormat = PixelFormat.Rg;
                glType = PixelType.Byte;
                break;

            case SurfaceFormat.NormalizedByte4:
                glInternalFormat = PixelInternalFormat.Rgba8i;
                glFormat = PixelFormat.Rgba;
                glType = PixelType.Byte;
                break;

            case SurfaceFormat.Rg32:
                if (!supportsNormalized)
                    goto case InvalidFormat;
                glInternalFormat = PixelInternalFormat.Rg16ui;
                glFormat = PixelFormat.Rg;
                glType = PixelType.UnsignedShort;
                break;

            case SurfaceFormat.Rgba64:
                if (!supportsNormalized)
                    goto case InvalidFormat;
                glInternalFormat = PixelInternalFormat.Rgba16;
                glFormat = PixelFormat.Rgba;
                glType = PixelType.UnsignedShort;
                break;
            case SurfaceFormat.RgbaAtcExplicitAlpha:
                if (!supportsAtitc)
                    goto case InvalidFormat;
				glInternalFormat = PixelInternalFormat.AtcRgbaExplicitAlphaAmd;
				glFormat = PixelFormat.CompressedTextureFormats;
				break;
            case SurfaceFormat.RgbaAtcInterpolatedAlpha:
                if (!supportsAtitc)
                    goto case InvalidFormat;
				glInternalFormat = PixelInternalFormat.AtcRgbaInterpolatedAlphaAmd;
				glFormat = PixelFormat.CompressedTextureFormats;
				break;
            case SurfaceFormat.RgbEtc1:
                if (!supportsEtc1)
                    goto case InvalidFormat;
                glInternalFormat = PixelInternalFormat.Etc1; // GL_ETC1_RGB8_OES
                glFormat = PixelFormat.CompressedTextureFormats;
                break;
            case SurfaceFormat.Rgb8Etc2:
                if (!supportsEtc2)
                    goto case InvalidFormat;
                glInternalFormat = PixelInternalFormat.Etc2Rgb8; // GL_COMPRESSED_RGB8_ETC2
                glFormat = PixelFormat.CompressedTextureFormats;
                break;
            case SurfaceFormat.Srgb8Etc2:
                if (!supportsEtc2)
                    goto case InvalidFormat;
                glInternalFormat = PixelInternalFormat.Etc2Srgb8; // GL_COMPRESSED_SRGB8_ETC2
                glFormat = PixelFormat.CompressedTextureFormats;
                break;
            case SurfaceFormat.Rgb8A1Etc2:
                if (!supportsEtc2)
                    goto case InvalidFormat;
                glInternalFormat = PixelInternalFormat.Etc2Rgb8A1; // GL_COMPRESSED_RGB8_PUNCHTHROUGH_ALPHA1_ETC2
                glFormat = PixelFormat.CompressedTextureFormats;
                break;
            case SurfaceFormat.Srgb8A1Etc2:
                if (!supportsEtc2)
                    goto case InvalidFormat;
                glInternalFormat = PixelInternalFormat.Etc2Srgb8A1; // GL_COMPRESSED_SRGB8_PUNCHTHROUGH_ALPHA1_ETC2
                glFormat = PixelFormat.CompressedTextureFormats;
                break;
            case SurfaceFormat.Rgba8Etc2:
                if (!supportsEtc2)
                    goto case InvalidFormat;
                glInternalFormat = PixelInternalFormat.Etc2Rgba8Eac; // GL_COMPRESSED_RGBA8_ETC2_EAC
                glFormat = PixelFormat.CompressedTextureFormats;
                break;
            case SurfaceFormat.SRgb8A8Etc2:
                if (!supportsEtc2)
                    goto case InvalidFormat;
                glInternalFormat = PixelInternalFormat.Etc2SRgb8A8Eac; // GL_COMPRESSED_SRGB8_ALPHA8_ETC2_EAC
                glFormat = PixelFormat.CompressedTextureFormats;
                break;
			case SurfaceFormat.RgbPvrtc2Bpp:
                if (!supportsPvrtc)
                    goto case InvalidFormat;
				glInternalFormat = PixelInternalFormat.CompressedRgbPvrtc2Bppv1Img;
				glFormat = PixelFormat.CompressedTextureFormats;
				break;
			case SurfaceFormat.RgbPvrtc4Bpp:
                if (!supportsPvrtc)
                    goto case InvalidFormat;
				glInternalFormat = PixelInternalFormat.CompressedRgbPvrtc4Bppv1Img;
				glFormat = PixelFormat.CompressedTextureFormats;
				break;
			case SurfaceFormat.RgbaPvrtc2Bpp:
                if (!supportsPvrtc)
                    goto case InvalidFormat;
				glInternalFormat = PixelInternalFormat.CompressedRgbaPvrtc2Bppv1Img;
				glFormat = PixelFormat.CompressedTextureFormats;
				break;
			case SurfaceFormat.RgbaPvrtc4Bpp:
                if (!supportsPvrtc)
                    goto case InvalidFormat;
				glInternalFormat = PixelInternalFormat.CompressedRgbaPvrtc4Bppv1Img;
				glFormat = PixelFormat.CompressedTextureFormats;
				break;
            case InvalidFormat: 
            default:
>>>>>>> 6bcb76db
                    throw new NotSupportedException(string.Format("The requested SurfaceFormat `{0}` is not supported.", format));
            }
        }

#endif // OPENGL

        public static int GetSyncInterval(this PresentInterval interval)
        {
            switch (interval)
            {
                case PresentInterval.Immediate:
                    return 0;

                case PresentInterval.Two:
                    return 2;

                default:
                    return 1;
            }
        }

        public static bool IsCompressedFormat(this SurfaceFormat format)
        {
            switch (format)
            {
                case SurfaceFormat.Dxt1:
                case SurfaceFormat.Dxt1a:
                case SurfaceFormat.Dxt1SRgb:
                case SurfaceFormat.Dxt3:
                case SurfaceFormat.Dxt3SRgb:
                case SurfaceFormat.Dxt5:
                case SurfaceFormat.Dxt5SRgb:
                case SurfaceFormat.RgbaAtcExplicitAlpha:
                case SurfaceFormat.RgbaAtcInterpolatedAlpha:
                case SurfaceFormat.RgbaPvrtc2Bpp:
                case SurfaceFormat.RgbaPvrtc4Bpp:
                case SurfaceFormat.RgbEtc1:
                case SurfaceFormat.Rgb8Etc2:
                case SurfaceFormat.Srgb8Etc2:
                case SurfaceFormat.Rgb8A1Etc2:
                case SurfaceFormat.Srgb8A1Etc2:
                case SurfaceFormat.Rgba8Etc2:
                case SurfaceFormat.SRgb8A8Etc2:
                case SurfaceFormat.RgbPvrtc2Bpp:
                case SurfaceFormat.RgbPvrtc4Bpp:
                    return true;
            }
            return false;
        }

        public static int GetSize(this SurfaceFormat surfaceFormat)
        {
            switch (surfaceFormat)
            {
                case SurfaceFormat.Dxt1:
                case SurfaceFormat.Dxt1SRgb:
                case SurfaceFormat.Dxt1a:
                case SurfaceFormat.RgbPvrtc2Bpp:
                case SurfaceFormat.RgbaPvrtc2Bpp:
                case SurfaceFormat.RgbPvrtc4Bpp:
                case SurfaceFormat.RgbaPvrtc4Bpp:
                case SurfaceFormat.RgbEtc1:
                case SurfaceFormat.Rgb8Etc2:
                case SurfaceFormat.Srgb8Etc2:
                case SurfaceFormat.Rgb8A1Etc2:
                case SurfaceFormat.Srgb8A1Etc2:
                    // One texel in DXT1, PVRTC (2bpp and 4bpp) and ETC1 is a minimum 4x4 block (8x4 for PVRTC 2bpp), which is 8 bytes
                    return 8;
                case SurfaceFormat.Dxt3:
                case SurfaceFormat.Dxt3SRgb:
                case SurfaceFormat.Dxt5:
                case SurfaceFormat.Dxt5SRgb:
                case SurfaceFormat.RgbaAtcExplicitAlpha:
                case SurfaceFormat.RgbaAtcInterpolatedAlpha:
                case SurfaceFormat.Rgba8Etc2:
                case SurfaceFormat.SRgb8A8Etc2:
                    // One texel in DXT3 and DXT5 is a minimum 4x4 block, which is 16 bytes
                    return 16;
                case SurfaceFormat.Alpha8:
                    return 1;
                case SurfaceFormat.Bgr565:
                case SurfaceFormat.Bgra4444:
                case SurfaceFormat.Bgra5551:
                case SurfaceFormat.HalfSingle:
                case SurfaceFormat.NormalizedByte2:
                    return 2;
                case SurfaceFormat.Rgba32:
                case SurfaceFormat.Rgba32SRgb:
                case SurfaceFormat.Single:
                case SurfaceFormat.Rg32:
                case SurfaceFormat.HalfVector2:
                case SurfaceFormat.NormalizedByte4:
                case SurfaceFormat.Rgba1010102:
                case SurfaceFormat.Bgra32:
                case SurfaceFormat.Bgra32SRgb:
                case SurfaceFormat.Bgr32:
                case SurfaceFormat.Bgr32SRgb:
                    return 4;
                case SurfaceFormat.HalfVector4:
                case SurfaceFormat.Rgba64:
                case SurfaceFormat.Vector2:
                    return 8;
                case SurfaceFormat.Vector4:
                    return 16;
                case SurfaceFormat.Rgb24:
                    return 3;
                default:
                    throw new ArgumentException();
            }
        }

        public static int GetSize(this VertexElementFormat elementFormat)
        {
            switch (elementFormat)
            {
                case VertexElementFormat.Single:
                    return 4;

                case VertexElementFormat.Vector2:
                    return 8;

                case VertexElementFormat.Vector3:
                    return 12;

                case VertexElementFormat.Vector4:
                    return 16;

                case VertexElementFormat.Color:
                    return 4;

                case VertexElementFormat.Byte4:
                    return 4;

                case VertexElementFormat.Short2:
                    return 4;

                case VertexElementFormat.Short4:
                    return 8;

                case VertexElementFormat.NormalizedShort2:
                    return 4;

                case VertexElementFormat.NormalizedShort4:
                    return 8;

                case VertexElementFormat.HalfVector2:
                    return 4;

                case VertexElementFormat.HalfVector4:
                    return 8;
            }
            return 0;
        }

        public static void GetBlockSize(this SurfaceFormat surfaceFormat, out int width, out int height)
        {
            switch (surfaceFormat)
            {
                case SurfaceFormat.RgbPvrtc2Bpp:
                case SurfaceFormat.RgbaPvrtc2Bpp:
                    width = 8;
                    height = 4;
                    break;
                case SurfaceFormat.Dxt1:
                case SurfaceFormat.Dxt1SRgb:
                case SurfaceFormat.Dxt1a:
                case SurfaceFormat.Dxt3:
                case SurfaceFormat.Dxt3SRgb:
                case SurfaceFormat.Dxt5:
                case SurfaceFormat.Dxt5SRgb:
                case SurfaceFormat.RgbPvrtc4Bpp:
                case SurfaceFormat.RgbaPvrtc4Bpp:
                case SurfaceFormat.RgbEtc1:
                case SurfaceFormat.Rgb8Etc2:
                case SurfaceFormat.Srgb8Etc2:
                case SurfaceFormat.Rgb8A1Etc2:
                case SurfaceFormat.Srgb8A1Etc2:
                case SurfaceFormat.Rgba8Etc2:
                case SurfaceFormat.SRgb8A8Etc2:
                case SurfaceFormat.RgbaAtcExplicitAlpha:
                case SurfaceFormat.RgbaAtcInterpolatedAlpha:
                    width = 4;
                    height = 4;
                    break;
                default:
                    width = 1;
                    height = 1;
                    break;
            }
        }

#if OPENGL

        public static int GetBoundTexture2D()
        {
            GL.GetInteger(GetPName.TextureBinding2D, out int prevTexture);
            LogGLError("GraphicsExtensions.GetBoundTexture2D() GL.GetInteger");
            return prevTexture;
        }

        [Conditional("DEBUG")]
        [DebuggerHidden]
        public static void CheckGLError()
        {
            var error = GL.GetError();
            //Console.WriteLine(error);
            if (error != ErrorCode.NoError)
                throw new MonoGameGLException("GL.GetError() returned " + error.ToString());
        }
#endif

#if OPENGL
        [Conditional("DEBUG")]
        public static void LogGLError(string location)
        {
            try
            {
                CheckGLError();
            }
            catch (MonoGameGLException ex)
            {
#if ANDROID
                // Todo: Add generic MonoGame logging interface
                Android.Util.Log.Debug("MonoGame", "MonoGameGLException at " + location + " - " + ex.Message);
#else
                Debug.WriteLine("MonoGameGLException at " + location + " - " + ex.Message);
#endif
            }
        }
#endif
    }

    internal class MonoGameGLException : Exception
    {
        public MonoGameGLException(string message)
            : base(message)
        {
        }
    }
}
<|MERGE_RESOLUTION|>--- conflicted
+++ resolved
@@ -1,841 +1,769 @@
-﻿// MonoGame - Copyright (C) The MonoGame Team
-// This file is subject to the terms and conditions defined in
-// file 'LICENSE.txt', which is part of this source code package.
-
-using System;
-using System.Diagnostics;
-
-#if OPENGL
-#if DESKTOPGL || GLES
-using MonoGame.OpenGL;
-using GLPixelFormat = MonoGame.OpenGL.PixelFormat;
-using PixelFormat = MonoGame.OpenGL.PixelFormat;
-#elif ANGLE
-using OpenTK.Graphics;
-#endif
-#endif
-
-namespace MonoGame.Framework.Graphics
-{
-    static class GraphicsExtensions
-    {
-#if OPENGL
-        public static int OpenGLNumberOfElements(this VertexElementFormat elementFormat)
-        {
-            switch (elementFormat)
-            {
-                case VertexElementFormat.Single:
-                    return 1;
-
-                case VertexElementFormat.Vector2:
-                    return 2;
-
-                case VertexElementFormat.Vector3:
-                    return 3;
-
-                case VertexElementFormat.Vector4:
-                    return 4;
-
-                case VertexElementFormat.Color:
-                    return 4;
-
-                case VertexElementFormat.Byte4:
-                    return 4;
-
-                case VertexElementFormat.Short2:
-                    return 2;
-
-                case VertexElementFormat.Short4:
-                    return 4;
-
-                case VertexElementFormat.NormalizedShort2:
-                    return 2;
-
-                case VertexElementFormat.NormalizedShort4:
-                    return 4;
-
-                case VertexElementFormat.HalfVector2:
-                    return 2;
-
-                case VertexElementFormat.HalfVector4:
-                    return 4;
-            }
-
-            throw new ArgumentException();
-        }
-
-        public static VertexPointerType OpenGLVertexPointerType(this VertexElementFormat elementFormat)
-        {
-            switch (elementFormat)
-            {
-                case VertexElementFormat.Single:
-                    return VertexPointerType.Float;
-
-                case VertexElementFormat.Vector2:
-                    return VertexPointerType.Float;
-
-                case VertexElementFormat.Vector3:
-                    return VertexPointerType.Float;
-
-                case VertexElementFormat.Vector4:
-                    return VertexPointerType.Float;
-
-                case VertexElementFormat.Color:
-                    return VertexPointerType.Short;
-
-                case VertexElementFormat.Byte4:
-                    return VertexPointerType.Short;
-
-                case VertexElementFormat.Short2:
-                    return VertexPointerType.Short;
-
-                case VertexElementFormat.Short4:
-                    return VertexPointerType.Short;
-
-                case VertexElementFormat.NormalizedShort2:
-                    return VertexPointerType.Short;
-
-                case VertexElementFormat.NormalizedShort4:
-                    return VertexPointerType.Short;
-
-                case VertexElementFormat.HalfVector2:
-                    return VertexPointerType.Float;
-
-                case VertexElementFormat.HalfVector4:
-                    return VertexPointerType.Float;
-            }
-
-            throw new ArgumentException();
-        }
-
-        public static VertexAttribPointerType OpenGLVertexAttribPointerType(this VertexElementFormat elementFormat)
-        {
-            switch (elementFormat)
-            {
-                case VertexElementFormat.Single:
-                    return VertexAttribPointerType.Float;
-
-                case VertexElementFormat.Vector2:
-                    return VertexAttribPointerType.Float;
-
-                case VertexElementFormat.Vector3:
-                    return VertexAttribPointerType.Float;
-
-                case VertexElementFormat.Vector4:
-                    return VertexAttribPointerType.Float;
-
-                case VertexElementFormat.Color:
-                    return VertexAttribPointerType.UnsignedByte;
-
-                case VertexElementFormat.Byte4:
-                    return VertexAttribPointerType.UnsignedByte;
-
-                case VertexElementFormat.Short2:
-                    return VertexAttribPointerType.Short;
-
-                case VertexElementFormat.Short4:
-                    return VertexAttribPointerType.Short;
-
-                case VertexElementFormat.NormalizedShort2:
-                    return VertexAttribPointerType.Short;
-
-                case VertexElementFormat.NormalizedShort4:
-                    return VertexAttribPointerType.Short;
-
-#if WINDOWS || DESKTOPGL
-                case VertexElementFormat.HalfVector2:
-                    return VertexAttribPointerType.HalfFloat;
-
-                case VertexElementFormat.HalfVector4:
-                    return VertexAttribPointerType.HalfFloat;
-#endif
-            }
-
-            throw new ArgumentException();
-        }
-
-        public static bool OpenGLVertexAttribNormalized(this VertexElement element)
-        {
-            // TODO: This may or may not be the right behavor.  
-            //
-            // For instance the VertexElementFormat.Byte4 format is not supposed
-            // to be normalized, but this line makes it so.
-            //
-            // The question is in MS XNA are types normalized based on usage or
-            // normalized based to their format?
-            //
-            if (element.VertexElementUsage == VertexElementUsage.Color)
-                return true;
-
-            switch (element.VertexElementFormat)
-            {
-                case VertexElementFormat.NormalizedShort2:
-                case VertexElementFormat.NormalizedShort4:
-                    return true;
-
-                default:
-                    return false;
-            }
-        }
-
-        public static ColorPointerType OpenGLColorPointerType(this VertexElementFormat elementFormat)
-        {
-            switch (elementFormat)
-            {
-                case VertexElementFormat.Single:
-                    return ColorPointerType.Float;
-
-                case VertexElementFormat.Vector2:
-                    return ColorPointerType.Float;
-
-                case VertexElementFormat.Vector3:
-                    return ColorPointerType.Float;
-
-                case VertexElementFormat.Vector4:
-                    return ColorPointerType.Float;
-
-                case VertexElementFormat.Color:
-                    return ColorPointerType.UnsignedByte;
-
-                case VertexElementFormat.Byte4:
-                    return ColorPointerType.UnsignedByte;
-
-                case VertexElementFormat.Short2:
-                    return ColorPointerType.Short;
-
-                case VertexElementFormat.Short4:
-                    return ColorPointerType.Short;
-
-                case VertexElementFormat.NormalizedShort2:
-                    return ColorPointerType.UnsignedShort;
-
-                case VertexElementFormat.NormalizedShort4:
-                    return ColorPointerType.UnsignedShort;
-
-#if MONOMAC
-                case VertexElementFormat.HalfVector2:
-                    return ColorPointerType.HalfFloat;
-
-                case VertexElementFormat.HalfVector4:
-                    return ColorPointerType.HalfFloat;
-#endif
-            }
-
-            throw new ArgumentException();
-        }
-
-        public static NormalPointerType OpenGLNormalPointerType(this VertexElementFormat elementFormat)
-        {
-            switch (elementFormat)
-            {
-                case VertexElementFormat.Single:
-                    return NormalPointerType.Float;
-
-                case VertexElementFormat.Vector2:
-                    return NormalPointerType.Float;
-
-                case VertexElementFormat.Vector3:
-                    return NormalPointerType.Float;
-
-                case VertexElementFormat.Vector4:
-                    return NormalPointerType.Float;
-
-                case VertexElementFormat.Color:
-                    return NormalPointerType.Byte;
-
-                case VertexElementFormat.Byte4:
-                    return NormalPointerType.Byte;
-
-                case VertexElementFormat.Short2:
-                    return NormalPointerType.Short;
-
-                case VertexElementFormat.Short4:
-                    return NormalPointerType.Short;
-
-                case VertexElementFormat.NormalizedShort2:
-                    return NormalPointerType.Short;
-
-                case VertexElementFormat.NormalizedShort4:
-                    return NormalPointerType.Short;
-
-#if MONOMAC
-                case VertexElementFormat.HalfVector2:
-                    return NormalPointerType.HalfFloat;
-
-                case VertexElementFormat.HalfVector4:
-                    return NormalPointerType.HalfFloat;
-#endif
-            }
-
-            throw new ArgumentException();
-        }
-
-        public static TexCoordPointerType OpenGLTexCoordPointerType(this VertexElementFormat elementFormat)
-        {
-            switch (elementFormat)
-            {
-                case VertexElementFormat.Single:
-                    return TexCoordPointerType.Float;
-
-                case VertexElementFormat.Vector2:
-                    return TexCoordPointerType.Float;
-
-                case VertexElementFormat.Vector3:
-                    return TexCoordPointerType.Float;
-
-                case VertexElementFormat.Vector4:
-                    return TexCoordPointerType.Float;
-
-                case VertexElementFormat.Color:
-                    return TexCoordPointerType.Float;
-
-                case VertexElementFormat.Byte4:
-                    return TexCoordPointerType.Float;
-
-                case VertexElementFormat.Short2:
-                    return TexCoordPointerType.Short;
-
-                case VertexElementFormat.Short4:
-                    return TexCoordPointerType.Short;
-
-                case VertexElementFormat.NormalizedShort2:
-                    return TexCoordPointerType.Short;
-
-                case VertexElementFormat.NormalizedShort4:
-                    return TexCoordPointerType.Short;
-
-#if MONOMAC
-                case VertexElementFormat.HalfVector2:
-                    return TexCoordPointerType.HalfFloat;
-
-                case VertexElementFormat.HalfVector4:
-                    return TexCoordPointerType.HalfFloat;
-#endif
-            }
-
-            throw new ArgumentException();
-        }
-
-
-        public static BlendEquationMode GetBlendEquationMode(this BlendFunction function)
-        {
-            switch (function)
-            {
-                case BlendFunction.Add:
-                    return BlendEquationMode.FuncAdd;
-#if WINDOWS || DESKTOPGL || IOS
-                case BlendFunction.Max:
-                    return BlendEquationMode.Max;
-                case BlendFunction.Min:
-                    return BlendEquationMode.Min;
-#endif
-                case BlendFunction.ReverseSubtract:
-                    return BlendEquationMode.FuncReverseSubtract;
-                case BlendFunction.Subtract:
-                    return BlendEquationMode.FuncSubtract;
-
-                default:
-                    throw new ArgumentException();
-            }
-        }
-
-        public static BlendingFactorSrc GetBlendFactorSrc(this Blend blend)
-        {
-            switch (blend)
-            {
-                case Blend.BlendFactor:
-                    return BlendingFactorSrc.ConstantColor;
-                case Blend.DestinationAlpha:
-                    return BlendingFactorSrc.DstAlpha;
-                case Blend.DestinationColor:
-                    return BlendingFactorSrc.DstColor;
-                case Blend.InverseBlendFactor:
-                    return BlendingFactorSrc.OneMinusConstantColor;
-                case Blend.InverseDestinationAlpha:
-                    return BlendingFactorSrc.OneMinusDstAlpha;
-                case Blend.InverseDestinationColor:
-                    return BlendingFactorSrc.OneMinusDstColor;
-                case Blend.InverseSourceAlpha:
-                    return BlendingFactorSrc.OneMinusSrcAlpha;
-                case Blend.InverseSourceColor:
-                    return BlendingFactorSrc.OneMinusSrcColor;
-                case Blend.One:
-                    return BlendingFactorSrc.One;
-                case Blend.SourceAlpha:
-                    return BlendingFactorSrc.SrcAlpha;
-                case Blend.SourceAlphaSaturation:
-                    return BlendingFactorSrc.SrcAlphaSaturate;
-                case Blend.SourceColor:
-                    return BlendingFactorSrc.SrcColor;
-                case Blend.Zero:
-                    return BlendingFactorSrc.Zero;
-                default:
-                    throw new ArgumentOutOfRangeException(
-                        nameof(blend), "The specified blend function is not implemented.");
-            }
-
-        }
-
-        public static BlendingFactorDest GetBlendFactorDest(this Blend blend)
-        {
-            switch (blend)
-            {
-                case Blend.BlendFactor:
-                    return BlendingFactorDest.ConstantColor;
-                case Blend.DestinationAlpha:
-                    return BlendingFactorDest.DstAlpha;
-                case Blend.DestinationColor:
-                    return BlendingFactorDest.DstColor;
-                case Blend.InverseBlendFactor:
-                    return BlendingFactorDest.OneMinusConstantColor;
-                case Blend.InverseDestinationAlpha:
-                    return BlendingFactorDest.OneMinusDstAlpha;
-                case Blend.InverseDestinationColor:
-                    return BlendingFactorDest.OneMinusDstColor;
-                case Blend.InverseSourceAlpha:
-                    return BlendingFactorDest.OneMinusSrcAlpha;
-                case Blend.InverseSourceColor:
-                    return BlendingFactorDest.OneMinusSrcColor;
-                case Blend.One:
-                    return BlendingFactorDest.One;
-                case Blend.SourceAlpha:
-                    return BlendingFactorDest.SrcAlpha;
-                case Blend.SourceAlphaSaturation:
-                    return BlendingFactorDest.SrcAlphaSaturate;
-                case Blend.SourceColor:
-                    return BlendingFactorDest.SrcColor;
-                case Blend.Zero:
-                    return BlendingFactorDest.Zero;
-                default:
-                    throw new ArgumentOutOfRangeException(
-                        nameof(blend), "The specified blend function is not implemented.");
-            }
-
-        }
-
-        public static DepthFunction GetDepthFunction(this CompareFunction compare)
-        {
-            switch (compare)
-            {
-                default:
-                case CompareFunction.Always:
-                    return DepthFunction.Always;
-                case CompareFunction.Equal:
-                    return DepthFunction.Equal;
-                case CompareFunction.Greater:
-                    return DepthFunction.Greater;
-                case CompareFunction.GreaterEqual:
-                    return DepthFunction.Gequal;
-                case CompareFunction.Less:
-                    return DepthFunction.Less;
-                case CompareFunction.LessEqual:
-                    return DepthFunction.Lequal;
-                case CompareFunction.Never:
-                    return DepthFunction.Never;
-                case CompareFunction.NotEqual:
-                    return DepthFunction.Notequal;
-            }
-        }
-
-#if WINDOWS || DESKTOPGL || ANGLE
-        /// <summary>
-        /// Convert a <see cref="SurfaceFormat"/> to an OpenTK.Graphics.ColorFormat.
-        /// This is used for setting up the backbuffer format of the OpenGL context.
-        /// </summary>
-        /// <returns>An OpenTK.Graphics.ColorFormat instance.</returns>
-        /// <param name="format">The <see cref="SurfaceFormat"/> to convert.</param>
-        internal static ColorFormat GetColorFormat(this SurfaceFormat format)
-        {
-            switch (format)
-            {
-                case SurfaceFormat.Alpha8:
-                    return new ColorFormat(0, 0, 0, 8);
-                case SurfaceFormat.Bgr565:
-                    return new ColorFormat(5, 6, 5, 0);
-                case SurfaceFormat.Bgra4444:
-                    return new ColorFormat(4, 4, 4, 4);
-                case SurfaceFormat.Bgra5551:
-                    return new ColorFormat(5, 5, 5, 1);
-                case SurfaceFormat.Bgr32:
-                    return new ColorFormat(8, 8, 8, 0);
-                case SurfaceFormat.Bgra32:
-                case SurfaceFormat.Rgba32:
-                case SurfaceFormat.Rgba32SRgb:
-                    return new ColorFormat(8, 8, 8, 8);
-                case SurfaceFormat.Rgba1010102:
-                    return new ColorFormat(10, 10, 10, 2);
-                default:
-                    // Floating-point backbuffers formats could be implemented
-                    // but they are not typically used on the backbuffer. In
-                    // those cases it is better to create a render target instead.
-                    throw new NotSupportedException();
-            }
-        }
-
-        /// <summary>
-        /// Converts <see cref="PresentInterval"/> to OpenGL swap interval.
-        /// </summary>
-        /// <returns>A value according to EXT_swap_control</returns>
-        /// <param name="interval">The <see cref="PresentInterval"/> to convert.</param>
-        internal static int GetSwapInterval(this PresentInterval interval)
-        {
-            // See http://www.opengl.org/registry/specs/EXT/swap_control.txt
-            // and https://www.opengl.org/registry/specs/EXT/glx_swap_control_tear.txt
-            // OpenTK checks for EXT_swap_control_tear:
-            // if supported, a swap interval of -1 enables adaptive vsync;
-            // otherwise -1 is converted to 1 (vsync enabled.)
-
-            switch (interval)
-            {
-
-                case PresentInterval.Immediate:
-                    return 0;
-                case PresentInterval.One:
-                    return 1;
-                case PresentInterval.Two:
-                    return 2;
-                case PresentInterval.Default:
-                default:
-                    return -1;
-            }
-        }
-#endif
-
-        const SurfaceFormat InvalidFormat = (SurfaceFormat)int.MaxValue;
-
-        internal static void GetGLFormat(
-            this SurfaceFormat format,
-            GraphicsDevice graphicsDevice,
-            out PixelInternalFormat glInternalFormat,
-            out PixelFormat glFormat,
-            out PixelType glType)
-        {
-            glInternalFormat = PixelInternalFormat.Rgba;
-            glFormat = PixelFormat.Rgba;
-            glType = PixelType.UnsignedByte;
-
-            var supportsSRgb = graphicsDevice.GraphicsCapabilities.SupportsSRgb;
-            var supportsS3tc = graphicsDevice.GraphicsCapabilities.SupportsS3tc;
-            var supportsPvrtc = graphicsDevice.GraphicsCapabilities.SupportsPvrtc;
-            var supportsEtc1 = graphicsDevice.GraphicsCapabilities.SupportsEtc1;
+﻿// MonoGame - Copyright (C) The MonoGame Team
+// This file is subject to the terms and conditions defined in
+// file 'LICENSE.txt', which is part of this source code package.
+
+using System;
+using System.Diagnostics;
+
+#if OPENGL
+#if DESKTOPGL || GLES
+using MonoGame.OpenGL;
+using GLPixelFormat = MonoGame.OpenGL.PixelFormat;
+using PixelFormat = MonoGame.OpenGL.PixelFormat;
+#elif ANGLE
+using OpenTK.Graphics;
+#endif
+#endif
+
+namespace MonoGame.Framework.Graphics
+{
+    static class GraphicsExtensions
+    {
+#if OPENGL
+        public static int OpenGLNumberOfElements(this VertexElementFormat elementFormat)
+        {
+            switch (elementFormat)
+            {
+                case VertexElementFormat.Single:
+                    return 1;
+
+                case VertexElementFormat.Vector2:
+                    return 2;
+
+                case VertexElementFormat.Vector3:
+                    return 3;
+
+                case VertexElementFormat.Vector4:
+                    return 4;
+
+                case VertexElementFormat.Color:
+                    return 4;
+
+                case VertexElementFormat.Byte4:
+                    return 4;
+
+                case VertexElementFormat.Short2:
+                    return 2;
+
+                case VertexElementFormat.Short4:
+                    return 4;
+
+                case VertexElementFormat.NormalizedShort2:
+                    return 2;
+
+                case VertexElementFormat.NormalizedShort4:
+                    return 4;
+
+                case VertexElementFormat.HalfVector2:
+                    return 2;
+
+                case VertexElementFormat.HalfVector4:
+                    return 4;
+            }
+
+            throw new ArgumentException();
+        }
+
+        public static VertexPointerType OpenGLVertexPointerType(this VertexElementFormat elementFormat)
+        {
+            switch (elementFormat)
+            {
+                case VertexElementFormat.Single:
+                    return VertexPointerType.Float;
+
+                case VertexElementFormat.Vector2:
+                    return VertexPointerType.Float;
+
+                case VertexElementFormat.Vector3:
+                    return VertexPointerType.Float;
+
+                case VertexElementFormat.Vector4:
+                    return VertexPointerType.Float;
+
+                case VertexElementFormat.Color:
+                    return VertexPointerType.Short;
+
+                case VertexElementFormat.Byte4:
+                    return VertexPointerType.Short;
+
+                case VertexElementFormat.Short2:
+                    return VertexPointerType.Short;
+
+                case VertexElementFormat.Short4:
+                    return VertexPointerType.Short;
+
+                case VertexElementFormat.NormalizedShort2:
+                    return VertexPointerType.Short;
+
+                case VertexElementFormat.NormalizedShort4:
+                    return VertexPointerType.Short;
+
+                case VertexElementFormat.HalfVector2:
+                    return VertexPointerType.Float;
+
+                case VertexElementFormat.HalfVector4:
+                    return VertexPointerType.Float;
+            }
+
+            throw new ArgumentException();
+        }
+
+        public static VertexAttribPointerType OpenGLVertexAttribPointerType(this VertexElementFormat elementFormat)
+        {
+            switch (elementFormat)
+            {
+                case VertexElementFormat.Single:
+                    return VertexAttribPointerType.Float;
+
+                case VertexElementFormat.Vector2:
+                    return VertexAttribPointerType.Float;
+
+                case VertexElementFormat.Vector3:
+                    return VertexAttribPointerType.Float;
+
+                case VertexElementFormat.Vector4:
+                    return VertexAttribPointerType.Float;
+
+                case VertexElementFormat.Color:
+                    return VertexAttribPointerType.UnsignedByte;
+
+                case VertexElementFormat.Byte4:
+                    return VertexAttribPointerType.UnsignedByte;
+
+                case VertexElementFormat.Short2:
+                    return VertexAttribPointerType.Short;
+
+                case VertexElementFormat.Short4:
+                    return VertexAttribPointerType.Short;
+
+                case VertexElementFormat.NormalizedShort2:
+                    return VertexAttribPointerType.Short;
+
+                case VertexElementFormat.NormalizedShort4:
+                    return VertexAttribPointerType.Short;
+
+#if WINDOWS || DESKTOPGL
+                case VertexElementFormat.HalfVector2:
+                    return VertexAttribPointerType.HalfFloat;
+
+                case VertexElementFormat.HalfVector4:
+                    return VertexAttribPointerType.HalfFloat;
+#endif
+            }
+
+            throw new ArgumentException();
+        }
+
+        public static bool OpenGLVertexAttribNormalized(this VertexElement element)
+        {
+            // TODO: This may or may not be the right behavor.  
+            //
+            // For instance the VertexElementFormat.Byte4 format is not supposed
+            // to be normalized, but this line makes it so.
+            //
+            // The question is in MS XNA are types normalized based on usage or
+            // normalized based to their format?
+            //
+            if (element.VertexElementUsage == VertexElementUsage.Color)
+                return true;
+
+            switch (element.VertexElementFormat)
+            {
+                case VertexElementFormat.NormalizedShort2:
+                case VertexElementFormat.NormalizedShort4:
+                    return true;
+
+                default:
+                    return false;
+            }
+        }
+
+        public static ColorPointerType OpenGLColorPointerType(this VertexElementFormat elementFormat)
+        {
+            switch (elementFormat)
+            {
+                case VertexElementFormat.Single:
+                    return ColorPointerType.Float;
+
+                case VertexElementFormat.Vector2:
+                    return ColorPointerType.Float;
+
+                case VertexElementFormat.Vector3:
+                    return ColorPointerType.Float;
+
+                case VertexElementFormat.Vector4:
+                    return ColorPointerType.Float;
+
+                case VertexElementFormat.Color:
+                    return ColorPointerType.UnsignedByte;
+
+                case VertexElementFormat.Byte4:
+                    return ColorPointerType.UnsignedByte;
+
+                case VertexElementFormat.Short2:
+                    return ColorPointerType.Short;
+
+                case VertexElementFormat.Short4:
+                    return ColorPointerType.Short;
+
+                case VertexElementFormat.NormalizedShort2:
+                    return ColorPointerType.UnsignedShort;
+
+                case VertexElementFormat.NormalizedShort4:
+                    return ColorPointerType.UnsignedShort;
+
+#if MONOMAC
+                case VertexElementFormat.HalfVector2:
+                    return ColorPointerType.HalfFloat;
+
+                case VertexElementFormat.HalfVector4:
+                    return ColorPointerType.HalfFloat;
+#endif
+            }
+
+            throw new ArgumentException();
+        }
+
+        public static NormalPointerType OpenGLNormalPointerType(this VertexElementFormat elementFormat)
+        {
+            switch (elementFormat)
+            {
+                case VertexElementFormat.Single:
+                    return NormalPointerType.Float;
+
+                case VertexElementFormat.Vector2:
+                    return NormalPointerType.Float;
+
+                case VertexElementFormat.Vector3:
+                    return NormalPointerType.Float;
+
+                case VertexElementFormat.Vector4:
+                    return NormalPointerType.Float;
+
+                case VertexElementFormat.Color:
+                    return NormalPointerType.Byte;
+
+                case VertexElementFormat.Byte4:
+                    return NormalPointerType.Byte;
+
+                case VertexElementFormat.Short2:
+                    return NormalPointerType.Short;
+
+                case VertexElementFormat.Short4:
+                    return NormalPointerType.Short;
+
+                case VertexElementFormat.NormalizedShort2:
+                    return NormalPointerType.Short;
+
+                case VertexElementFormat.NormalizedShort4:
+                    return NormalPointerType.Short;
+
+#if MONOMAC
+                case VertexElementFormat.HalfVector2:
+                    return NormalPointerType.HalfFloat;
+
+                case VertexElementFormat.HalfVector4:
+                    return NormalPointerType.HalfFloat;
+#endif
+            }
+
+            throw new ArgumentException();
+        }
+
+        public static TexCoordPointerType OpenGLTexCoordPointerType(this VertexElementFormat elementFormat)
+        {
+            switch (elementFormat)
+            {
+                case VertexElementFormat.Single:
+                    return TexCoordPointerType.Float;
+
+                case VertexElementFormat.Vector2:
+                    return TexCoordPointerType.Float;
+
+                case VertexElementFormat.Vector3:
+                    return TexCoordPointerType.Float;
+
+                case VertexElementFormat.Vector4:
+                    return TexCoordPointerType.Float;
+
+                case VertexElementFormat.Color:
+                    return TexCoordPointerType.Float;
+
+                case VertexElementFormat.Byte4:
+                    return TexCoordPointerType.Float;
+
+                case VertexElementFormat.Short2:
+                    return TexCoordPointerType.Short;
+
+                case VertexElementFormat.Short4:
+                    return TexCoordPointerType.Short;
+
+                case VertexElementFormat.NormalizedShort2:
+                    return TexCoordPointerType.Short;
+
+                case VertexElementFormat.NormalizedShort4:
+                    return TexCoordPointerType.Short;
+
+#if MONOMAC
+                case VertexElementFormat.HalfVector2:
+                    return TexCoordPointerType.HalfFloat;
+
+                case VertexElementFormat.HalfVector4:
+                    return TexCoordPointerType.HalfFloat;
+#endif
+            }
+
+            throw new ArgumentException();
+        }
+
+
+        public static BlendEquationMode GetBlendEquationMode(this BlendFunction function)
+        {
+            switch (function)
+            {
+                case BlendFunction.Add:
+                    return BlendEquationMode.FuncAdd;
+#if WINDOWS || DESKTOPGL || IOS
+                case BlendFunction.Max:
+                    return BlendEquationMode.Max;
+                case BlendFunction.Min:
+                    return BlendEquationMode.Min;
+#endif
+                case BlendFunction.ReverseSubtract:
+                    return BlendEquationMode.FuncReverseSubtract;
+                case BlendFunction.Subtract:
+                    return BlendEquationMode.FuncSubtract;
+
+                default:
+                    throw new ArgumentException();
+            }
+        }
+
+        public static BlendingFactorSrc GetBlendFactorSrc(this Blend blend)
+        {
+            switch (blend)
+            {
+                case Blend.BlendFactor:
+                    return BlendingFactorSrc.ConstantColor;
+                case Blend.DestinationAlpha:
+                    return BlendingFactorSrc.DstAlpha;
+                case Blend.DestinationColor:
+                    return BlendingFactorSrc.DstColor;
+                case Blend.InverseBlendFactor:
+                    return BlendingFactorSrc.OneMinusConstantColor;
+                case Blend.InverseDestinationAlpha:
+                    return BlendingFactorSrc.OneMinusDstAlpha;
+                case Blend.InverseDestinationColor:
+                    return BlendingFactorSrc.OneMinusDstColor;
+                case Blend.InverseSourceAlpha:
+                    return BlendingFactorSrc.OneMinusSrcAlpha;
+                case Blend.InverseSourceColor:
+                    return BlendingFactorSrc.OneMinusSrcColor;
+                case Blend.One:
+                    return BlendingFactorSrc.One;
+                case Blend.SourceAlpha:
+                    return BlendingFactorSrc.SrcAlpha;
+                case Blend.SourceAlphaSaturation:
+                    return BlendingFactorSrc.SrcAlphaSaturate;
+                case Blend.SourceColor:
+                    return BlendingFactorSrc.SrcColor;
+                case Blend.Zero:
+                    return BlendingFactorSrc.Zero;
+                default:
+                    throw new ArgumentOutOfRangeException(
+                        nameof(blend), "The specified blend function is not implemented.");
+            }
+
+        }
+
+        public static BlendingFactorDest GetBlendFactorDest(this Blend blend)
+        {
+            switch (blend)
+            {
+                case Blend.BlendFactor:
+                    return BlendingFactorDest.ConstantColor;
+                case Blend.DestinationAlpha:
+                    return BlendingFactorDest.DstAlpha;
+                case Blend.DestinationColor:
+                    return BlendingFactorDest.DstColor;
+                case Blend.InverseBlendFactor:
+                    return BlendingFactorDest.OneMinusConstantColor;
+                case Blend.InverseDestinationAlpha:
+                    return BlendingFactorDest.OneMinusDstAlpha;
+                case Blend.InverseDestinationColor:
+                    return BlendingFactorDest.OneMinusDstColor;
+                case Blend.InverseSourceAlpha:
+                    return BlendingFactorDest.OneMinusSrcAlpha;
+                case Blend.InverseSourceColor:
+                    return BlendingFactorDest.OneMinusSrcColor;
+                case Blend.One:
+                    return BlendingFactorDest.One;
+                case Blend.SourceAlpha:
+                    return BlendingFactorDest.SrcAlpha;
+                case Blend.SourceAlphaSaturation:
+                    return BlendingFactorDest.SrcAlphaSaturate;
+                case Blend.SourceColor:
+                    return BlendingFactorDest.SrcColor;
+                case Blend.Zero:
+                    return BlendingFactorDest.Zero;
+                default:
+                    throw new ArgumentOutOfRangeException(
+                        nameof(blend), "The specified blend function is not implemented.");
+            }
+
+        }
+
+        public static DepthFunction GetDepthFunction(this CompareFunction compare)
+        {
+            switch (compare)
+            {
+                default:
+                case CompareFunction.Always:
+                    return DepthFunction.Always;
+                case CompareFunction.Equal:
+                    return DepthFunction.Equal;
+                case CompareFunction.Greater:
+                    return DepthFunction.Greater;
+                case CompareFunction.GreaterEqual:
+                    return DepthFunction.Gequal;
+                case CompareFunction.Less:
+                    return DepthFunction.Less;
+                case CompareFunction.LessEqual:
+                    return DepthFunction.Lequal;
+                case CompareFunction.Never:
+                    return DepthFunction.Never;
+                case CompareFunction.NotEqual:
+                    return DepthFunction.Notequal;
+            }
+        }
+
+#if WINDOWS || DESKTOPGL || ANGLE
+        /// <summary>
+        /// Convert a <see cref="SurfaceFormat"/> to an OpenTK.Graphics.ColorFormat.
+        /// This is used for setting up the backbuffer format of the OpenGL context.
+        /// </summary>
+        /// <returns>An OpenTK.Graphics.ColorFormat instance.</returns>
+        /// <param name="format">The <see cref="SurfaceFormat"/> to convert.</param>
+        internal static ColorFormat GetColorFormat(this SurfaceFormat format)
+        {
+            switch (format)
+            {
+                case SurfaceFormat.Alpha8:
+                    return new ColorFormat(0, 0, 0, 8);
+                case SurfaceFormat.Bgr565:
+                    return new ColorFormat(5, 6, 5, 0);
+                case SurfaceFormat.Bgra4444:
+                    return new ColorFormat(4, 4, 4, 4);
+                case SurfaceFormat.Bgra5551:
+                    return new ColorFormat(5, 5, 5, 1);
+                case SurfaceFormat.Bgr32:
+                    return new ColorFormat(8, 8, 8, 0);
+                case SurfaceFormat.Bgra32:
+                case SurfaceFormat.Rgba32:
+                case SurfaceFormat.Rgba32SRgb:
+                    return new ColorFormat(8, 8, 8, 8);
+                case SurfaceFormat.Rgba1010102:
+                    return new ColorFormat(10, 10, 10, 2);
+                default:
+                    // Floating-point backbuffers formats could be implemented
+                    // but they are not typically used on the backbuffer. In
+                    // those cases it is better to create a render target instead.
+                    throw new NotSupportedException();
+            }
+        }
+
+        /// <summary>
+        /// Converts <see cref="PresentInterval"/> to OpenGL swap interval.
+        /// </summary>
+        /// <returns>A value according to EXT_swap_control</returns>
+        /// <param name="interval">The <see cref="PresentInterval"/> to convert.</param>
+        internal static int GetSwapInterval(this PresentInterval interval)
+        {
+            // See http://www.opengl.org/registry/specs/EXT/swap_control.txt
+            // and https://www.opengl.org/registry/specs/EXT/glx_swap_control_tear.txt
+            // OpenTK checks for EXT_swap_control_tear:
+            // if supported, a swap interval of -1 enables adaptive vsync;
+            // otherwise -1 is converted to 1 (vsync enabled.)
+
+            switch (interval)
+            {
+
+                case PresentInterval.Immediate:
+                    return 0;
+                case PresentInterval.One:
+                    return 1;
+                case PresentInterval.Two:
+                    return 2;
+                case PresentInterval.Default:
+                default:
+                    return -1;
+            }
+        }
+#endif
+
+        const SurfaceFormat InvalidFormat = (SurfaceFormat)int.MaxValue;
+
+        internal static void GetGLFormat(
+            this SurfaceFormat format,
+            GraphicsDevice graphicsDevice,
+            out PixelInternalFormat glInternalFormat,
+            out PixelFormat glFormat,
+            out PixelType glType)
+        {
+            glInternalFormat = PixelInternalFormat.Rgba;
+            glFormat = PixelFormat.Rgba;
+            glType = PixelType.UnsignedByte;
+
+            var supportsSRgb = graphicsDevice.GraphicsCapabilities.SupportsSRgb;
+            var supportsS3tc = graphicsDevice.GraphicsCapabilities.SupportsS3tc;
+            var supportsPvrtc = graphicsDevice.GraphicsCapabilities.SupportsPvrtc;
+            var supportsEtc1 = graphicsDevice.GraphicsCapabilities.SupportsEtc1;
             var supportsEtc2 = graphicsDevice.GraphicsCapabilities.SupportsEtc2;
-            var supportsAtitc = graphicsDevice.GraphicsCapabilities.SupportsAtitc;
-            var supportsFloat = graphicsDevice.GraphicsCapabilities.SupportsFloatTextures;
-            var supportsHalfFloat = graphicsDevice.GraphicsCapabilities.SupportsHalfFloatTextures;
-            var supportsNormalized = graphicsDevice.GraphicsCapabilities.SupportsNormalized;
-            var isGLES2 = GL.BoundApi == GL.RenderApi.ES && graphicsDevice._glMajorVersion == 2;
-
-            switch (format)
-            {
-                case SurfaceFormat.Rgb24:
-                    glInternalFormat = PixelInternalFormat.Rgb;
-                    glFormat = PixelFormat.Rgb;
-                    glType = PixelType.UnsignedByte;
-                    break;
-
-                case SurfaceFormat.Rgba32:
-                    glInternalFormat = PixelInternalFormat.Rgba;
-                    glFormat = PixelFormat.Rgba;
-                    glType = PixelType.UnsignedByte;
-                    break;
-                case SurfaceFormat.Rgba32SRgb:
-                    if (!supportsSRgb)
-                        goto case SurfaceFormat.Rgba32;
-                    glInternalFormat = PixelInternalFormat.Srgb;
-                    glFormat = PixelFormat.Rgba;
-                    glType = PixelType.UnsignedByte;
-                    break;
-                case SurfaceFormat.Bgr565:
-                    glInternalFormat = PixelInternalFormat.Rgb;
-                    glFormat = PixelFormat.Rgb;
-                    glType = PixelType.UnsignedShort565;
-                    break;
-                case SurfaceFormat.Bgra4444:
-#if IOS || ANDROID
-				glInternalFormat = PixelInternalFormat.Rgba;
-#else
-                    glInternalFormat = PixelInternalFormat.Rgba4;
-#endif
-                    glFormat = PixelFormat.Rgba;
-                    glType = PixelType.UnsignedShort4444;
-                    break;
-                case SurfaceFormat.Bgra5551:
-                    glInternalFormat = PixelInternalFormat.Rgba;
-                    glFormat = PixelFormat.Rgba;
-                    glType = PixelType.UnsignedShort5551;
-                    break;
-                case SurfaceFormat.Alpha8:
-                    glInternalFormat = PixelInternalFormat.Luminance;
-                    glFormat = PixelFormat.Luminance;
-                    glType = PixelType.UnsignedByte;
-                    break;
-                case SurfaceFormat.Dxt1:
-                    if (!supportsS3tc)
-                        goto case InvalidFormat;
-                    glInternalFormat = PixelInternalFormat.CompressedRgbS3tcDxt1Ext;
-                    glFormat = GLPixelFormat.CompressedTextureFormats;
-                    break;
-                case SurfaceFormat.Dxt1SRgb:
-                    if (!supportsSRgb)
-                        goto case SurfaceFormat.Dxt1;
-                    glInternalFormat = PixelInternalFormat.CompressedSrgbS3tcDxt1Ext;
-                    glFormat = GLPixelFormat.CompressedTextureFormats;
-                    break;
-                case SurfaceFormat.Dxt1a:
-                    if (!supportsS3tc)
-                        goto case InvalidFormat;
-                    glInternalFormat = PixelInternalFormat.CompressedRgbaS3tcDxt1Ext;
-                    glFormat = GLPixelFormat.CompressedTextureFormats;
-                    break;
-                case SurfaceFormat.Dxt3:
-                    if (!supportsS3tc)
-                        goto case InvalidFormat;
-                    glInternalFormat = PixelInternalFormat.CompressedRgbaS3tcDxt3Ext;
-                    glFormat = GLPixelFormat.CompressedTextureFormats;
-                    break;
-                case SurfaceFormat.Dxt3SRgb:
-                    if (!supportsSRgb)
-                        goto case SurfaceFormat.Dxt3;
-                    glInternalFormat = PixelInternalFormat.CompressedSrgbAlphaS3tcDxt3Ext;
-                    glFormat = GLPixelFormat.CompressedTextureFormats;
-                    break;
-                case SurfaceFormat.Dxt5:
-                    if (!supportsS3tc)
-                        goto case InvalidFormat;
-                    glInternalFormat = PixelInternalFormat.CompressedRgbaS3tcDxt5Ext;
-                    glFormat = GLPixelFormat.CompressedTextureFormats;
-                    break;
-                case SurfaceFormat.Dxt5SRgb:
-                    if (!supportsSRgb)
-                        goto case SurfaceFormat.Dxt5;
-                    glInternalFormat = PixelInternalFormat.CompressedSrgbAlphaS3tcDxt5Ext;
-                    glFormat = GLPixelFormat.CompressedTextureFormats;
-                    break;
-#if !IOS && !ANDROID && !ANGLE
-                case SurfaceFormat.Rgba1010102:
-                    glInternalFormat = PixelInternalFormat.Rgb10A2ui;
-                    glFormat = PixelFormat.Rgba;
-                    glType = PixelType.UnsignedInt1010102;
-                    break;
-#endif
-<<<<<<< HEAD
-                case SurfaceFormat.Single:
-                    if (!supportsFloat)
-                        goto case InvalidFormat;
-                    glInternalFormat = PixelInternalFormat.R32f;
-                    glFormat = PixelFormat.Red;
-                    glType = PixelType.Float;
-                    break;
-
-                case SurfaceFormat.HalfVector2:
-                    if (!supportsHalfFloat)
-                        goto case InvalidFormat;
-                    glInternalFormat = PixelInternalFormat.Rg16f;
-                    glFormat = PixelFormat.Rg;
-                    glType = PixelType.HalfFloat;
-                    break;
-
-                // HdrBlendable implemented as HalfVector4 (see http://blogs.msdn.com/b/shawnhar/archive/2010/07/09/surfaceformat-hdrblendable.aspx)
-                case SurfaceFormat.HdrBlendable:
-                case SurfaceFormat.HalfVector4:
-                    if (!supportsHalfFloat)
-                        goto case InvalidFormat;
-                    glInternalFormat = PixelInternalFormat.Rgba16f;
-                    glFormat = PixelFormat.Rgba;
-                    glType = PixelType.HalfFloat;
-                    break;
-
-                case SurfaceFormat.HalfSingle:
-                    if (!supportsHalfFloat)
-                        goto case InvalidFormat;
-                    glInternalFormat = PixelInternalFormat.R16f;
-                    glFormat = PixelFormat.Red;
-                    glType = isGLES2 ? PixelType.HalfFloatOES : PixelType.HalfFloat;
-                    break;
-
-                case SurfaceFormat.Vector2:
-                    if (!supportsFloat)
-                        goto case InvalidFormat;
-                    glInternalFormat = PixelInternalFormat.Rg32f;
-                    glFormat = PixelFormat.Rg;
-                    glType = PixelType.Float;
-                    break;
-
-                case SurfaceFormat.Vector4:
-                    if (!supportsFloat)
-                        goto case InvalidFormat;
-                    glInternalFormat = PixelInternalFormat.Rgba32f;
-                    glFormat = PixelFormat.Rgba;
-                    glType = PixelType.Float;
-                    break;
-
-                case SurfaceFormat.NormalizedByte2:
-                    glInternalFormat = PixelInternalFormat.Rg8i;
-                    glFormat = PixelFormat.Rg;
-                    glType = PixelType.Byte;
-                    break;
-
-                case SurfaceFormat.NormalizedByte4:
-                    glInternalFormat = PixelInternalFormat.Rgba8i;
-                    glFormat = PixelFormat.Rgba;
-                    glType = PixelType.Byte;
-                    break;
-
-                case SurfaceFormat.Rg32:
-                    if (!supportsNormalized)
-                        goto case InvalidFormat;
-                    glInternalFormat = PixelInternalFormat.Rg16ui;
-                    glFormat = PixelFormat.Rg;
-                    glType = PixelType.UnsignedShort;
-                    break;
-
-                case SurfaceFormat.Rgba64:
-                    if (!supportsNormalized)
-                        goto case InvalidFormat;
-                    glInternalFormat = PixelInternalFormat.Rgba16;
-                    glFormat = PixelFormat.Rgba;
-                    glType = PixelType.UnsignedShort;
-                    break;
-                case SurfaceFormat.RgbaAtcExplicitAlpha:
-                    if (!supportsAtitc)
-                        goto case InvalidFormat;
-                    glInternalFormat = PixelInternalFormat.AtcRgbaExplicitAlphaAmd;
-                    glFormat = PixelFormat.CompressedTextureFormats;
-                    break;
-                case SurfaceFormat.RgbaAtcInterpolatedAlpha:
-                    if (!supportsAtitc)
-                        goto case InvalidFormat;
-                    glInternalFormat = PixelInternalFormat.AtcRgbaInterpolatedAlphaAmd;
-                    glFormat = PixelFormat.CompressedTextureFormats;
-                    break;
-                case SurfaceFormat.RgbEtc1:
-                    if (!supportsEtc1)
-                        goto case InvalidFormat;
-                    glInternalFormat = PixelInternalFormat.Etc1; // GL_ETC1_RGB8_OES
-                    glFormat = PixelFormat.CompressedTextureFormats;
-                    break;
-                case SurfaceFormat.RgbPvrtc2Bpp:
-                    if (!supportsPvrtc)
-                        goto case InvalidFormat;
-                    glInternalFormat = PixelInternalFormat.CompressedRgbPvrtc2Bppv1Img;
-                    glFormat = PixelFormat.CompressedTextureFormats;
-                    break;
-                case SurfaceFormat.RgbPvrtc4Bpp:
-                    if (!supportsPvrtc)
-                        goto case InvalidFormat;
-                    glInternalFormat = PixelInternalFormat.CompressedRgbPvrtc4Bppv1Img;
-                    glFormat = PixelFormat.CompressedTextureFormats;
-                    break;
-                case SurfaceFormat.RgbaPvrtc2Bpp:
-                    if (!supportsPvrtc)
-                        goto case InvalidFormat;
-                    glInternalFormat = PixelInternalFormat.CompressedRgbaPvrtc2Bppv1Img;
-                    glFormat = PixelFormat.CompressedTextureFormats;
-                    break;
-                case SurfaceFormat.RgbaPvrtc4Bpp:
-                    if (!supportsPvrtc)
-                        goto case InvalidFormat;
-                    glInternalFormat = PixelInternalFormat.CompressedRgbaPvrtc4Bppv1Img;
-                    glFormat = PixelFormat.CompressedTextureFormats;
-                    break;
-                case InvalidFormat:
-                default:
-=======
-            case SurfaceFormat.Single:
-                if (!supportsFloat)
-                    goto case InvalidFormat;
-                glInternalFormat = PixelInternalFormat.R32f;
-                glFormat = PixelFormat.Red;
-                glType = PixelType.Float;
-                break;
-
-            case SurfaceFormat.HalfVector2:
-                if (!supportsHalfFloat)
-                    goto case InvalidFormat;
-                glInternalFormat = PixelInternalFormat.Rg16f;
-				glFormat = PixelFormat.Rg;
-				glType = PixelType.HalfFloat;
-                break;
-
-            // HdrBlendable implemented as HalfVector4 (see http://blogs.msdn.com/b/shawnhar/archive/2010/07/09/surfaceformat-hdrblendable.aspx)
-            case SurfaceFormat.HdrBlendable:
-            case SurfaceFormat.HalfVector4:
-                if (!supportsHalfFloat)
-                    goto case InvalidFormat;
-                glInternalFormat = PixelInternalFormat.Rgba16f;
-                glFormat = PixelFormat.Rgba;
-                glType = PixelType.HalfFloat;
-                break;
-
-            case SurfaceFormat.HalfSingle:
-                if (!supportsHalfFloat)
-                    goto case InvalidFormat;
-                glInternalFormat = PixelInternalFormat.R16f;
-                glFormat = PixelFormat.Red;
-                glType = isGLES2 ? PixelType.HalfFloatOES : PixelType.HalfFloat;
-                break;
-
-            case SurfaceFormat.Vector2:
-                if (!supportsFloat)
-                    goto case InvalidFormat;
-                glInternalFormat = PixelInternalFormat.Rg32f;
-                glFormat = PixelFormat.Rg;
-                glType = PixelType.Float;
-                break;
-
-            case SurfaceFormat.Vector4:
-                if (!supportsFloat)
-                    goto case InvalidFormat;
-                glInternalFormat = PixelInternalFormat.Rgba32f;
-                glFormat = PixelFormat.Rgba;
-                glType = PixelType.Float;
-                break;
-
-            case SurfaceFormat.NormalizedByte2:
-                glInternalFormat = PixelInternalFormat.Rg8i;
-                glFormat = PixelFormat.Rg;
-                glType = PixelType.Byte;
-                break;
-
-            case SurfaceFormat.NormalizedByte4:
-                glInternalFormat = PixelInternalFormat.Rgba8i;
-                glFormat = PixelFormat.Rgba;
-                glType = PixelType.Byte;
-                break;
-
-            case SurfaceFormat.Rg32:
-                if (!supportsNormalized)
-                    goto case InvalidFormat;
-                glInternalFormat = PixelInternalFormat.Rg16ui;
-                glFormat = PixelFormat.Rg;
-                glType = PixelType.UnsignedShort;
-                break;
-
-            case SurfaceFormat.Rgba64:
-                if (!supportsNormalized)
-                    goto case InvalidFormat;
-                glInternalFormat = PixelInternalFormat.Rgba16;
-                glFormat = PixelFormat.Rgba;
-                glType = PixelType.UnsignedShort;
-                break;
-            case SurfaceFormat.RgbaAtcExplicitAlpha:
-                if (!supportsAtitc)
-                    goto case InvalidFormat;
-				glInternalFormat = PixelInternalFormat.AtcRgbaExplicitAlphaAmd;
-				glFormat = PixelFormat.CompressedTextureFormats;
-				break;
-            case SurfaceFormat.RgbaAtcInterpolatedAlpha:
-                if (!supportsAtitc)
-                    goto case InvalidFormat;
-				glInternalFormat = PixelInternalFormat.AtcRgbaInterpolatedAlphaAmd;
-				glFormat = PixelFormat.CompressedTextureFormats;
-				break;
-            case SurfaceFormat.RgbEtc1:
-                if (!supportsEtc1)
-                    goto case InvalidFormat;
-                glInternalFormat = PixelInternalFormat.Etc1; // GL_ETC1_RGB8_OES
-                glFormat = PixelFormat.CompressedTextureFormats;
-                break;
+            var supportsAtitc = graphicsDevice.GraphicsCapabilities.SupportsAtitc;
+            var supportsFloat = graphicsDevice.GraphicsCapabilities.SupportsFloatTextures;
+            var supportsHalfFloat = graphicsDevice.GraphicsCapabilities.SupportsHalfFloatTextures;
+            var supportsNormalized = graphicsDevice.GraphicsCapabilities.SupportsNormalized;
+            var isGLES2 = GL.BoundApi == GL.RenderApi.ES && graphicsDevice._glMajorVersion == 2;
+
+            switch (format)
+            {
+                case SurfaceFormat.Rgb24:
+                    glInternalFormat = PixelInternalFormat.Rgb;
+                    glFormat = PixelFormat.Rgb;
+                    glType = PixelType.UnsignedByte;
+                    break;
+
+                case SurfaceFormat.Rgba32:
+                    glInternalFormat = PixelInternalFormat.Rgba;
+                    glFormat = PixelFormat.Rgba;
+                    glType = PixelType.UnsignedByte;
+                    break;
+                case SurfaceFormat.Rgba32SRgb:
+                    if (!supportsSRgb)
+                        goto case SurfaceFormat.Rgba32;
+                    glInternalFormat = PixelInternalFormat.Srgb;
+                    glFormat = PixelFormat.Rgba;
+                    glType = PixelType.UnsignedByte;
+                    break;
+                case SurfaceFormat.Bgr565:
+                    glInternalFormat = PixelInternalFormat.Rgb;
+                    glFormat = PixelFormat.Rgb;
+                    glType = PixelType.UnsignedShort565;
+                    break;
+                case SurfaceFormat.Bgra4444:
+#if IOS || ANDROID
+				glInternalFormat = PixelInternalFormat.Rgba;
+#else
+                    glInternalFormat = PixelInternalFormat.Rgba4;
+#endif
+                    glFormat = PixelFormat.Rgba;
+                    glType = PixelType.UnsignedShort4444;
+                    break;
+                case SurfaceFormat.Bgra5551:
+                    glInternalFormat = PixelInternalFormat.Rgba;
+                    glFormat = PixelFormat.Rgba;
+                    glType = PixelType.UnsignedShort5551;
+                    break;
+                case SurfaceFormat.Alpha8:
+                    glInternalFormat = PixelInternalFormat.Luminance;
+                    glFormat = PixelFormat.Luminance;
+                    glType = PixelType.UnsignedByte;
+                    break;
+                case SurfaceFormat.Dxt1:
+                    if (!supportsS3tc)
+                        goto case InvalidFormat;
+                    glInternalFormat = PixelInternalFormat.CompressedRgbS3tcDxt1Ext;
+                    glFormat = GLPixelFormat.CompressedTextureFormats;
+                    break;
+                case SurfaceFormat.Dxt1SRgb:
+                    if (!supportsSRgb)
+                        goto case SurfaceFormat.Dxt1;
+                    glInternalFormat = PixelInternalFormat.CompressedSrgbS3tcDxt1Ext;
+                    glFormat = GLPixelFormat.CompressedTextureFormats;
+                    break;
+                case SurfaceFormat.Dxt1a:
+                    if (!supportsS3tc)
+                        goto case InvalidFormat;
+                    glInternalFormat = PixelInternalFormat.CompressedRgbaS3tcDxt1Ext;
+                    glFormat = GLPixelFormat.CompressedTextureFormats;
+                    break;
+                case SurfaceFormat.Dxt3:
+                    if (!supportsS3tc)
+                        goto case InvalidFormat;
+                    glInternalFormat = PixelInternalFormat.CompressedRgbaS3tcDxt3Ext;
+                    glFormat = GLPixelFormat.CompressedTextureFormats;
+                    break;
+                case SurfaceFormat.Dxt3SRgb:
+                    if (!supportsSRgb)
+                        goto case SurfaceFormat.Dxt3;
+                    glInternalFormat = PixelInternalFormat.CompressedSrgbAlphaS3tcDxt3Ext;
+                    glFormat = GLPixelFormat.CompressedTextureFormats;
+                    break;
+                case SurfaceFormat.Dxt5:
+                    if (!supportsS3tc)
+                        goto case InvalidFormat;
+                    glInternalFormat = PixelInternalFormat.CompressedRgbaS3tcDxt5Ext;
+                    glFormat = GLPixelFormat.CompressedTextureFormats;
+                    break;
+                case SurfaceFormat.Dxt5SRgb:
+                    if (!supportsSRgb)
+                        goto case SurfaceFormat.Dxt5;
+                    glInternalFormat = PixelInternalFormat.CompressedSrgbAlphaS3tcDxt5Ext;
+                    glFormat = GLPixelFormat.CompressedTextureFormats;
+                    break;
+#if !IOS && !ANDROID && !ANGLE
+                case SurfaceFormat.Rgba1010102:
+                    glInternalFormat = PixelInternalFormat.Rgb10A2ui;
+                    glFormat = PixelFormat.Rgba;
+                    glType = PixelType.UnsignedInt1010102;
+                    break;
+#endif
+                case SurfaceFormat.Single:
+                    if (!supportsFloat)
+                        goto case InvalidFormat;
+                    glInternalFormat = PixelInternalFormat.R32f;
+                    glFormat = PixelFormat.Red;
+                    glType = PixelType.Float;
+                    break;
+
+                case SurfaceFormat.HalfVector2:
+                    if (!supportsHalfFloat)
+                        goto case InvalidFormat;
+                    glInternalFormat = PixelInternalFormat.Rg16f;
+                    glFormat = PixelFormat.Rg;
+                    glType = PixelType.HalfFloat;
+                    break;
+
+                // HdrBlendable implemented as HalfVector4 (see http://blogs.msdn.com/b/shawnhar/archive/2010/07/09/surfaceformat-hdrblendable.aspx)
+                case SurfaceFormat.HdrBlendable:
+                case SurfaceFormat.HalfVector4:
+                    if (!supportsHalfFloat)
+                        goto case InvalidFormat;
+                    glInternalFormat = PixelInternalFormat.Rgba16f;
+                    glFormat = PixelFormat.Rgba;
+                    glType = PixelType.HalfFloat;
+                    break;
+
+                case SurfaceFormat.HalfSingle:
+                    if (!supportsHalfFloat)
+                        goto case InvalidFormat;
+                    glInternalFormat = PixelInternalFormat.R16f;
+                    glFormat = PixelFormat.Red;
+                    glType = isGLES2 ? PixelType.HalfFloatOES : PixelType.HalfFloat;
+                    break;
+
+                case SurfaceFormat.Vector2:
+                    if (!supportsFloat)
+                        goto case InvalidFormat;
+                    glInternalFormat = PixelInternalFormat.Rg32f;
+                    glFormat = PixelFormat.Rg;
+                    glType = PixelType.Float;
+                    break;
+
+                case SurfaceFormat.Vector4:
+                    if (!supportsFloat)
+                        goto case InvalidFormat;
+                    glInternalFormat = PixelInternalFormat.Rgba32f;
+                    glFormat = PixelFormat.Rgba;
+                    glType = PixelType.Float;
+                    break;
+
+                case SurfaceFormat.NormalizedByte2:
+                    glInternalFormat = PixelInternalFormat.Rg8i;
+                    glFormat = PixelFormat.Rg;
+                    glType = PixelType.Byte;
+                    break;
+
+                case SurfaceFormat.NormalizedByte4:
+                    glInternalFormat = PixelInternalFormat.Rgba8i;
+                    glFormat = PixelFormat.Rgba;
+                    glType = PixelType.Byte;
+                    break;
+
+                case SurfaceFormat.Rg32:
+                    if (!supportsNormalized)
+                        goto case InvalidFormat;
+                    glInternalFormat = PixelInternalFormat.Rg16ui;
+                    glFormat = PixelFormat.Rg;
+                    glType = PixelType.UnsignedShort;
+                    break;
+
+                case SurfaceFormat.Rgba64:
+                    if (!supportsNormalized)
+                        goto case InvalidFormat;
+                    glInternalFormat = PixelInternalFormat.Rgba16;
+                    glFormat = PixelFormat.Rgba;
+                    glType = PixelType.UnsignedShort;
+                    break;
+                case SurfaceFormat.RgbaAtcExplicitAlpha:
+                    if (!supportsAtitc)
+                        goto case InvalidFormat;
+                    glInternalFormat = PixelInternalFormat.AtcRgbaExplicitAlphaAmd;
+                    glFormat = PixelFormat.CompressedTextureFormats;
+                    break;
+                case SurfaceFormat.RgbaAtcInterpolatedAlpha:
+                    if (!supportsAtitc)
+                        goto case InvalidFormat;
+                    glInternalFormat = PixelInternalFormat.AtcRgbaInterpolatedAlphaAmd;
+                    glFormat = PixelFormat.CompressedTextureFormats;
+                    break;
+                case SurfaceFormat.RgbEtc1:
+                    if (!supportsEtc1)
+                        goto case InvalidFormat;
+                    glInternalFormat = PixelInternalFormat.Etc1; // GL_ETC1_RGB8_OES
+                    glFormat = PixelFormat.CompressedTextureFormats;
+                    break;
+                case SurfaceFormat.RgbPvrtc2Bpp:
+                    if (!supportsPvrtc)
+                        goto case InvalidFormat;
+                    glInternalFormat = PixelInternalFormat.CompressedRgbPvrtc2Bppv1Img;
+                    glFormat = PixelFormat.CompressedTextureFormats;
+                    break;
+                case SurfaceFormat.RgbPvrtc4Bpp:
+                    if (!supportsPvrtc)
+                        goto case InvalidFormat;
+                    glInternalFormat = PixelInternalFormat.CompressedRgbPvrtc4Bppv1Img;
+                    glFormat = PixelFormat.CompressedTextureFormats;
+                    break;
+                case SurfaceFormat.RgbaPvrtc2Bpp:
+                    if (!supportsPvrtc)
+                        goto case InvalidFormat;
+                    glInternalFormat = PixelInternalFormat.CompressedRgbaPvrtc2Bppv1Img;
+                    glFormat = PixelFormat.CompressedTextureFormats;
+                    break;
+                case SurfaceFormat.RgbaPvrtc4Bpp:
+                    if (!supportsPvrtc)
+                        goto case InvalidFormat;
+                    glInternalFormat = PixelInternalFormat.CompressedRgbaPvrtc4Bppv1Img;
+                    glFormat = PixelFormat.CompressedTextureFormats;
+                    break;
+                case InvalidFormat:
+                default:
+            case SurfaceFormat.Rgba64:
+                if (!supportsNormalized)
+                    goto case InvalidFormat;
+                glInternalFormat = PixelInternalFormat.Rgba16;
+                glFormat = PixelFormat.Rgba;
+                glType = PixelType.UnsignedShort;
+                break;
+            case SurfaceFormat.RgbaAtcExplicitAlpha:
+                if (!supportsAtitc)
+                    goto case InvalidFormat;
+				glInternalFormat = PixelInternalFormat.AtcRgbaExplicitAlphaAmd;
+				glFormat = PixelFormat.CompressedTextureFormats;
+				break;
+            case SurfaceFormat.RgbaAtcInterpolatedAlpha:
+                if (!supportsAtitc)
+                    goto case InvalidFormat;
+				glInternalFormat = PixelInternalFormat.AtcRgbaInterpolatedAlphaAmd;
+				glFormat = PixelFormat.CompressedTextureFormats;
+				break;
+            case SurfaceFormat.RgbEtc1:
+                if (!supportsEtc1)
+                    goto case InvalidFormat;
+                glInternalFormat = PixelInternalFormat.Etc1; // GL_ETC1_RGB8_OES
+                glFormat = PixelFormat.CompressedTextureFormats;
+                break;
             case SurfaceFormat.Rgb8Etc2:
                 if (!supportsEtc2)
                     goto case InvalidFormat;
@@ -872,270 +800,269 @@
                 glInternalFormat = PixelInternalFormat.Etc2SRgb8A8Eac; // GL_COMPRESSED_SRGB8_ALPHA8_ETC2_EAC
                 glFormat = PixelFormat.CompressedTextureFormats;
                 break;
-			case SurfaceFormat.RgbPvrtc2Bpp:
-                if (!supportsPvrtc)
-                    goto case InvalidFormat;
-				glInternalFormat = PixelInternalFormat.CompressedRgbPvrtc2Bppv1Img;
-				glFormat = PixelFormat.CompressedTextureFormats;
-				break;
-			case SurfaceFormat.RgbPvrtc4Bpp:
-                if (!supportsPvrtc)
-                    goto case InvalidFormat;
-				glInternalFormat = PixelInternalFormat.CompressedRgbPvrtc4Bppv1Img;
-				glFormat = PixelFormat.CompressedTextureFormats;
-				break;
-			case SurfaceFormat.RgbaPvrtc2Bpp:
-                if (!supportsPvrtc)
-                    goto case InvalidFormat;
-				glInternalFormat = PixelInternalFormat.CompressedRgbaPvrtc2Bppv1Img;
-				glFormat = PixelFormat.CompressedTextureFormats;
-				break;
-			case SurfaceFormat.RgbaPvrtc4Bpp:
-                if (!supportsPvrtc)
-                    goto case InvalidFormat;
-				glInternalFormat = PixelInternalFormat.CompressedRgbaPvrtc4Bppv1Img;
-				glFormat = PixelFormat.CompressedTextureFormats;
-				break;
-            case InvalidFormat: 
-            default:
->>>>>>> 6bcb76db
-                    throw new NotSupportedException(string.Format("The requested SurfaceFormat `{0}` is not supported.", format));
-            }
-        }
-
-#endif // OPENGL
-
-        public static int GetSyncInterval(this PresentInterval interval)
-        {
-            switch (interval)
-            {
-                case PresentInterval.Immediate:
-                    return 0;
-
-                case PresentInterval.Two:
-                    return 2;
-
-                default:
-                    return 1;
-            }
-        }
-
-        public static bool IsCompressedFormat(this SurfaceFormat format)
-        {
-            switch (format)
-            {
-                case SurfaceFormat.Dxt1:
-                case SurfaceFormat.Dxt1a:
-                case SurfaceFormat.Dxt1SRgb:
-                case SurfaceFormat.Dxt3:
-                case SurfaceFormat.Dxt3SRgb:
-                case SurfaceFormat.Dxt5:
-                case SurfaceFormat.Dxt5SRgb:
-                case SurfaceFormat.RgbaAtcExplicitAlpha:
-                case SurfaceFormat.RgbaAtcInterpolatedAlpha:
-                case SurfaceFormat.RgbaPvrtc2Bpp:
-                case SurfaceFormat.RgbaPvrtc4Bpp:
-                case SurfaceFormat.RgbEtc1:
+			case SurfaceFormat.RgbPvrtc2Bpp:
+                if (!supportsPvrtc)
+                    goto case InvalidFormat;
+				glInternalFormat = PixelInternalFormat.CompressedRgbPvrtc2Bppv1Img;
+				glFormat = PixelFormat.CompressedTextureFormats;
+				break;
+			case SurfaceFormat.RgbPvrtc4Bpp:
+                if (!supportsPvrtc)
+                    goto case InvalidFormat;
+				glInternalFormat = PixelInternalFormat.CompressedRgbPvrtc4Bppv1Img;
+				glFormat = PixelFormat.CompressedTextureFormats;
+				break;
+			case SurfaceFormat.RgbaPvrtc2Bpp:
+                if (!supportsPvrtc)
+                    goto case InvalidFormat;
+				glInternalFormat = PixelInternalFormat.CompressedRgbaPvrtc2Bppv1Img;
+				glFormat = PixelFormat.CompressedTextureFormats;
+				break;
+			case SurfaceFormat.RgbaPvrtc4Bpp:
+                if (!supportsPvrtc)
+                    goto case InvalidFormat;
+				glInternalFormat = PixelInternalFormat.CompressedRgbaPvrtc4Bppv1Img;
+				glFormat = PixelFormat.CompressedTextureFormats;
+				break;
+            case InvalidFormat: 
+            default:
+                    throw new NotSupportedException(string.Format("The requested SurfaceFormat `{0}` is not supported.", format));
+            }
+        }
+
+#endif // OPENGL
+
+        public static int GetSyncInterval(this PresentInterval interval)
+        {
+            switch (interval)
+            {
+                case PresentInterval.Immediate:
+                    return 0;
+
+                case PresentInterval.Two:
+                    return 2;
+
+                default:
+                    return 1;
+            }
+        }
+
+        public static bool IsCompressedFormat(this SurfaceFormat format)
+        {
+            switch (format)
+            {
+                case SurfaceFormat.Dxt1:
+                case SurfaceFormat.Dxt1a:
+                case SurfaceFormat.Dxt1SRgb:
+                case SurfaceFormat.Dxt3:
+                case SurfaceFormat.Dxt3SRgb:
+                case SurfaceFormat.Dxt5:
+                case SurfaceFormat.Dxt5SRgb:
+                case SurfaceFormat.RgbaAtcExplicitAlpha:
+                case SurfaceFormat.RgbaAtcInterpolatedAlpha:
+                case SurfaceFormat.RgbaPvrtc2Bpp:
+                case SurfaceFormat.RgbaPvrtc4Bpp:
+                case SurfaceFormat.RgbEtc1:
                 case SurfaceFormat.Rgb8Etc2:
                 case SurfaceFormat.Srgb8Etc2:
                 case SurfaceFormat.Rgb8A1Etc2:
                 case SurfaceFormat.Srgb8A1Etc2:
                 case SurfaceFormat.Rgba8Etc2:
                 case SurfaceFormat.SRgb8A8Etc2:
-                case SurfaceFormat.RgbPvrtc2Bpp:
-                case SurfaceFormat.RgbPvrtc4Bpp:
-                    return true;
-            }
-            return false;
-        }
-
-        public static int GetSize(this SurfaceFormat surfaceFormat)
-        {
-            switch (surfaceFormat)
-            {
-                case SurfaceFormat.Dxt1:
-                case SurfaceFormat.Dxt1SRgb:
-                case SurfaceFormat.Dxt1a:
-                case SurfaceFormat.RgbPvrtc2Bpp:
-                case SurfaceFormat.RgbaPvrtc2Bpp:
-                case SurfaceFormat.RgbPvrtc4Bpp:
-                case SurfaceFormat.RgbaPvrtc4Bpp:
-                case SurfaceFormat.RgbEtc1:
+                case SurfaceFormat.RgbPvrtc2Bpp:
+                case SurfaceFormat.RgbPvrtc4Bpp:
+                    return true;
+            }
+            return false;
+        }
+
+        public static int GetSize(this SurfaceFormat surfaceFormat)
+        {
+            switch (surfaceFormat)
+            {
+                case SurfaceFormat.Dxt1:
+                case SurfaceFormat.Dxt1SRgb:
+                case SurfaceFormat.Dxt1a:
+                case SurfaceFormat.RgbPvrtc2Bpp:
+                case SurfaceFormat.RgbaPvrtc2Bpp:
+                case SurfaceFormat.RgbPvrtc4Bpp:
+                case SurfaceFormat.RgbaPvrtc4Bpp:
+                case SurfaceFormat.RgbEtc1:
                 case SurfaceFormat.Rgb8Etc2:
                 case SurfaceFormat.Srgb8Etc2:
                 case SurfaceFormat.Rgb8A1Etc2:
                 case SurfaceFormat.Srgb8A1Etc2:
-                    // One texel in DXT1, PVRTC (2bpp and 4bpp) and ETC1 is a minimum 4x4 block (8x4 for PVRTC 2bpp), which is 8 bytes
-                    return 8;
-                case SurfaceFormat.Dxt3:
-                case SurfaceFormat.Dxt3SRgb:
-                case SurfaceFormat.Dxt5:
-                case SurfaceFormat.Dxt5SRgb:
-                case SurfaceFormat.RgbaAtcExplicitAlpha:
-                case SurfaceFormat.RgbaAtcInterpolatedAlpha:
+                    // One texel in DXT1, PVRTC (2bpp and 4bpp) and ETC1 is a minimum 4x4 block (8x4 for PVRTC 2bpp), which is 8 bytes
+                    return 8;
+                case SurfaceFormat.Dxt3:
+                case SurfaceFormat.Dxt3SRgb:
+                case SurfaceFormat.Dxt5:
+                case SurfaceFormat.Dxt5SRgb:
+                case SurfaceFormat.RgbaAtcExplicitAlpha:
+                case SurfaceFormat.RgbaAtcInterpolatedAlpha:
                 case SurfaceFormat.Rgba8Etc2:
                 case SurfaceFormat.SRgb8A8Etc2:
-                    // One texel in DXT3 and DXT5 is a minimum 4x4 block, which is 16 bytes
-                    return 16;
-                case SurfaceFormat.Alpha8:
-                    return 1;
-                case SurfaceFormat.Bgr565:
-                case SurfaceFormat.Bgra4444:
-                case SurfaceFormat.Bgra5551:
-                case SurfaceFormat.HalfSingle:
-                case SurfaceFormat.NormalizedByte2:
-                    return 2;
-                case SurfaceFormat.Rgba32:
-                case SurfaceFormat.Rgba32SRgb:
-                case SurfaceFormat.Single:
-                case SurfaceFormat.Rg32:
-                case SurfaceFormat.HalfVector2:
-                case SurfaceFormat.NormalizedByte4:
-                case SurfaceFormat.Rgba1010102:
-                case SurfaceFormat.Bgra32:
-                case SurfaceFormat.Bgra32SRgb:
-                case SurfaceFormat.Bgr32:
-                case SurfaceFormat.Bgr32SRgb:
-                    return 4;
-                case SurfaceFormat.HalfVector4:
-                case SurfaceFormat.Rgba64:
-                case SurfaceFormat.Vector2:
-                    return 8;
-                case SurfaceFormat.Vector4:
-                    return 16;
-                case SurfaceFormat.Rgb24:
-                    return 3;
-                default:
-                    throw new ArgumentException();
-            }
-        }
-
-        public static int GetSize(this VertexElementFormat elementFormat)
-        {
-            switch (elementFormat)
-            {
-                case VertexElementFormat.Single:
-                    return 4;
-
-                case VertexElementFormat.Vector2:
-                    return 8;
-
-                case VertexElementFormat.Vector3:
-                    return 12;
-
-                case VertexElementFormat.Vector4:
-                    return 16;
-
-                case VertexElementFormat.Color:
-                    return 4;
-
-                case VertexElementFormat.Byte4:
-                    return 4;
-
-                case VertexElementFormat.Short2:
-                    return 4;
-
-                case VertexElementFormat.Short4:
-                    return 8;
-
-                case VertexElementFormat.NormalizedShort2:
-                    return 4;
-
-                case VertexElementFormat.NormalizedShort4:
-                    return 8;
-
-                case VertexElementFormat.HalfVector2:
-                    return 4;
-
-                case VertexElementFormat.HalfVector4:
-                    return 8;
-            }
-            return 0;
-        }
-
-        public static void GetBlockSize(this SurfaceFormat surfaceFormat, out int width, out int height)
-        {
-            switch (surfaceFormat)
-            {
-                case SurfaceFormat.RgbPvrtc2Bpp:
-                case SurfaceFormat.RgbaPvrtc2Bpp:
-                    width = 8;
-                    height = 4;
-                    break;
-                case SurfaceFormat.Dxt1:
-                case SurfaceFormat.Dxt1SRgb:
-                case SurfaceFormat.Dxt1a:
-                case SurfaceFormat.Dxt3:
-                case SurfaceFormat.Dxt3SRgb:
-                case SurfaceFormat.Dxt5:
-                case SurfaceFormat.Dxt5SRgb:
-                case SurfaceFormat.RgbPvrtc4Bpp:
-                case SurfaceFormat.RgbaPvrtc4Bpp:
-                case SurfaceFormat.RgbEtc1:
+                    // One texel in DXT3 and DXT5 is a minimum 4x4 block, which is 16 bytes
+                    return 16;
+                case SurfaceFormat.Alpha8:
+                    return 1;
+                case SurfaceFormat.Bgr565:
+                case SurfaceFormat.Bgra4444:
+                case SurfaceFormat.Bgra5551:
+                case SurfaceFormat.HalfSingle:
+                case SurfaceFormat.NormalizedByte2:
+                    return 2;
+                case SurfaceFormat.Rgba32:
+                case SurfaceFormat.Rgba32SRgb:
+                case SurfaceFormat.Single:
+                case SurfaceFormat.Rg32:
+                case SurfaceFormat.HalfVector2:
+                case SurfaceFormat.NormalizedByte4:
+                case SurfaceFormat.Rgba1010102:
+                case SurfaceFormat.Bgra32:
+                case SurfaceFormat.Bgra32SRgb:
+                case SurfaceFormat.Bgr32:
+                case SurfaceFormat.Bgr32SRgb:
+                    return 4;
+                case SurfaceFormat.HalfVector4:
+                case SurfaceFormat.Rgba64:
+                case SurfaceFormat.Vector2:
+                    return 8;
+                case SurfaceFormat.Vector4:
+                    return 16;
+                case SurfaceFormat.Rgb24:
+                    return 3;
+                default:
+                    throw new ArgumentException();
+            }
+        }
+
+        public static int GetSize(this VertexElementFormat elementFormat)
+        {
+            switch (elementFormat)
+            {
+                case VertexElementFormat.Single:
+                    return 4;
+
+                case VertexElementFormat.Vector2:
+                    return 8;
+
+                case VertexElementFormat.Vector3:
+                    return 12;
+
+                case VertexElementFormat.Vector4:
+                    return 16;
+
+                case VertexElementFormat.Color:
+                    return 4;
+
+                case VertexElementFormat.Byte4:
+                    return 4;
+
+                case VertexElementFormat.Short2:
+                    return 4;
+
+                case VertexElementFormat.Short4:
+                    return 8;
+
+                case VertexElementFormat.NormalizedShort2:
+                    return 4;
+
+                case VertexElementFormat.NormalizedShort4:
+                    return 8;
+
+                case VertexElementFormat.HalfVector2:
+                    return 4;
+
+                case VertexElementFormat.HalfVector4:
+                    return 8;
+            }
+            return 0;
+        }
+
+        public static void GetBlockSize(this SurfaceFormat surfaceFormat, out int width, out int height)
+        {
+            switch (surfaceFormat)
+            {
+                case SurfaceFormat.RgbPvrtc2Bpp:
+                case SurfaceFormat.RgbaPvrtc2Bpp:
+                    width = 8;
+                    height = 4;
+                    break;
+                case SurfaceFormat.Dxt1:
+                case SurfaceFormat.Dxt1SRgb:
+                case SurfaceFormat.Dxt1a:
+                case SurfaceFormat.Dxt3:
+                case SurfaceFormat.Dxt3SRgb:
+                case SurfaceFormat.Dxt5:
+                case SurfaceFormat.Dxt5SRgb:
+                case SurfaceFormat.RgbPvrtc4Bpp:
+                case SurfaceFormat.RgbaPvrtc4Bpp:
+                case SurfaceFormat.RgbEtc1:
                 case SurfaceFormat.Rgb8Etc2:
                 case SurfaceFormat.Srgb8Etc2:
                 case SurfaceFormat.Rgb8A1Etc2:
                 case SurfaceFormat.Srgb8A1Etc2:
                 case SurfaceFormat.Rgba8Etc2:
                 case SurfaceFormat.SRgb8A8Etc2:
-                case SurfaceFormat.RgbaAtcExplicitAlpha:
-                case SurfaceFormat.RgbaAtcInterpolatedAlpha:
-                    width = 4;
-                    height = 4;
-                    break;
-                default:
-                    width = 1;
-                    height = 1;
-                    break;
-            }
-        }
-
-#if OPENGL
-
-        public static int GetBoundTexture2D()
-        {
-            GL.GetInteger(GetPName.TextureBinding2D, out int prevTexture);
-            LogGLError("GraphicsExtensions.GetBoundTexture2D() GL.GetInteger");
-            return prevTexture;
-        }
-
-        [Conditional("DEBUG")]
-        [DebuggerHidden]
-        public static void CheckGLError()
-        {
-            var error = GL.GetError();
-            //Console.WriteLine(error);
-            if (error != ErrorCode.NoError)
-                throw new MonoGameGLException("GL.GetError() returned " + error.ToString());
-        }
-#endif
-
-#if OPENGL
-        [Conditional("DEBUG")]
-        public static void LogGLError(string location)
-        {
-            try
-            {
-                CheckGLError();
-            }
-            catch (MonoGameGLException ex)
-            {
-#if ANDROID
-                // Todo: Add generic MonoGame logging interface
-                Android.Util.Log.Debug("MonoGame", "MonoGameGLException at " + location + " - " + ex.Message);
-#else
-                Debug.WriteLine("MonoGameGLException at " + location + " - " + ex.Message);
-#endif
-            }
-        }
-#endif
-    }
-
-    internal class MonoGameGLException : Exception
-    {
-        public MonoGameGLException(string message)
-            : base(message)
-        {
-        }
-    }
-}
+                case SurfaceFormat.RgbaAtcExplicitAlpha:
+                case SurfaceFormat.RgbaAtcInterpolatedAlpha:
+                    width = 4;
+                    height = 4;
+                    break;
+                default:
+                    width = 1;
+                    height = 1;
+                    break;
+            }
+        }
+
+#if OPENGL
+
+        public static int GetBoundTexture2D()
+        {
+            GL.GetInteger(GetPName.TextureBinding2D, out int prevTexture);
+            LogGLError("GraphicsExtensions.GetBoundTexture2D() GL.GetInteger");
+            return prevTexture;
+        }
+
+        [Conditional("DEBUG")]
+        [DebuggerHidden]
+        public static void CheckGLError()
+        {
+            var error = GL.GetError();
+            //Console.WriteLine(error);
+            if (error != ErrorCode.NoError)
+                throw new MonoGameGLException("GL.GetError() returned " + error.ToString());
+        }
+#endif
+
+#if OPENGL
+        [Conditional("DEBUG")]
+        public static void LogGLError(string location)
+        {
+            try
+            {
+                CheckGLError();
+            }
+            catch (MonoGameGLException ex)
+            {
+#if ANDROID
+                // Todo: Add generic MonoGame logging interface
+                Android.Util.Log.Debug("MonoGame", "MonoGameGLException at " + location + " - " + ex.Message);
+#else
+                Debug.WriteLine("MonoGameGLException at " + location + " - " + ex.Message);
+#endif
+            }
+        }
+#endif
+    }
+
+    internal class MonoGameGLException : Exception
+    {
+        public MonoGameGLException(string message)
+            : base(message)
+        {
+        }
+    }
+}