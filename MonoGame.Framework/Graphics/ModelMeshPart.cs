--- conflicted
+++ resolved
@@ -5,15 +5,11 @@
 	public sealed class ModelMeshPart
 	{
         private Effect _effect;
-<<<<<<< HEAD
-        public Effect Effect
-=======
 
         public Effect Effect 
->>>>>>> 6ef30f19
         {
             get => _effect;
-            set
+            set
             {
                 if (value == _effect)
                     return;
@@ -36,23 +32,14 @@
                 }
 
                 // Set the new effect.
-                _effect = value;
-
-                if (_effect != null && !parent.Effects.Contains(_effect))
+                _effect = value;
+
+                if (_effect != null && !parent.Effects.Contains(_effect))
                     parent.Effects.Add(_effect);
             }
-<<<<<<< HEAD
-        }
-
-        //
-        // Summary:
-        //     Gets the index buffer for this mesh part.
-        public IndexBuffer IndexBuffer { get; set; }
-=======
         }
 
 		public IndexBuffer IndexBuffer { get; set; }
->>>>>>> 6ef30f19
 
 		public int NumVertices { get; set; }
 
