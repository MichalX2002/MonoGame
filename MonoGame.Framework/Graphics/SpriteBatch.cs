<<<<<<< HEAD
﻿// MonoGame - Copyright (C) The MonoGame Team
// This file is subject to the terms and conditions defined in
// file 'LICENSE.txt', which is part of this source code package.

using System;
using System.Runtime.CompilerServices;
using System.Text;

namespace Microsoft.Xna.Framework.Graphics
{
    /// <summary>
    /// Helper class for drawing text strings and sprites in one or more optimized batches.
    /// </summary>
    public class SpriteBatch : GraphicsResource
    {
        #region Private Fields
        SpriteBatcher _batcher;

        SpriteSortMode _sortMode;
        BlendState _blendState;
        SamplerState _samplerState;
        DepthStencilState _depthStencilState;
        RasterizerState _rasterizerState;
        Effect _effect;
        bool _beginCalled;

        SpriteEffect _spriteEffect;
        EffectPass _spritePass;
        #endregion

        public static bool NeedsHalfPixelOffset { get; internal set; }

        /// <summary>
        /// Constructs a <see cref="SpriteBatch"/>.
        /// </summary>
        /// <param name="graphicsDevice">The <see cref="GraphicsDevice"/>, which will be used for sprite rendering.</param>
        /// <exception cref="ArgumentNullException">Thrown when <paramref name="graphicsDevice"/> is null.</exception>
        public SpriteBatch(GraphicsDevice graphicsDevice)
        {
            this.GraphicsDevice = graphicsDevice ??
                throw new ArgumentNullException("graphicsDevice", FrameworkResources.ResourceCreationWhenDeviceIsNull);

            _spriteEffect = new SpriteEffect(graphicsDevice);
            _spritePass = _spriteEffect.CurrentTechnique.Passes[0];

            _batcher = new SpriteBatcher(graphicsDevice);

            _beginCalled = false;
        }

        /// <summary>
        /// Reuse a previously allocated <see cref="SpriteBatchItem"/> from the item pool. 
        /// If there is none available, the pool grows and initializes new items.
        /// </summary>
        /// <returns></returns>
        public SpriteBatchItem GetBatchItem(Texture2D texture)
        {
            var item = _batcher.GetBatchItem();
            item.Texture = texture;
            return item;
        }

        [MethodImpl(MethodImplOptions.AggressiveInlining)]
        private static void FlipTexCoords(ref Vector4 texCoord, SpriteEffects effects)
        {
            if ((effects & SpriteEffects.FlipVertically) != 0)
            {
                var tmp = texCoord.W;
                texCoord.W = texCoord.Y;
                texCoord.Y = tmp;
            }
            if ((effects & SpriteEffects.FlipHorizontally) != 0)
            {
                var tmp = texCoord.Z;
                texCoord.Z = texCoord.X;
                texCoord.X = tmp;
            }
        }

        public float GetSortKey(Texture2D texture, float depth)
        {
            // set SortKey based on SpriteSortMode.
            switch (_sortMode)
            {
                // Comparison of Texture objects.
                case SpriteSortMode.Texture:
                    return texture.SortingKey;

                // Comparison of Depth
                case SpriteSortMode.FrontToBack:
                    return depth;

                // Comparison of Depth in reverse
                case SpriteSortMode.BackToFront:
                    return -depth;

                default:
                    return depth;
            }
        }

        /// <summary>
        /// Begins a new sprite and text batch with the specified render state.
        /// </summary>
        /// <param name="sortMode">The drawing order for sprite and text drawing. <see cref="SpriteSortMode.Deferred"/> by default.</param>
        /// <param name="blendState">State of the blending. Uses <see cref="BlendState.AlphaBlend"/> if null.</param>
        /// <param name="samplerState">State of the sampler. Uses <see cref="SamplerState.LinearClamp"/> if null.</param>
        /// <param name="depthStencilState">State of the depth-stencil buffer. Uses <see cref="DepthStencilState.None"/> if null.</param>
        /// <param name="rasterizerState">State of the rasterization. Uses <see cref="RasterizerState.CullCounterClockwise"/> if null.</param>
        /// <param name="effect">A custom <see cref="Effect"/> to override the default sprite effect. Uses default sprite effect if null.</param>
        /// <param name="transformMatrix">An optional matrix used to transform the sprite geometry. Uses <see cref="Matrix.Identity"/> if null.</param>
        /// <exception cref="InvalidOperationException">Thrown if <see cref="Begin"/> is called next time without previous <see cref="End"/>.</exception>
        /// <remarks>This method uses optional parameters.</remarks>
        /// <remarks>The <see cref="Begin"/> Begin should be called before drawing commands, and you cannot call it again before subsequent <see cref="End"/>.</remarks>
        public void Begin(
            SpriteSortMode sortMode = SpriteSortMode.Deferred,
            BlendState blendState = null,
            SamplerState samplerState = null,
            DepthStencilState depthStencilState = null,
            RasterizerState rasterizerState = null,
            Effect effect = null,
            Matrix? transformMatrix = null)
        {
            if (_beginCalled)
                throw new InvalidOperationException(
                    "Begin cannot be called again until End has been successfully called.");

            // defaults
            _sortMode = sortMode;
            _blendState = blendState ?? BlendState.AlphaBlend;
            _samplerState = samplerState ?? SamplerState.LinearClamp;
            _depthStencilState = depthStencilState ?? DepthStencilState.None;
            _rasterizerState = rasterizerState ?? RasterizerState.CullCounterClockwise;
            _effect = effect;
            _spriteEffect.TransformMatrix = transformMatrix;

            // Setup things now so a user can change them.
            if (sortMode == SpriteSortMode.Immediate)
                Setup();

            _beginCalled = true;
        }

        /// <summary>
        /// Flushes all batched text and sprites to the screen.
        /// </summary>
        /// <remarks>This command should be called after <see cref="Begin"/> and drawing commands.</remarks>
        public void End()
        {
            if (!_beginCalled)
                throw new InvalidOperationException("Begin must be called before calling End.");

            _beginCalled = false;

            if (_sortMode != SpriteSortMode.Immediate)
                Setup();

            _batcher.DrawBatch(_sortMode, _effect);
        }

        private void Setup()
        {
            var gd = GraphicsDevice;
            gd.BlendState = _blendState;
            gd.DepthStencilState = _depthStencilState;
            gd.RasterizerState = _rasterizerState;
            gd.SamplerStates[0] = _samplerState;

            _spritePass.Apply();
        }

        void CheckArgs(Texture2D texture)
        {
            if (texture == null)
                throw new ArgumentNullException(nameof(texture));
            if (!_beginCalled)
                throw new InvalidOperationException("Draw was called, but Begin has not yet been called. Begin must be called successfully before you can call Draw.");
        }

        void CheckArgs(SpriteFont spriteFont, string text)
        {
            if (spriteFont == null)
                throw new ArgumentNullException(nameof(spriteFont));
            if (text == null)
                throw new ArgumentNullException(nameof(text));
            if (!_beginCalled)
                throw new InvalidOperationException("DrawString was called, but Begin has not yet been called. Begin must be called successfully before you can call DrawString.");
        }

        void CheckArgs(SpriteFont spriteFont, StringBuilder text)
        {
            if (spriteFont == null)
                throw new ArgumentNullException(nameof(spriteFont));
            if (text == null)
                throw new ArgumentNullException(nameof(text));
            if (!_beginCalled)
                throw new InvalidOperationException("DrawString was called, but Begin has not yet been called. Begin must be called successfully before you can call DrawString.");
        }

        public void DrawRef(
            Texture2D texture,
            ref VertexPositionColorTexture vertexTL,
            ref VertexPositionColorTexture vertexTR,
            ref VertexPositionColorTexture vertexBL,
            ref VertexPositionColorTexture vertexBR,
            float depth)
        {
            var item = GetBatchItem(texture);
            item.SortKey = GetSortKey(texture, depth);

            item.VertexTL = vertexTL;
            item.VertexTR = vertexTR;
            item.VertexBL = vertexBL;
            item.VertexBR = vertexBR;

            FlushIfNeeded();
        }

        public void DrawRef(
            Texture2D texture,
            ref VertexPositionColorTexture vertexTL,
            ref VertexPositionColorTexture vertexTR,
            ref VertexPositionColorTexture vertexBL,
            ref VertexPositionColorTexture vertexBR)
        {
            DrawRef(texture, ref vertexTL, ref vertexTR, ref vertexBL, ref vertexBR, vertexTL.Position.Z);
        }

        public void Draw(
            Texture2D texture,
            VertexPositionColorTexture vertexTL,
            VertexPositionColorTexture vertexTR,
            VertexPositionColorTexture vertexBL,
            VertexPositionColorTexture vertexBR,
            float depth)
        {
            var item = GetBatchItem(texture);
            item.SortKey = GetSortKey(texture, depth);

            item.VertexTL = vertexTL;
            item.VertexTR = vertexTR;
            item.VertexBL = vertexBL;
            item.VertexBR = vertexBR;

            FlushIfNeeded();
        }

        public void Draw(
            Texture2D texture,
            VertexPositionColorTexture vertexTL,
            VertexPositionColorTexture vertexTR,
            VertexPositionColorTexture vertexBL,
            VertexPositionColorTexture vertexBR)
        {
            Draw(texture, vertexTL, vertexTR, vertexBL, vertexBR, vertexTL.Position.Z);
        }

        /// <summary>
        /// Submit a sprite for drawing in the current batch.
        /// </summary>
        /// <param name="texture">A texture.</param>
        /// <param name="position">The drawing location on screen or null if <paramref name="destinationRectangle"> is used.</paramref></param>
        /// <param name="destinationRectangle">The drawing bounds on screen or null if <paramref name="position"> is used.</paramref></param>
        /// <param name="sourceRectangle">An optional region on the texture which will be rendered. If null - draws full texture.</param>
        /// <param name="origin">An optional center of rotation. Uses <see cref="Vector2.Zero"/> if null.</param>
        /// <param name="rotation">An optional rotation of this sprite. 0 by default.</param>
        /// <param name="scale">An optional scale vector. Uses <see cref="Vector2.One"/> if null.</param>
        /// <param name="color">An optional color mask. Uses <see cref="Color.White"/> if null.</param>
        /// <param name="effects">The optional drawing modificators. <see cref="SpriteEffects.None"/> by default.</param>
        /// <param name="layerDepth">An optional depth of the layer of this sprite. 0 by default.</param>
        /// <exception cref="InvalidOperationException">Throwns if both <paramref name="position"/> and <paramref name="destinationRectangle"/> been used.</exception>
        /// <remarks>This overload uses optional parameters. This overload requires only one of <paramref name="position"/> and <paramref name="destinationRectangle"/> been used.</remarks>
        [Obsolete("In future versions this method can be removed.")]
        public void Draw(
            Texture2D texture,
            Vector2? position = null,
            RectangleF? destinationRectangle = null,
            RectangleF? sourceRectangle = null,
            Vector2? origin = null,
            float rotation = 0f,
            Vector2? scale = null,
            Color? color = null,
            SpriteEffects effects = SpriteEffects.None,
            float layerDepth = 0f)
        {

            // Assign default values to null parameters here, as they are not compile-time constants
            if (!color.HasValue)
                color = Color.White;

            if (!origin.HasValue)
                origin = Vector2.Zero;

            if (!scale.HasValue)
                scale = Vector2.One;

            // If both drawRectangle and position are null, or if both have been assigned a value, raise an error
            if ((destinationRectangle.HasValue) == (position.HasValue))
            {
                throw new InvalidOperationException("Expected drawRectangle or position, but received neither or both.");
            }
            else if (position != null)
            {
                // Call Draw() using position
                Draw(texture, (Vector2)position, sourceRectangle, (Color)color, rotation, (Vector2)origin, (Vector2)scale, effects, layerDepth);
            }
            else
            {
                // Call Draw() using drawRectangle
                Draw(texture, (RectangleF)destinationRectangle, sourceRectangle, (Color)color, rotation, (Vector2)origin, effects, layerDepth);
            }
        }

        /// <summary>
        /// Submit a sprite for drawing in the current batch.
        /// </summary>
        /// <param name="texture">A texture.</param>
        /// <param name="position">The drawing location on screen.</param>
        /// <param name="sourceRectangle">An optional region on the texture which will be rendered. If null - draws full texture.</param>
        /// <param name="color">A color mask.</param>
        /// <param name="rotation">A rotation of this sprite.</param>
        /// <param name="origin">Center of the rotation. 0,0 by default.</param>
        /// <param name="scale">A scaling of this sprite.</param>
        /// <param name="effects">Modificators for drawing. Can be combined.</param>
        /// <param name="layerDepth">A depth of the layer of this sprite.</param>
        public void Draw(
            Texture2D texture,
            Vector2 position,
            RectangleF? sourceRectangle,
            Color color,
            float rotation,
            Vector2 origin,
            Vector2 scale,
            SpriteEffects effects,
            float layerDepth)
        {
            CheckArgs(texture);

            Vector4 texCoord;
            var item = GetBatchItem(texture);
            item.SortKey = GetSortKey(texture, layerDepth);

            origin *= scale;

            float w, h;
            if (sourceRectangle.HasValue)
            {
                RectangleF srcRect = sourceRectangle.Value;
                w = srcRect.Width * scale.X;
                h = srcRect.Height * scale.Y;
                texCoord.X = srcRect.X * texture.Texel.X;
                texCoord.Y = srcRect.Y * texture.Texel.Y;
                texCoord.Z = (srcRect.X + srcRect.Width) * texture.Texel.X;
                texCoord.W = (srcRect.Y + srcRect.Height) * texture.Texel.Y;
            }
            else
            {
                w = texture.Width * scale.X;
                h = texture.Height * scale.Y;
                texCoord = new Vector4(0, 0, 1, 1);
            }

            FlipTexCoords(ref texCoord, effects);

            if (rotation == 0f)
            {
                item.Set(position.X - origin.X,
                        position.Y - origin.Y,
                        w,
                        h,
                        color,
                        texCoord,
                        layerDepth);
            }
            else
            {
                item.Set(position.X,
                        position.Y,
                        -origin.X,
                        -origin.Y,
                        w,
                        h,
                        (float)Math.Sin(rotation),
                        (float)Math.Cos(rotation),
                        color,
                        texCoord,
                        layerDepth);
            }

            FlushIfNeeded();
        }

        /// <summary>
        /// Submit a sprite for drawing in the current batch.
        /// </summary>
        /// <param name="texture">A texture.</param>
        /// <param name="position">The drawing location on screen.</param>
        /// <param name="sourceRectangle">An optional region on the texture which will be rendered. If null - draws full texture.</param>
        /// <param name="color">A color mask.</param>
        /// <param name="rotation">A rotation of this sprite.</param>
        /// <param name="origin">Center of the rotation. 0,0 by default.</param>
        /// <param name="scale">A scaling of this sprite.</param>
        /// <param name="effects">Modificators for drawing. Can be combined.</param>
        /// <param name="layerDepth">A depth of the layer of this sprite.</param>
        public void Draw(
            Texture2D texture,
            Vector2 position,
            RectangleF? sourceRectangle,
            Color color,
            float rotation,
            Vector2 origin,
            float scale,
            SpriteEffects effects,
            float layerDepth)
        {
            Draw(texture, position, sourceRectangle, color, rotation, origin, new Vector2(scale, scale), effects, layerDepth);
        }

        /// <summary>
        /// Submit a sprite for drawing in the current batch.
        /// </summary>
        /// <param name="texture">A texture.</param>
        /// <param name="destinationRectangle">The drawing bounds on screen.</param>
        /// <param name="sourceRectangle">An optional region on the texture which will be rendered. If null - draws full texture.</param>
        /// <param name="color">A color mask.</param>
        /// <param name="rotation">A rotation of this sprite.</param>
        /// <param name="origin">Center of the rotation. 0,0 by default.</param>
        /// <param name="effects">Modificators for drawing. Can be combined.</param>
        /// <param name="layerDepth">A depth of the layer of this sprite.</param>
        public void Draw(
            Texture2D texture,
            RectangleF destinationRectangle,
            RectangleF? sourceRectangle,
            Color color,
            float rotation,
            Vector2 origin,
            SpriteEffects effects,
            float layerDepth)
        {
            CheckArgs(texture);

            var item = GetBatchItem(texture);
            item.SortKey = GetSortKey(texture, layerDepth);

            Vector4 texCoord;
            if (sourceRectangle.HasValue)
            {
                RectangleF srcRect = sourceRectangle.Value;
                texCoord.X = srcRect.X * texture.Texel.X;
                texCoord.Y = srcRect.Y * texture.Texel.Y;
                texCoord.Z = (srcRect.X + srcRect.Width) * texture.Texel.X;
                texCoord.W = (srcRect.Y + srcRect.Height) * texture.Texel.Y;

                if (srcRect.Width != 0)
                    origin.X = origin.X * destinationRectangle.Width / srcRect.Width;
                else
                    origin.X = origin.X * destinationRectangle.Width * texture.Texel.X;
                if (srcRect.Height != 0)
                    origin.Y = origin.Y * destinationRectangle.Height / srcRect.Height;
                else
                    origin.Y = origin.Y * destinationRectangle.Height * texture.Texel.Y;
            }
            else
            {
                texCoord = new Vector4(0, 0, 1, 1);

                origin.X = origin.X * destinationRectangle.Width * texture.Texel.X;
                origin.Y = origin.Y * destinationRectangle.Height * texture.Texel.Y;
            }

            FlipTexCoords(ref texCoord, effects);

            if (rotation == 0f)
            {
                item.Set(destinationRectangle.X - origin.X,
                        destinationRectangle.Y - origin.Y,
                        destinationRectangle.Width,
                        destinationRectangle.Height,
                        color,
                        texCoord,
                        layerDepth);
            }
            else
            {
                item.Set(destinationRectangle.X,
                        destinationRectangle.Y,
                        -origin.X,
                        -origin.Y,
                        destinationRectangle.Width,
                        destinationRectangle.Height,
                        (float)Math.Sin(rotation),
                        (float)Math.Cos(rotation),
                        color,
                        texCoord,
                        layerDepth);
            }

            FlushIfNeeded();
        }


        /// <summary>
        /// Call the end of a draw operation for <see cref="SpriteSortMode.Immediate"/>.
        /// </summary>
        public void FlushIfNeeded()
        {
            if (_sortMode == SpriteSortMode.Immediate)
                _batcher.DrawBatch(_sortMode, _effect);
        }

        /// <summary>
        /// Submit a sprite for drawing in the current batch.
        /// </summary>
        /// <param name="texture">A texture.</param>
        /// <param name="position">The drawing location on screen.</param>
        /// <param name="sourceRectangle">An optional region on the texture which will be rendered. If null - draws full texture.</param>
        /// <param name="color">A color mask.</param>
        public void Draw(Texture2D texture, Vector2 position, RectangleF? sourceRectangle, Color color)
        {
            CheckArgs(texture);

            var item = GetBatchItem(texture);
            item.SortKey = GetSortKey(texture, 0);

            Vector4 texCoord;
            Vector2 size;
            if (sourceRectangle.HasValue)
            {
                RectangleF srcRect = sourceRectangle.Value;
                size = new Vector2(srcRect.Width, srcRect.Height);
                texCoord.X = srcRect.X * texture.Texel.X;
                texCoord.Y = srcRect.Y * texture.Texel.Y;
                texCoord.Z = (srcRect.X + srcRect.Width) * texture.Texel.X;
                texCoord.W = (srcRect.Y + srcRect.Height) * texture.Texel.Y;
            }
            else
            {
                size = new Vector2(texture.Width, texture.Height);
                texCoord = new Vector4(0, 0, 1, 1);
            }

            item.Set(position.X,
                     position.Y,
                     size.X,
                     size.Y,
                     color,
                     texCoord,
                     0);

            FlushIfNeeded();
        }

        /// <summary>
        /// Submit a sprite for drawing in the current batch.
        /// </summary>
        /// <param name="texture">A texture.</param>
        /// <param name="destinationRectangle">The drawing bounds on screen.</param>
        /// <param name="sourceRectangle">An optional region on the texture which will be rendered. If null - draws full texture.</param>
        /// <param name="color">A color mask.</param>
        public void Draw(Texture2D texture, RectangleF destinationRectangle, RectangleF? sourceRectangle, Color color)
        {
            CheckArgs(texture);

            var item = GetBatchItem(texture);
            item.SortKey = GetSortKey(texture, 0);

            Vector4 texCoord;
            if (sourceRectangle.HasValue)
            {
                RectangleF srcRect = sourceRectangle.Value;
                texCoord.X = srcRect.X * texture.Texel.X;
                texCoord.Y = srcRect.Y * texture.Texel.Y;
                texCoord.Z = (srcRect.X + srcRect.Width) * texture.Texel.X;
                texCoord.W = (srcRect.Y + srcRect.Height) * texture.Texel.Y;
            }
            else
            {
                texCoord = new Vector4(0, 0, 1, 1);
            }

            item.Set(destinationRectangle.X,
                     destinationRectangle.Y,
                     destinationRectangle.Width,
                     destinationRectangle.Height,
                     color,
                     texCoord,
                     0);

            FlushIfNeeded();
        }

        /// <summary>
        /// Submit a sprite for drawing in the current batch.
        /// </summary>
        /// <param name="texture">A texture.</param>
        /// <param name="position">The drawing location on screen.</param>
        /// <param name="color">A color mask.</param>
        public void Draw(Texture2D texture, Vector2 position, Color color)
        {
            CheckArgs(texture);

            var item = GetBatchItem(texture);
            item.SortKey = GetSortKey(texture, 0);

            item.Set(position.X,
                     position.Y,
                     texture.Width,
                     texture.Height,
                     color,
                     new Vector4(0, 0, 1, 1),
                     0);

            FlushIfNeeded();
        }

        /// <summary>
        /// Submit a sprite for drawing in the current batch.
        /// </summary>
        /// <param name="texture">A texture.</param>
        /// <param name="destinationRectangle">The drawing bounds on screen.</param>
        /// <param name="color">A color mask.</param>
        public void Draw(Texture2D texture, RectangleF destinationRectangle, Color color)
        {
            CheckArgs(texture);

            var item = GetBatchItem(texture);
            item.SortKey = GetSortKey(texture, 0);

            item.Set(destinationRectangle.X,
                     destinationRectangle.Y,
                     destinationRectangle.Width,
                     destinationRectangle.Height,
                     color,
                     new Vector4(0, 0, 1, 1),
                     0);

            FlushIfNeeded();
        }

        /// <summary>
        /// Submit a text string of sprites for drawing in the current batch.
        /// </summary>
        /// <param name="spriteFont">A font.</param>
        /// <param name="text">The text which will be drawn.</param>
        /// <param name="position">The drawing location on screen.</param>
        /// <param name="color">A color mask.</param>
        public unsafe void DrawString(SpriteFont spriteFont, string text, Vector2 position, Color color)
        {
            CheckArgs(spriteFont, text);
            float sortKey = GetSortKey(spriteFont.Texture, 0);

            var offset = Vector2.Zero;
            var firstGlyphOfLine = true;

            fixed (SpriteFont.Glyph* pGlyphs = spriteFont.Glyphs)
            {
                for (var i = 0; i < text.Length; ++i)
                {
                    var c = text[i];

                    if (c == '\r')
                        continue;

                    if (c == '\n')
                    {
                        offset.X = 0;
                        offset.Y += spriteFont.LineSpacing;
                        firstGlyphOfLine = true;
                        continue;
                    }

                    var currentGlyphIndex = spriteFont.GetGlyphIndexOrDefault(c);
                    var pCurrentGlyph = pGlyphs + currentGlyphIndex;

                    // The first character on a line might have a negative left side bearing.
                    // In this scenario, SpriteBatch/SpriteFont normally offset the text to the right,
                    //  so that text does not hang off the left side of its rectangle.
                    if (firstGlyphOfLine)
                    {
                        offset.X = Math.Max(pCurrentGlyph->LeftSideBearing, 0);
                        firstGlyphOfLine = false;
                    }
                    else
                    {
                        offset.X += spriteFont.Spacing + pCurrentGlyph->LeftSideBearing;
                    }

                    var p = offset;
                    p.X += pCurrentGlyph->Cropping.X;
                    p.Y += pCurrentGlyph->Cropping.Y;
                    p += position;

                    var item = GetBatchItem(spriteFont.Texture);
                    item.SortKey = sortKey;

                    var texCoord = new Vector4();
                    texCoord.X = pCurrentGlyph->BoundsInTexture.X * spriteFont.Texture.Texel.X;
                    texCoord.Y = pCurrentGlyph->BoundsInTexture.Y * spriteFont.Texture.Texel.Y;
                    texCoord.Z = (pCurrentGlyph->BoundsInTexture.X + pCurrentGlyph->BoundsInTexture.Width) * spriteFont.Texture.Texel.X;
                    texCoord.W = (pCurrentGlyph->BoundsInTexture.Y + pCurrentGlyph->BoundsInTexture.Height) * spriteFont.Texture.Texel.Y;

                    item.Set(p.X,
                             p.Y,
                             pCurrentGlyph->BoundsInTexture.Width,
                             pCurrentGlyph->BoundsInTexture.Height,
                             color,
                             texCoord,
                             0);

                    offset.X += pCurrentGlyph->Width + pCurrentGlyph->RightSideBearing;
                }
            }

            // We need to flush if we're using Immediate sort mode.
            FlushIfNeeded();
        }

        /// <summary>
        /// Submit a text string of sprites for drawing in the current batch.
        /// </summary>
        /// <param name="spriteFont">A font.</param>
        /// <param name="text">The text which will be drawn.</param>
        /// <param name="position">The drawing location on screen.</param>
        /// <param name="color">A color mask.</param>
        /// <param name="rotation">A rotation of this string.</param>
        /// <param name="origin">Center of the rotation. 0,0 by default.</param>
        /// <param name="scale">A scaling of this string.</param>
        /// <param name="effects">Modificators for drawing. Can be combined.</param>
        /// <param name="layerDepth">A depth of the layer of this string.</param>
        public void DrawString(
            SpriteFont spriteFont, string text, Vector2 position, Color color,
            float rotation, Vector2 origin, float scale, SpriteEffects effects, float layerDepth)
        {
            var scaleVec = new Vector2(scale, scale);
            DrawString(spriteFont, text, position, color, rotation, origin, scaleVec, effects, layerDepth);
        }

        /// <summary>
        /// Submit a text string of sprites for drawing in the current batch.
        /// </summary>
        /// <param name="spriteFont">A font.</param>
        /// <param name="text">The text which will be drawn.</param>
        /// <param name="position">The drawing location on screen.</param>
        /// <param name="color">A color mask.</param>
        /// <param name="rotation">A rotation of this string.</param>
        /// <param name="origin">Center of the rotation. 0,0 by default.</param>
        /// <param name="scale">A scaling of this string.</param>
        /// <param name="effects">Modificators for drawing. Can be combined.</param>
        /// <param name="layerDepth">A depth of the layer of this string.</param>
        public unsafe void DrawString(
            SpriteFont spriteFont, string text, Vector2 position, Color color,
            float rotation, Vector2 origin, Vector2 scale, SpriteEffects effects, float layerDepth)
        {
            CheckArgs(spriteFont, text);
            float sortKey = GetSortKey(spriteFont.Texture, layerDepth);

            var flipAdjustment = Vector2.Zero;
            var flippedVert = (effects & SpriteEffects.FlipVertically) == SpriteEffects.FlipVertically;
            var flippedHorz = (effects & SpriteEffects.FlipHorizontally) == SpriteEffects.FlipHorizontally;

            if (flippedVert || flippedHorz)
            {
                var source = new SpriteFont.CharacterSource(text);
                spriteFont.MeasureString(ref source, out Vector2 size);

                if (flippedHorz)
                {
                    origin.X *= -1;
                    flipAdjustment.X = -size.X;
                }

                if (flippedVert)
                {
                    origin.Y *= -1;
                    flipAdjustment.Y = spriteFont.LineSpacing - size.Y;
                }
            }

            Matrix transformation = Matrix.Identity;
            float cos = 0, sin = 0;
            if (rotation == 0)
            {
                transformation.M11 = (flippedHorz ? -scale.X : scale.X);
                transformation.M22 = (flippedVert ? -scale.Y : scale.Y);
                transformation.M41 = ((flipAdjustment.X - origin.X) * transformation.M11) + position.X;
                transformation.M42 = ((flipAdjustment.Y - origin.Y) * transformation.M22) + position.Y;
            }
            else
            {
                cos = (float)Math.Cos(rotation);
                sin = (float)Math.Sin(rotation);
                transformation.M11 = (flippedHorz ? -scale.X : scale.X) * cos;
                transformation.M12 = (flippedHorz ? -scale.X : scale.X) * sin;
                transformation.M21 = (flippedVert ? -scale.Y : scale.Y) * (-sin);
                transformation.M22 = (flippedVert ? -scale.Y : scale.Y) * cos;
                transformation.M41 = (((flipAdjustment.X - origin.X) * transformation.M11) + (flipAdjustment.Y - origin.Y) * transformation.M21) + position.X;
                transformation.M42 = (((flipAdjustment.X - origin.X) * transformation.M12) + (flipAdjustment.Y - origin.Y) * transformation.M22) + position.Y;
            }

            var offset = Vector2.Zero;
            var firstGlyphOfLine = true;

            fixed (SpriteFont.Glyph* pGlyphs = spriteFont.Glyphs)
            {
                for (var i = 0; i < text.Length; ++i)
                {
                    var c = text[i];

                    if (c == '\r')
                        continue;

                    if (c == '\n')
                    {
                        offset.X = 0;
                        offset.Y += spriteFont.LineSpacing;
                        firstGlyphOfLine = true;
                        continue;
                    }

                    var currentGlyphIndex = spriteFont.GetGlyphIndexOrDefault(c);
                    var pCurrentGlyph = pGlyphs + currentGlyphIndex;

                    // The first character on a line might have a negative left side bearing.
                    // In this scenario, SpriteBatch/SpriteFont normally offset the text to the right,
                    //  so that text does not hang off the left side of its rectangle.
                    if (firstGlyphOfLine)
                    {
                        offset.X = Math.Max(pCurrentGlyph->LeftSideBearing, 0);
                        firstGlyphOfLine = false;
                    }
                    else
                    {
                        offset.X += spriteFont.Spacing + pCurrentGlyph->LeftSideBearing;
                    }

                    var p = offset;

                    if (flippedHorz)
                        p.X += pCurrentGlyph->BoundsInTexture.Width;
                    p.X += pCurrentGlyph->Cropping.X;

                    if (flippedVert)
                        p.Y += pCurrentGlyph->BoundsInTexture.Height - spriteFont.LineSpacing;
                    p.Y += pCurrentGlyph->Cropping.Y;

                    Vector2.Transform(ref p, ref transformation, out p);

                    var item = GetBatchItem(spriteFont.Texture);
                    item.SortKey = sortKey;

                    var texCoord = new Vector4();
                    texCoord.X = pCurrentGlyph->BoundsInTexture.X * spriteFont.Texture.Texel.X;
                    texCoord.Y = pCurrentGlyph->BoundsInTexture.Y * spriteFont.Texture.Texel.Y;
                    texCoord.Z = (pCurrentGlyph->BoundsInTexture.X + pCurrentGlyph->BoundsInTexture.Width) * spriteFont.Texture.Texel.X;
                    texCoord.W = (pCurrentGlyph->BoundsInTexture.Y + pCurrentGlyph->BoundsInTexture.Height) * spriteFont.Texture.Texel.Y;

                    FlipTexCoords(ref texCoord, effects);

                    if (rotation == 0f)
                    {
                        item.Set(p.X,
                                p.Y,
                                pCurrentGlyph->BoundsInTexture.Width * scale.X,
                                pCurrentGlyph->BoundsInTexture.Height * scale.Y,
                                color,
                                texCoord,
                                layerDepth);
                    }
                    else
                    {
                        item.Set(p.X,
                                p.Y,
                                0,
                                0,
                                pCurrentGlyph->BoundsInTexture.Width * scale.X,
                                pCurrentGlyph->BoundsInTexture.Height * scale.Y,
                                sin,
                                cos,
                                color,
                                texCoord,
                                layerDepth);
                    }

                    offset.X += pCurrentGlyph->Width + pCurrentGlyph->RightSideBearing;
                }
            }

            // We need to flush if we're using Immediate sort mode.
            FlushIfNeeded();
        }

        /// <summary>
        /// Submit a text string of sprites for drawing in the current batch.
        /// </summary>
        /// <param name="spriteFont">A font.</param>
        /// <param name="text">The text which will be drawn.</param>
        /// <param name="position">The drawing location on screen.</param>
        /// <param name="color">A color mask.</param>
        public unsafe void DrawString(SpriteFont spriteFont, StringBuilder text, Vector2 position, Color color)
        {
            CheckArgs(spriteFont, text);

            float sortKey = GetSortKey(spriteFont.Texture, 0);

            var offset = Vector2.Zero;
            var firstGlyphOfLine = true;

            fixed (SpriteFont.Glyph* pGlyphs = spriteFont.Glyphs)
            {
                for (var i = 0; i < text.Length; ++i)
                {
                    var c = text[i];

                    if (c == '\r')
                        continue;

                    if (c == '\n')
                    {
                        offset.X = 0;
                        offset.Y += spriteFont.LineSpacing;
                        firstGlyphOfLine = true;
                        continue;
                    }

                    var currentGlyphIndex = spriteFont.GetGlyphIndexOrDefault(c);
                    var pCurrentGlyph = pGlyphs + currentGlyphIndex;

                    // The first character on a line might have a negative left side bearing.
                    // In this scenario, SpriteBatch/SpriteFont normally offset the text to the right,
                    //  so that text does not hang off the left side of its rectangle.
                    if (firstGlyphOfLine)
                    {
                        offset.X = Math.Max(pCurrentGlyph->LeftSideBearing, 0);
                        firstGlyphOfLine = false;
                    }
                    else
                    {
                        offset.X += spriteFont.Spacing + pCurrentGlyph->LeftSideBearing;
                    }

                    var p = offset;
                    p.X += pCurrentGlyph->Cropping.X;
                    p.Y += pCurrentGlyph->Cropping.Y;
                    p += position;

                    var item = GetBatchItem(spriteFont.Texture);
                    item.SortKey = sortKey;

                    var texCoord = new Vector4();
                    texCoord.X = pCurrentGlyph->BoundsInTexture.X * spriteFont.Texture.Texel.X;
                    texCoord.Y = pCurrentGlyph->BoundsInTexture.Y * spriteFont.Texture.Texel.Y;
                    texCoord.Z = (pCurrentGlyph->BoundsInTexture.X + pCurrentGlyph->BoundsInTexture.Width) * spriteFont.Texture.Texel.X;
                    texCoord.W = (pCurrentGlyph->BoundsInTexture.Y + pCurrentGlyph->BoundsInTexture.Height) * spriteFont.Texture.Texel.Y;

                    item.Set(p.X,
                             p.Y,
                             pCurrentGlyph->BoundsInTexture.Width,
                             pCurrentGlyph->BoundsInTexture.Height,
                             color,
                             texCoord,
                             0);

                    offset.X += pCurrentGlyph->Width + pCurrentGlyph->RightSideBearing;
                }
            }
            // We need to flush if we're using Immediate sort mode.
            FlushIfNeeded();
        }

        /// <summary>
        /// Submit a text string of sprites for drawing in the current batch.
        /// </summary>
        /// <param name="spriteFont">A font.</param>
        /// <param name="text">The text which will be drawn.</param>
        /// <param name="position">The drawing location on screen.</param>
        /// <param name="color">A color mask.</param>
        /// <param name="rotation">A rotation of this string.</param>
        /// <param name="origin">Center of the rotation. 0,0 by default.</param>
        /// <param name="scale">A scaling of this string.</param>
        /// <param name="effects">Modificators for drawing. Can be combined.</param>
        /// <param name="layerDepth">A depth of the layer of this string.</param>
        public void DrawString(
            SpriteFont spriteFont, StringBuilder text, Vector2 position, Color color,
            float rotation, Vector2 origin, float scale, SpriteEffects effects, float layerDepth)
        {
            var scaleVec = new Vector2(scale, scale);
            DrawString(spriteFont, text, position, color, rotation, origin, scaleVec, effects, layerDepth);
        }

        /// <summary>
        /// Submit a text string of sprites for drawing in the current batch.
        /// </summary>
        /// <param name="spriteFont">A font.</param>
        /// <param name="text">The text which will be drawn.</param>
        /// <param name="position">The drawing location on screen.</param>
        /// <param name="color">A color mask.</param>
        /// <param name="rotation">A rotation of this string.</param>
        /// <param name="origin">Center of the rotation. 0,0 by default.</param>
        /// <param name="scale">A scaling of this string.</param>
        /// <param name="effects">Modificators for drawing. Can be combined.</param>
        /// <param name="layerDepth">A depth of the layer of this string.</param>
        public unsafe void DrawString(
            SpriteFont spriteFont, StringBuilder text, Vector2 position, Color color,
            float rotation, Vector2 origin, Vector2 scale, SpriteEffects effects, float layerDepth)
        {
            CheckArgs(spriteFont, text);
            float sortKey = GetSortKey(spriteFont.Texture, 0);

            var flipAdjustment = Vector2.Zero;
            var flippedVert = (effects & SpriteEffects.FlipVertically) == SpriteEffects.FlipVertically;
            var flippedHorz = (effects & SpriteEffects.FlipHorizontally) == SpriteEffects.FlipHorizontally;

            if (flippedVert || flippedHorz)
            {
                var source = new SpriteFont.CharacterSource(text);
                spriteFont.MeasureString(ref source, out Vector2 size);

                if (flippedHorz)
                {
                    origin.X *= -1;
                    flipAdjustment.X = -size.X;
                }

                if (flippedVert)
                {
                    origin.Y *= -1;
                    flipAdjustment.Y = spriteFont.LineSpacing - size.Y;
                }
            }

            Matrix transformation = Matrix.Identity;
            float cos = 0, sin = 0;
            if (rotation == 0)
            {
                transformation.M11 = (flippedHorz ? -scale.X : scale.X);
                transformation.M22 = (flippedVert ? -scale.Y : scale.Y);
                transformation.M41 = ((flipAdjustment.X - origin.X) * transformation.M11) + position.X;
                transformation.M42 = ((flipAdjustment.Y - origin.Y) * transformation.M22) + position.Y;
            }
            else
            {
                cos = (float)Math.Cos(rotation);
                sin = (float)Math.Sin(rotation);
                transformation.M11 = (flippedHorz ? -scale.X : scale.X) * cos;
                transformation.M12 = (flippedHorz ? -scale.X : scale.X) * sin;
                transformation.M21 = (flippedVert ? -scale.Y : scale.Y) * (-sin);
                transformation.M22 = (flippedVert ? -scale.Y : scale.Y) * cos;
                transformation.M41 = (((flipAdjustment.X - origin.X) * transformation.M11) + (flipAdjustment.Y - origin.Y) * transformation.M21) + position.X;
                transformation.M42 = (((flipAdjustment.X - origin.X) * transformation.M12) + (flipAdjustment.Y - origin.Y) * transformation.M22) + position.Y;
            }

            var offset = Vector2.Zero;
            var firstGlyphOfLine = true;

            fixed (SpriteFont.Glyph* pGlyphs = spriteFont.Glyphs)
            {
                for (var i = 0; i < text.Length; ++i)
                {
                    var c = text[i];

                    if (c == '\r')
                        continue;

                    if (c == '\n')
                    {
                        offset.X = 0;
                        offset.Y += spriteFont.LineSpacing;
                        firstGlyphOfLine = true;
                        continue;
                    }

                    var currentGlyphIndex = spriteFont.GetGlyphIndexOrDefault(c);
                    var pCurrentGlyph = pGlyphs + currentGlyphIndex;

                    // The first character on a line might have a negative left side bearing.
                    // In this scenario, SpriteBatch/SpriteFont normally offset the text to the right,
                    //  so that text does not hang off the left side of its rectangle.
                    if (firstGlyphOfLine)
                    {
                        offset.X = Math.Max(pCurrentGlyph->LeftSideBearing, 0);
                        firstGlyphOfLine = false;
                    }
                    else
                    {
                        offset.X += spriteFont.Spacing + pCurrentGlyph->LeftSideBearing;
                    }

                    var p = offset;

                    if (flippedHorz)
                        p.X += pCurrentGlyph->BoundsInTexture.Width;
                    p.X += pCurrentGlyph->Cropping.X;

                    if (flippedVert)
                        p.Y += pCurrentGlyph->BoundsInTexture.Height - spriteFont.LineSpacing;
                    p.Y += pCurrentGlyph->Cropping.Y;

                    Vector2.Transform(ref p, ref transformation, out p);

                    var item = GetBatchItem(spriteFont.Texture);
                    item.SortKey = sortKey;

                    var texCoord = new Vector4();
                    texCoord.X = pCurrentGlyph->BoundsInTexture.X * spriteFont.Texture.Texel.X;
                    texCoord.Y = pCurrentGlyph->BoundsInTexture.Y * spriteFont.Texture.Texel.Y;
                    texCoord.Z = (pCurrentGlyph->BoundsInTexture.X + pCurrentGlyph->BoundsInTexture.Width) * spriteFont.Texture.Texel.X;
                    texCoord.W = (pCurrentGlyph->BoundsInTexture.Y + pCurrentGlyph->BoundsInTexture.Height) * spriteFont.Texture.Texel.Y;

                    FlipTexCoords(ref texCoord, effects);

                    if (rotation == 0f)
                    {
                        item.Set(p.X,
                                p.Y,
                                pCurrentGlyph->BoundsInTexture.Width * scale.X,
                                pCurrentGlyph->BoundsInTexture.Height * scale.Y,
                                color,
                                texCoord,
                                layerDepth);
                    }
                    else
                    {
                        item.Set(p.X,
                                p.Y,
                                0,
                                0,
                                pCurrentGlyph->BoundsInTexture.Width * scale.X,
                                pCurrentGlyph->BoundsInTexture.Height * scale.Y,
                                sin,
                                cos,
                                color,
                                texCoord,
                                layerDepth);
                    }

                    offset.X += pCurrentGlyph->Width + pCurrentGlyph->RightSideBearing;
                }
            }

            // We need to flush if we're using Immediate sort mode.
            FlushIfNeeded();
        }

        /// <summary>
        /// Immediately releases the unmanaged resources used by this object.
        /// </summary>
        /// <param name="disposing"><c>true</c> to release both managed and unmanaged resources; <c>false</c> to release only unmanaged resources.</param>
        protected override void Dispose(bool disposing)
        {
            if (!IsDisposed)
            {
                if (disposing)
                {
                    if (_spriteEffect != null)
                    {
                        _spriteEffect.Dispose();
                        _spriteEffect = null;
                    }
                }

                _spritePass = null;

                if (_batcher != null)
                {
                    _batcher.Dispose();
                    _batcher = null;
                }
            }
            base.Dispose(disposing);
        }
    }
}
=======
// MonoGame - Copyright (C) The MonoGame Team
// This file is subject to the terms and conditions defined in
// file 'LICENSE.txt', which is part of this source code package.

using System;
using System.Text;

namespace Microsoft.Xna.Framework.Graphics
{
    /// <summary>
    /// Helper class for drawing text strings and sprites in one or more optimized batches.
    /// </summary>
	public class SpriteBatch : GraphicsResource
	{
        #region Private Fields
        readonly SpriteBatcher _batcher;

		SpriteSortMode _sortMode;
		BlendState _blendState;
		SamplerState _samplerState;
		DepthStencilState _depthStencilState; 
		RasterizerState _rasterizerState;		
		Effect _effect;
        bool _beginCalled;

		SpriteEffect _spriteEffect;
        readonly EffectPass _spritePass;

		Rectangle _tempRect = new Rectangle (0,0,0,0);
		Vector2 _texCoordTL = new Vector2 (0,0);
		Vector2 _texCoordBR = new Vector2 (0,0);
        #endregion

        /// <summary>
        /// Constructs a <see cref="SpriteBatch"/>.
        /// </summary>
        /// <param name="graphicsDevice">The <see cref="GraphicsDevice"/>, which will be used for sprite rendering.</param>        
        /// <exception cref="ArgumentNullException">Thrown when <paramref name="graphicsDevice"/> is null.</exception>
        public SpriteBatch(GraphicsDevice graphicsDevice) : this(graphicsDevice, 0)
        {            
        }

        /// <summary>
        /// Constructs a <see cref="SpriteBatch"/>.
        /// </summary>
        /// <param name="graphicsDevice">The <see cref="GraphicsDevice"/>, which will be used for sprite rendering.</param>
        /// <param name="capacity">The initial capacity of the internal array holding batch items (the value will be rounded to the next multiple of 64).</param>
        /// <exception cref="ArgumentNullException">Thrown when <paramref name="graphicsDevice"/> is null.</exception>
        public SpriteBatch (GraphicsDevice graphicsDevice, int capacity)
		{
			if (graphicsDevice == null)
            {
				throw new ArgumentNullException ("graphicsDevice", FrameworkResources.ResourceCreationWhenDeviceIsNull);
			}	

			this.GraphicsDevice = graphicsDevice;

            _spriteEffect = new SpriteEffect(graphicsDevice);
            _spritePass = _spriteEffect.CurrentTechnique.Passes[0];

            _batcher = new SpriteBatcher(graphicsDevice, capacity);

            _beginCalled = false;
		}

        /// <summary>
        /// Begins a new sprite and text batch with the specified render state.
        /// </summary>
        /// <param name="sortMode">The drawing order for sprite and text drawing. <see cref="SpriteSortMode.Deferred"/> by default.</param>
        /// <param name="blendState">State of the blending. Uses <see cref="BlendState.AlphaBlend"/> if null.</param>
        /// <param name="samplerState">State of the sampler. Uses <see cref="SamplerState.LinearClamp"/> if null.</param>
        /// <param name="depthStencilState">State of the depth-stencil buffer. Uses <see cref="DepthStencilState.None"/> if null.</param>
        /// <param name="rasterizerState">State of the rasterization. Uses <see cref="RasterizerState.CullCounterClockwise"/> if null.</param>
        /// <param name="effect">A custom <see cref="Effect"/> to override the default sprite effect. Uses default sprite effect if null.</param>
        /// <param name="transformMatrix">An optional matrix used to transform the sprite geometry. Uses <see cref="Matrix.Identity"/> if null.</param>
        /// <exception cref="InvalidOperationException">Thrown if <see cref="Begin"/> is called next time without previous <see cref="End"/>.</exception>
        /// <remarks>This method uses optional parameters.</remarks>
        /// <remarks>The <see cref="Begin"/> Begin should be called before drawing commands, and you cannot call it again before subsequent <see cref="End"/>.</remarks>
        public void Begin
        (
             SpriteSortMode sortMode = SpriteSortMode.Deferred,
             BlendState blendState = null,
             SamplerState samplerState = null,
             DepthStencilState depthStencilState = null,
             RasterizerState rasterizerState = null,
             Effect effect = null,
             Matrix? transformMatrix = null
        )
        {
            if (_beginCalled)
                throw new InvalidOperationException("Begin cannot be called again until End has been successfully called.");

            // defaults
            _sortMode = sortMode;
            _blendState = blendState ?? BlendState.AlphaBlend;
            _samplerState = samplerState ?? SamplerState.LinearClamp;
            _depthStencilState = depthStencilState ?? DepthStencilState.None;
            _rasterizerState = rasterizerState ?? RasterizerState.CullCounterClockwise;
            _effect = effect;
            _spriteEffect.TransformMatrix = transformMatrix;

            // Setup things now so a user can change them.
            if (sortMode == SpriteSortMode.Immediate)
            {
                Setup();
            }

            _beginCalled = true;
        }

        /// <summary>
        /// Flushes all batched text and sprites to the screen.
        /// </summary>
        /// <remarks>This command should be called after <see cref="Begin"/> and drawing commands.</remarks>
		public void End ()
		{
            if (!_beginCalled)
                throw new InvalidOperationException("Begin must be called before calling End.");

			_beginCalled = false;

			if (_sortMode != SpriteSortMode.Immediate)
				Setup();
            
            _batcher.DrawBatch(_sortMode, _effect);
        }
		
		void Setup() 
        {
            var gd = GraphicsDevice;
			gd.BlendState = _blendState;
			gd.DepthStencilState = _depthStencilState;
			gd.RasterizerState = _rasterizerState;
			gd.SamplerStates[0] = _samplerState;

            _spritePass.Apply();
		}
		
        void CheckValid(Texture2D texture)
        {
            if (texture == null)
                throw new ArgumentNullException("texture");
            if (!_beginCalled)
                throw new InvalidOperationException("Draw was called, but Begin has not yet been called. Begin must be called successfully before you can call Draw.");
        }

        void CheckValid(SpriteFont spriteFont, string text)
        {
            if (spriteFont == null)
                throw new ArgumentNullException("spriteFont");
            if (text == null)
                throw new ArgumentNullException("text");
            if (!_beginCalled)
                throw new InvalidOperationException("DrawString was called, but Begin has not yet been called. Begin must be called successfully before you can call DrawString.");
        }

        void CheckValid(SpriteFont spriteFont, StringBuilder text)
        {
            if (spriteFont == null)
                throw new ArgumentNullException("spriteFont");
            if (text == null)
                throw new ArgumentNullException("text");
            if (!_beginCalled)
                throw new InvalidOperationException("DrawString was called, but Begin has not yet been called. Begin must be called successfully before you can call DrawString.");
        }

        /// <summary>
        /// Submit a sprite for drawing in the current batch.
        /// </summary>
        /// <param name="texture">A texture.</param>
        /// <param name="position">The drawing location on screen or null if <paramref name="destinationRectangle"> is used.</paramref></param>
        /// <param name="destinationRectangle">The drawing bounds on screen or null if <paramref name="position"> is used.</paramref></param>
        /// <param name="sourceRectangle">An optional region on the texture which will be rendered. If null - draws full texture.</param>
        /// <param name="origin">An optional center of rotation. Uses <see cref="Vector2.Zero"/> if null.</param>
        /// <param name="rotation">An optional rotation of this sprite. 0 by default.</param>
        /// <param name="scale">An optional scale vector. Uses <see cref="Vector2.One"/> if null.</param>
        /// <param name="color">An optional color mask. Uses <see cref="Color.White"/> if null.</param>
        /// <param name="effects">The optional drawing modificators. <see cref="SpriteEffects.None"/> by default.</param>
        /// <param name="layerDepth">An optional depth of the layer of this sprite. 0 by default.</param>
        /// <exception cref="InvalidOperationException">Throwns if both <paramref name="position"/> and <paramref name="destinationRectangle"/> been used.</exception>
        /// <remarks>This overload uses optional parameters. This overload requires only one of <paramref name="position"/> and <paramref name="destinationRectangle"/> been used.</remarks>
        [Obsolete("In future versions this method can be removed.")]
        public void Draw (Texture2D texture,
                Vector2? position = null,
                Rectangle? destinationRectangle = null,
                Rectangle? sourceRectangle = null,
                Vector2? origin = null,
                float rotation = 0f,
                Vector2? scale = null,
                Color? color = null,
                SpriteEffects effects = SpriteEffects.None,
                float layerDepth = 0f)
        {

            // Assign default values to null parameters here, as they are not compile-time constants
            if(!color.HasValue)
                color = Color.White;
            if(!origin.HasValue)
                origin = Vector2.Zero;
            if(!scale.HasValue)
                scale = Vector2.One;

            // If both drawRectangle and position are null, or if both have been assigned a value, raise an error
            if((destinationRectangle.HasValue) == (position.HasValue))
            {
                throw new InvalidOperationException("Expected drawRectangle or position, but received neither or both.");
            }
            else if(position != null)
            {
                // Call Draw() using position
                Draw(texture, (Vector2)position, sourceRectangle, (Color)color, rotation, (Vector2)origin, (Vector2)scale, effects, layerDepth);
            }
            else
            {
                // Call Draw() using drawRectangle
                Draw(texture, (Rectangle)destinationRectangle, sourceRectangle, (Color)color, rotation, (Vector2)origin, effects, layerDepth);
            }
        }

        /// <summary>
        /// Submit a sprite for drawing in the current batch.
        /// </summary>
        /// <param name="texture">A texture.</param>
        /// <param name="position">The drawing location on screen.</param>
        /// <param name="sourceRectangle">An optional region on the texture which will be rendered. If null - draws full texture.</param>
        /// <param name="color">A color mask.</param>
        /// <param name="rotation">A rotation of this sprite.</param>
        /// <param name="origin">Center of the rotation. 0,0 by default.</param>
        /// <param name="scale">A scaling of this sprite.</param>
        /// <param name="effects">Modificators for drawing. Can be combined.</param>
        /// <param name="layerDepth">A depth of the layer of this sprite.</param>
		public void Draw (Texture2D texture,
				Vector2 position,
				Rectangle? sourceRectangle,
				Color color,
				float rotation,
				Vector2 origin,
				Vector2 scale,
				SpriteEffects effects,
                float layerDepth)
		{
            CheckValid(texture);

            var item = _batcher.CreateBatchItem();
            item.Texture = texture;

            // set SortKey based on SpriteSortMode.
            switch ( _sortMode )
            {
                // Comparison of Texture objects.
                case SpriteSortMode.Texture:
                    item.SortKey = texture.SortingKey;
                    break;
                // Comparison of Depth
                case SpriteSortMode.FrontToBack:
                    item.SortKey = layerDepth;
                    break;
                // Comparison of Depth in reverse
                case SpriteSortMode.BackToFront:
                    item.SortKey = -layerDepth;
                    break;
            }
                        
            origin = origin * scale;
            
            float w, h;
            if (sourceRectangle.HasValue)
            {
                var srcRect = sourceRectangle.GetValueOrDefault();
                w = srcRect.Width * scale.X;
                h = srcRect.Height * scale.Y;
                _texCoordTL.X = srcRect.X * texture.TexelWidth;
                _texCoordTL.Y = srcRect.Y * texture.TexelHeight;
                _texCoordBR.X = (srcRect.X + srcRect.Width) * texture.TexelWidth;
                _texCoordBR.Y = (srcRect.Y + srcRect.Height) * texture.TexelHeight;
            }
            else
            {
                w = texture.Width * scale.X;
                h = texture.Height * scale.Y;
                _texCoordTL = Vector2.Zero;
                _texCoordBR = Vector2.One;
            }
            
            if ((effects & SpriteEffects.FlipVertically) != 0)
            {
                var temp = _texCoordBR.Y;
				_texCoordBR.Y = _texCoordTL.Y;
				_texCoordTL.Y = temp;
            }
            if ((effects & SpriteEffects.FlipHorizontally) != 0)
            {
                var temp = _texCoordBR.X;
				_texCoordBR.X = _texCoordTL.X;
				_texCoordTL.X = temp;
            }
            
            if (rotation == 0f)
            {
                item.Set(position.X - origin.X,
                        position.Y - origin.Y,
                        w,
                        h,
                        color,
                        _texCoordTL,
                        _texCoordBR,
                        layerDepth);
            }
            else
            {
                item.Set(position.X,
                        position.Y,
                        -origin.X,
                        -origin.Y,
                        w,
                        h,
                        (float)Math.Sin(rotation),
                        (float)Math.Cos(rotation),
                        color,
                        _texCoordTL,
                        _texCoordBR,
                        layerDepth);
            }
            
            FlushIfNeeded();
		}

        /// <summary>
        /// Submit a sprite for drawing in the current batch.
        /// </summary>
        /// <param name="texture">A texture.</param>
        /// <param name="position">The drawing location on screen.</param>
        /// <param name="sourceRectangle">An optional region on the texture which will be rendered. If null - draws full texture.</param>
        /// <param name="color">A color mask.</param>
        /// <param name="rotation">A rotation of this sprite.</param>
        /// <param name="origin">Center of the rotation. 0,0 by default.</param>
        /// <param name="scale">A scaling of this sprite.</param>
        /// <param name="effects">Modificators for drawing. Can be combined.</param>
        /// <param name="layerDepth">A depth of the layer of this sprite.</param>
		public void Draw (Texture2D texture,
				Vector2 position,
				Rectangle? sourceRectangle,
				Color color,
				float rotation,
				Vector2 origin,
				float scale,
				SpriteEffects effects,
                float layerDepth)
		{
            var scaleVec = new Vector2(scale, scale);
            Draw(texture, position, sourceRectangle, color, rotation, origin, scaleVec, effects, layerDepth);
		}

        /// <summary>
        /// Submit a sprite for drawing in the current batch.
        /// </summary>
        /// <param name="texture">A texture.</param>
        /// <param name="destinationRectangle">The drawing bounds on screen.</param>
        /// <param name="sourceRectangle">An optional region on the texture which will be rendered. If null - draws full texture.</param>
        /// <param name="color">A color mask.</param>
        /// <param name="rotation">A rotation of this sprite.</param>
        /// <param name="origin">Center of the rotation. 0,0 by default.</param>
        /// <param name="effects">Modificators for drawing. Can be combined.</param>
        /// <param name="layerDepth">A depth of the layer of this sprite.</param>
		public void Draw (Texture2D texture,
			Rectangle destinationRectangle,
			Rectangle? sourceRectangle,
			Color color,
			float rotation,
			Vector2 origin,
			SpriteEffects effects,
            float layerDepth)
		{
            CheckValid(texture);
            
            var item = _batcher.CreateBatchItem();
            item.Texture = texture;

            // set SortKey based on SpriteSortMode.
            switch ( _sortMode )
            {
                // Comparison of Texture objects.
                case SpriteSortMode.Texture:
                    item.SortKey = texture.SortingKey;
                    break;
                // Comparison of Depth
                case SpriteSortMode.FrontToBack:
                    item.SortKey = layerDepth;
                    break;
                // Comparison of Depth in reverse
                case SpriteSortMode.BackToFront:
                    item.SortKey = -layerDepth;
                    break;
            }

            if (sourceRectangle.HasValue)
            {
                var srcRect = sourceRectangle.GetValueOrDefault();
                _texCoordTL.X = srcRect.X * texture.TexelWidth;
                _texCoordTL.Y = srcRect.Y * texture.TexelHeight;
                _texCoordBR.X = (srcRect.X + srcRect.Width) * texture.TexelWidth;
                _texCoordBR.Y = (srcRect.Y + srcRect.Height) * texture.TexelHeight;

                if(srcRect.Width != 0)
                    origin.X = origin.X * (float)destinationRectangle.Width / (float)srcRect.Width;
                else
                    origin.X = origin.X * (float)destinationRectangle.Width * texture.TexelWidth;
                if(srcRect.Height != 0)
                    origin.Y = origin.Y * (float)destinationRectangle.Height / (float)srcRect.Height; 
                else
                    origin.Y = origin.Y * (float)destinationRectangle.Height * texture.TexelHeight;
            }
            else
            {
                _texCoordTL = Vector2.Zero;
                _texCoordBR = Vector2.One;
                
                origin.X = origin.X * (float)destinationRectangle.Width  * texture.TexelWidth;
                origin.Y = origin.Y * (float)destinationRectangle.Height * texture.TexelHeight;
            }
            
			if ((effects & SpriteEffects.FlipVertically) != 0)
            {
                var temp = _texCoordBR.Y;
				_texCoordBR.Y = _texCoordTL.Y;
				_texCoordTL.Y = temp;
			}
			if ((effects & SpriteEffects.FlipHorizontally) != 0)
            {
                var temp = _texCoordBR.X;
				_texCoordBR.X = _texCoordTL.X;
				_texCoordTL.X = temp;
			}

		    if (rotation == 0f)
		    {
                item.Set(destinationRectangle.X - origin.X,
                        destinationRectangle.Y - origin.Y,
                        destinationRectangle.Width,
                        destinationRectangle.Height,
                        color,
                        _texCoordTL,
                        _texCoordBR,
                        layerDepth);
            }
            else
		    {
                item.Set(destinationRectangle.X,
                        destinationRectangle.Y,
                        -origin.X,
                        -origin.Y,
                        destinationRectangle.Width,
                        destinationRectangle.Height,
                        (float)Math.Sin(rotation),
                        (float)Math.Cos(rotation),
                        color,
                        _texCoordTL,
                        _texCoordBR,
                        layerDepth);
            }

			FlushIfNeeded();
		}

		// Mark the end of a draw operation for Immediate SpriteSortMode.
		internal void FlushIfNeeded()
		{
			if (_sortMode == SpriteSortMode.Immediate)
			{
				_batcher.DrawBatch(_sortMode, _effect);
			}
		}

        /// <summary>
        /// Submit a sprite for drawing in the current batch.
        /// </summary>
        /// <param name="texture">A texture.</param>
        /// <param name="position">The drawing location on screen.</param>
        /// <param name="sourceRectangle">An optional region on the texture which will be rendered. If null - draws full texture.</param>
        /// <param name="color">A color mask.</param>
		public void Draw (Texture2D texture, Vector2 position, Rectangle? sourceRectangle, Color color)
		{
			CheckValid(texture);
            
			var item = _batcher.CreateBatchItem();
			item.Texture = texture;
            
            // set SortKey based on SpriteSortMode.
            item.SortKey = _sortMode == SpriteSortMode.Texture ? texture.SortingKey : 0;

            Vector2 size;

            if (sourceRectangle.HasValue)
            {
                var srcRect = sourceRectangle.GetValueOrDefault();
                size = new Vector2(srcRect.Width, srcRect.Height);
                _texCoordTL.X = srcRect.X * texture.TexelWidth;
                _texCoordTL.Y = srcRect.Y * texture.TexelHeight;
                _texCoordBR.X = (srcRect.X + srcRect.Width)  * texture.TexelWidth;
                _texCoordBR.Y = (srcRect.Y + srcRect.Height) * texture.TexelHeight;
            }
            else
            {
                size = new Vector2(texture.width, texture.height);
                _texCoordTL = Vector2.Zero;
                _texCoordBR = Vector2.One;
            }

            item.Set(position.X,
                     position.Y,
                     size.X,
                     size.Y,
                     color,
                     _texCoordTL,
                     _texCoordBR,
                     0);

            FlushIfNeeded();
		}

        /// <summary>
        /// Submit a sprite for drawing in the current batch.
        /// </summary>
        /// <param name="texture">A texture.</param>
        /// <param name="destinationRectangle">The drawing bounds on screen.</param>
        /// <param name="sourceRectangle">An optional region on the texture which will be rendered. If null - draws full texture.</param>
        /// <param name="color">A color mask.</param>
		public void Draw (Texture2D texture, Rectangle destinationRectangle, Rectangle? sourceRectangle, Color color)
		{
            CheckValid(texture);
            
			var item = _batcher.CreateBatchItem();
			item.Texture = texture;
            
            // set SortKey based on SpriteSortMode.
            item.SortKey = _sortMode == SpriteSortMode.Texture ? texture.SortingKey : 0;
            
            if (sourceRectangle.HasValue)
            {
                var srcRect = sourceRectangle.GetValueOrDefault();
                _texCoordTL.X = srcRect.X * texture.TexelWidth;
                _texCoordTL.Y = srcRect.Y * texture.TexelHeight;
                _texCoordBR.X = (srcRect.X + srcRect.Width) * texture.TexelWidth;
                _texCoordBR.Y = (srcRect.Y + srcRect.Height) * texture.TexelHeight;
            }
            else
            {
                _texCoordTL = Vector2.Zero;
                _texCoordBR = Vector2.One;
            }

            item.Set(destinationRectangle.X,
                     destinationRectangle.Y,
                     destinationRectangle.Width,
                     destinationRectangle.Height,
                     color,
                     _texCoordTL,
                     _texCoordBR,
                     0);
            
            FlushIfNeeded();
		}

        /// <summary>
        /// Submit a sprite for drawing in the current batch.
        /// </summary>
        /// <param name="texture">A texture.</param>
        /// <param name="position">The drawing location on screen.</param>
        /// <param name="color">A color mask.</param>
		public void Draw (Texture2D texture, Vector2 position, Color color)
		{
			CheckValid(texture);
            
			var item = _batcher.CreateBatchItem();
			item.Texture = texture;
            
            // set SortKey based on SpriteSortMode.
            item.SortKey = _sortMode == SpriteSortMode.Texture ? texture.SortingKey : 0;
            
            item.Set(position.X,
                     position.Y,
                     texture.Width,
                     texture.Height,
                     color,
                     Vector2.Zero,
                     Vector2.One,
                     0);

            FlushIfNeeded();
		}

        /// <summary>
        /// Submit a sprite for drawing in the current batch.
        /// </summary>
        /// <param name="texture">A texture.</param>
        /// <param name="destinationRectangle">The drawing bounds on screen.</param>
        /// <param name="color">A color mask.</param>
        public void Draw(Texture2D texture, Rectangle destinationRectangle, Color color)
		{
            CheckValid(texture);
            
            var item = _batcher.CreateBatchItem();
            item.Texture = texture;
            
            // set SortKey based on SpriteSortMode.
            item.SortKey = _sortMode == SpriteSortMode.Texture ? texture.SortingKey : 0;
            
            item.Set(destinationRectangle.X,
                     destinationRectangle.Y,
                     destinationRectangle.Width,
                     destinationRectangle.Height,
                     color,
                     Vector2.Zero,
                     Vector2.One,
                     0);
            
            FlushIfNeeded();
		}

        /// <summary>
        /// Submit a text string of sprites for drawing in the current batch.
        /// </summary>
        /// <param name="spriteFont">A font.</param>
        /// <param name="text">The text which will be drawn.</param>
        /// <param name="position">The drawing location on screen.</param>
        /// <param name="color">A color mask.</param>
		public unsafe void DrawString (SpriteFont spriteFont, string text, Vector2 position, Color color)
		{
            CheckValid(spriteFont, text);
            
            float sortKey = (_sortMode == SpriteSortMode.Texture) ? spriteFont.Texture.SortingKey : 0;

            var offset = Vector2.Zero;
            var firstGlyphOfLine = true;

            fixed (SpriteFont.Glyph* pGlyphs = spriteFont.Glyphs)
            for (var i = 0; i < text.Length; ++i)
            {
                var c = text[i];

                if (c == '\r')
                    continue;

                if (c == '\n')
                {
                    offset.X = 0;
                    offset.Y += spriteFont.LineSpacing;
                    firstGlyphOfLine = true;
                    continue;
                }
 
                var currentGlyphIndex = spriteFont.GetGlyphIndexOrDefault(c);
                var pCurrentGlyph = pGlyphs + currentGlyphIndex;

                // The first character on a line might have a negative left side bearing.
                // In this scenario, SpriteBatch/SpriteFont normally offset the text to the right,
                //  so that text does not hang off the left side of its rectangle.
                if (firstGlyphOfLine)
                {
                    offset.X = Math.Max(pCurrentGlyph->LeftSideBearing, 0);
                    firstGlyphOfLine = false;
                }
                else
                {
                    offset.X += spriteFont.Spacing + pCurrentGlyph->LeftSideBearing;
                }

                var p = offset;                
                p.X += pCurrentGlyph->Cropping.X;
                p.Y += pCurrentGlyph->Cropping.Y;
                p += position;

                var item = _batcher.CreateBatchItem();
                item.Texture = spriteFont.Texture;
                item.SortKey = sortKey;
            
                _texCoordTL.X = pCurrentGlyph->BoundsInTexture.X * spriteFont.Texture.TexelWidth;
                _texCoordTL.Y = pCurrentGlyph->BoundsInTexture.Y * spriteFont.Texture.TexelHeight;
                _texCoordBR.X = (pCurrentGlyph->BoundsInTexture.X + pCurrentGlyph->BoundsInTexture.Width) * spriteFont.Texture.TexelWidth;
                _texCoordBR.Y = (pCurrentGlyph->BoundsInTexture.Y + pCurrentGlyph->BoundsInTexture.Height) * spriteFont.Texture.TexelHeight;

                item.Set(p.X,
                         p.Y,
                         pCurrentGlyph->BoundsInTexture.Width,
                         pCurrentGlyph->BoundsInTexture.Height,
                         color,
                         _texCoordTL,
                         _texCoordBR,
                         0);
                
                offset.X += pCurrentGlyph->Width + pCurrentGlyph->RightSideBearing;
            }

			// We need to flush if we're using Immediate sort mode.
			FlushIfNeeded();
		}

        /// <summary>
        /// Submit a text string of sprites for drawing in the current batch.
        /// </summary>
        /// <param name="spriteFont">A font.</param>
        /// <param name="text">The text which will be drawn.</param>
        /// <param name="position">The drawing location on screen.</param>
        /// <param name="color">A color mask.</param>
        /// <param name="rotation">A rotation of this string.</param>
        /// <param name="origin">Center of the rotation. 0,0 by default.</param>
        /// <param name="scale">A scaling of this string.</param>
        /// <param name="effects">Modificators for drawing. Can be combined.</param>
        /// <param name="layerDepth">A depth of the layer of this string.</param>
		public void DrawString (
			SpriteFont spriteFont, string text, Vector2 position, Color color,
            float rotation, Vector2 origin, float scale, SpriteEffects effects, float layerDepth)
		{
			var scaleVec = new Vector2(scale, scale);
            DrawString(spriteFont, text, position, color, rotation, origin, scaleVec, effects, layerDepth);
		}

        /// <summary>
        /// Submit a text string of sprites for drawing in the current batch.
        /// </summary>
        /// <param name="spriteFont">A font.</param>
        /// <param name="text">The text which will be drawn.</param>
        /// <param name="position">The drawing location on screen.</param>
        /// <param name="color">A color mask.</param>
        /// <param name="rotation">A rotation of this string.</param>
        /// <param name="origin">Center of the rotation. 0,0 by default.</param>
        /// <param name="scale">A scaling of this string.</param>
        /// <param name="effects">Modificators for drawing. Can be combined.</param>
        /// <param name="layerDepth">A depth of the layer of this string.</param>
		public unsafe void DrawString (
			SpriteFont spriteFont, string text, Vector2 position, Color color,
            float rotation, Vector2 origin, Vector2 scale, SpriteEffects effects, float layerDepth)
		{
            CheckValid(spriteFont, text);
            
            float sortKey = 0;
            // set SortKey based on SpriteSortMode.
            switch (_sortMode)
            {
                    // Comparison of Texture objects.
                    case SpriteSortMode.Texture:
                        sortKey = spriteFont.Texture.SortingKey;
                        break;
                    // Comparison of Depth
                    case SpriteSortMode.FrontToBack:
                        sortKey = layerDepth;
                        break;
                    // Comparison of Depth in reverse
                    case SpriteSortMode.BackToFront:
                        sortKey = -layerDepth;
                        break;
            }

            var flipAdjustment = Vector2.Zero;

            var flippedVert = (effects & SpriteEffects.FlipVertically) == SpriteEffects.FlipVertically;
            var flippedHorz = (effects & SpriteEffects.FlipHorizontally) == SpriteEffects.FlipHorizontally;

            if (flippedVert || flippedHorz)
            {
                Vector2 size;
                
                var source = new SpriteFont.CharacterSource(text);
                spriteFont.MeasureString(ref source, out size);

                if (flippedHorz)
                {
                    origin.X *= -1;
                    flipAdjustment.X = -size.X;
                }

                if (flippedVert)
                {
                    origin.Y *= -1;
                    flipAdjustment.Y = spriteFont.LineSpacing - size.Y;
                }
            }
            
            Matrix transformation = Matrix.Identity;
            float cos = 0, sin = 0;
            if (rotation == 0)
            {
                transformation.M11 = (flippedHorz ? -scale.X : scale.X);
                transformation.M22 = (flippedVert ? -scale.Y : scale.Y);
                transformation.M41 = ((flipAdjustment.X - origin.X) * transformation.M11) + position.X;
                transformation.M42 = ((flipAdjustment.Y - origin.Y) * transformation.M22) + position.Y;
            }
            else
            {
                cos = (float)Math.Cos(rotation);
                sin = (float)Math.Sin(rotation);
                transformation.M11 = (flippedHorz ? -scale.X : scale.X) * cos;
                transformation.M12 = (flippedHorz ? -scale.X : scale.X) * sin;
                transformation.M21 = (flippedVert ? -scale.Y : scale.Y) * (-sin);
                transformation.M22 = (flippedVert ? -scale.Y : scale.Y) * cos;
                transformation.M41 = (((flipAdjustment.X - origin.X) * transformation.M11) + (flipAdjustment.Y - origin.Y) * transformation.M21) + position.X;
                transformation.M42 = (((flipAdjustment.X - origin.X) * transformation.M12) + (flipAdjustment.Y - origin.Y) * transformation.M22) + position.Y; 
            }

            var offset = Vector2.Zero;
            var firstGlyphOfLine = true;

            fixed (SpriteFont.Glyph* pGlyphs = spriteFont.Glyphs)
            for (var i = 0; i < text.Length; ++i)
            {
                var c = text[i];

                if (c == '\r')
                    continue;

                if (c == '\n')
                {
                    offset.X = 0;
                    offset.Y += spriteFont.LineSpacing;
                    firstGlyphOfLine = true;
                    continue;
                }

                var currentGlyphIndex = spriteFont.GetGlyphIndexOrDefault(c);
                var pCurrentGlyph = pGlyphs + currentGlyphIndex;

                // The first character on a line might have a negative left side bearing.
                // In this scenario, SpriteBatch/SpriteFont normally offset the text to the right,
                //  so that text does not hang off the left side of its rectangle.
                if (firstGlyphOfLine)
                {
                    offset.X = Math.Max(pCurrentGlyph->LeftSideBearing, 0);
                    firstGlyphOfLine = false;
                }
                else
                {
                    offset.X += spriteFont.Spacing + pCurrentGlyph->LeftSideBearing;
                }

                var p = offset;

                if (flippedHorz)
                    p.X += pCurrentGlyph->BoundsInTexture.Width;
                p.X += pCurrentGlyph->Cropping.X;

                if (flippedVert)
                    p.Y += pCurrentGlyph->BoundsInTexture.Height - spriteFont.LineSpacing;
                p.Y += pCurrentGlyph->Cropping.Y;

                Vector2.Transform(ref p, ref transformation, out p);

                var item = _batcher.CreateBatchItem();               
                item.Texture = spriteFont.Texture;
                item.SortKey = sortKey;
                
                _texCoordTL.X = pCurrentGlyph->BoundsInTexture.X * spriteFont.Texture.TexelWidth;
                _texCoordTL.Y = pCurrentGlyph->BoundsInTexture.Y * spriteFont.Texture.TexelHeight;
                _texCoordBR.X = (pCurrentGlyph->BoundsInTexture.X + pCurrentGlyph->BoundsInTexture.Width) * spriteFont.Texture.TexelWidth;
                _texCoordBR.Y = (pCurrentGlyph->BoundsInTexture.Y + pCurrentGlyph->BoundsInTexture.Height) * spriteFont.Texture.TexelHeight;
                            
                if ((effects & SpriteEffects.FlipVertically) != 0)
                {
                    var temp = _texCoordBR.Y;
				    _texCoordBR.Y = _texCoordTL.Y;
				    _texCoordTL.Y = temp;
			    }
                if ((effects & SpriteEffects.FlipHorizontally) != 0)
                {
                    var temp = _texCoordBR.X;
				    _texCoordBR.X = _texCoordTL.X;
				    _texCoordTL.X = temp;
			    }

                if (rotation == 0f)
                {
                    item.Set(p.X,
                            p.Y,
                            pCurrentGlyph->BoundsInTexture.Width * scale.X,
                            pCurrentGlyph->BoundsInTexture.Height * scale.Y,
                            color,
                            _texCoordTL,
                            _texCoordBR,
                            layerDepth);
                }
                else
                {
                    item.Set(p.X,
                            p.Y,
                            0,
                            0,
                            pCurrentGlyph->BoundsInTexture.Width * scale.X,
                            pCurrentGlyph->BoundsInTexture.Height * scale.Y,
                            sin,
                            cos,
                            color,
                            _texCoordTL,
                            _texCoordBR,
                            layerDepth);
                }
                
                offset.X += pCurrentGlyph->Width + pCurrentGlyph->RightSideBearing;
            }

			// We need to flush if we're using Immediate sort mode.
			FlushIfNeeded();
		}

        /// <summary>
        /// Submit a text string of sprites for drawing in the current batch.
        /// </summary>
        /// <param name="spriteFont">A font.</param>
        /// <param name="text">The text which will be drawn.</param>
        /// <param name="position">The drawing location on screen.</param>
        /// <param name="color">A color mask.</param>
		public unsafe void DrawString (SpriteFont spriteFont, StringBuilder text, Vector2 position, Color color)
		{
            CheckValid(spriteFont, text);
            
            float sortKey =  (_sortMode == SpriteSortMode.Texture) ? spriteFont.Texture.SortingKey : 0;

            var offset = Vector2.Zero;
            var firstGlyphOfLine = true;

            fixed (SpriteFont.Glyph* pGlyphs = spriteFont.Glyphs)
            for (var i = 0; i < text.Length; ++i)
            {
                var c = text[i];

                if (c == '\r')
                    continue;

                if (c == '\n')
                {
                    offset.X = 0;
                    offset.Y += spriteFont.LineSpacing;
                    firstGlyphOfLine = true;
                    continue;
                }

                var currentGlyphIndex = spriteFont.GetGlyphIndexOrDefault(c);
                var pCurrentGlyph = pGlyphs + currentGlyphIndex;

                // The first character on a line might have a negative left side bearing.
                // In this scenario, SpriteBatch/SpriteFont normally offset the text to the right,
                //  so that text does not hang off the left side of its rectangle.
                if (firstGlyphOfLine)
                {
                    offset.X = Math.Max(pCurrentGlyph->LeftSideBearing, 0);
                    firstGlyphOfLine = false;
                }
                else
                {
                    offset.X += spriteFont.Spacing + pCurrentGlyph->LeftSideBearing;
                }

                var p = offset;                
                p.X += pCurrentGlyph->Cropping.X;
                p.Y += pCurrentGlyph->Cropping.Y;
                p += position;
                
                var item = _batcher.CreateBatchItem();
                item.Texture = spriteFont.Texture;
                item.SortKey = sortKey;
            
                _texCoordTL.X = pCurrentGlyph->BoundsInTexture.X * spriteFont.Texture.TexelWidth;
                _texCoordTL.Y = pCurrentGlyph->BoundsInTexture.Y * spriteFont.Texture.TexelHeight;
                _texCoordBR.X = (pCurrentGlyph->BoundsInTexture.X + pCurrentGlyph->BoundsInTexture.Width) * spriteFont.Texture.TexelWidth;
                _texCoordBR.Y = (pCurrentGlyph->BoundsInTexture.Y + pCurrentGlyph->BoundsInTexture.Height) * spriteFont.Texture.TexelHeight;

                item.Set(p.X,
                         p.Y,
                         pCurrentGlyph->BoundsInTexture.Width,
                         pCurrentGlyph->BoundsInTexture.Height,
                         color,
                         _texCoordTL,
                         _texCoordBR,
                         0);

                offset.X += pCurrentGlyph->Width + pCurrentGlyph->RightSideBearing;
            }

			// We need to flush if we're using Immediate sort mode.
			FlushIfNeeded();
		}

        /// <summary>
        /// Submit a text string of sprites for drawing in the current batch.
        /// </summary>
        /// <param name="spriteFont">A font.</param>
        /// <param name="text">The text which will be drawn.</param>
        /// <param name="position">The drawing location on screen.</param>
        /// <param name="color">A color mask.</param>
        /// <param name="rotation">A rotation of this string.</param>
        /// <param name="origin">Center of the rotation. 0,0 by default.</param>
        /// <param name="scale">A scaling of this string.</param>
        /// <param name="effects">Modificators for drawing. Can be combined.</param>
        /// <param name="layerDepth">A depth of the layer of this string.</param>
		public void DrawString (
			SpriteFont spriteFont, StringBuilder text, Vector2 position, Color color,
            float rotation, Vector2 origin, float scale, SpriteEffects effects, float layerDepth)
		{
			var scaleVec = new Vector2 (scale, scale);
            DrawString(spriteFont, text, position, color, rotation, origin, scaleVec, effects, layerDepth);
		}

        /// <summary>
        /// Submit a text string of sprites for drawing in the current batch.
        /// </summary>
        /// <param name="spriteFont">A font.</param>
        /// <param name="text">The text which will be drawn.</param>
        /// <param name="position">The drawing location on screen.</param>
        /// <param name="color">A color mask.</param>
        /// <param name="rotation">A rotation of this string.</param>
        /// <param name="origin">Center of the rotation. 0,0 by default.</param>
        /// <param name="scale">A scaling of this string.</param>
        /// <param name="effects">Modificators for drawing. Can be combined.</param>
        /// <param name="layerDepth">A depth of the layer of this string.</param>
		public unsafe void DrawString (
			SpriteFont spriteFont, StringBuilder text, Vector2 position, Color color,
            float rotation, Vector2 origin, Vector2 scale, SpriteEffects effects, float layerDepth)
		{
            CheckValid(spriteFont, text);
            
            float sortKey = 0;
            // set SortKey based on SpriteSortMode.
            switch (_sortMode)
            {
                    // Comparison of Texture objects.
                    case SpriteSortMode.Texture:
                        sortKey = spriteFont.Texture.SortingKey;
                        break;
                    // Comparison of Depth
                    case SpriteSortMode.FrontToBack:
                        sortKey = layerDepth;
                        break;
                    // Comparison of Depth in reverse
                    case SpriteSortMode.BackToFront:
                        sortKey = -layerDepth;
                        break;
            }

            var flipAdjustment = Vector2.Zero;

            var flippedVert = (effects & SpriteEffects.FlipVertically) == SpriteEffects.FlipVertically;
            var flippedHorz = (effects & SpriteEffects.FlipHorizontally) == SpriteEffects.FlipHorizontally;

            if (flippedVert || flippedHorz)
            {
                var source = new SpriteFont.CharacterSource(text);
                Vector2 size;
                spriteFont.MeasureString(ref source, out size);

                if (flippedHorz)
                {
                    origin.X *= -1;
                    flipAdjustment.X = -size.X;
                }

                if (flippedVert)
                {
                    origin.Y *= -1;
                    flipAdjustment.Y = spriteFont.LineSpacing - size.Y;
                }
            }
            
            Matrix transformation = Matrix.Identity;
            float cos = 0, sin = 0;
            if (rotation == 0)
            {
                transformation.M11 = (flippedHorz ? -scale.X : scale.X);
                transformation.M22 = (flippedVert ? -scale.Y : scale.Y);
                transformation.M41 = ((flipAdjustment.X - origin.X) * transformation.M11) + position.X;
                transformation.M42 = ((flipAdjustment.Y - origin.Y) * transformation.M22) + position.Y;
            }
            else
            {
                cos = (float)Math.Cos(rotation);
                sin = (float)Math.Sin(rotation);
                transformation.M11 = (flippedHorz ? -scale.X : scale.X) * cos;
                transformation.M12 = (flippedHorz ? -scale.X : scale.X) * sin;
                transformation.M21 = (flippedVert ? -scale.Y : scale.Y) * (-sin);
                transformation.M22 = (flippedVert ? -scale.Y : scale.Y) * cos;
                transformation.M41 = (((flipAdjustment.X - origin.X) * transformation.M11) + (flipAdjustment.Y - origin.Y) * transformation.M21) + position.X;
                transformation.M42 = (((flipAdjustment.X - origin.X) * transformation.M12) + (flipAdjustment.Y - origin.Y) * transformation.M22) + position.Y; 
            }

            var offset = Vector2.Zero;
            var firstGlyphOfLine = true;

            fixed (SpriteFont.Glyph* pGlyphs = spriteFont.Glyphs)
            for (var i = 0; i < text.Length; ++i)
            {
                var c = text[i];

                if (c == '\r')
                    continue;

                if (c == '\n')
                {
                    offset.X = 0;
                    offset.Y += spriteFont.LineSpacing;
                    firstGlyphOfLine = true;
                    continue;
                }

                var currentGlyphIndex = spriteFont.GetGlyphIndexOrDefault(c);
                var pCurrentGlyph = pGlyphs + currentGlyphIndex;

                // The first character on a line might have a negative left side bearing.
                // In this scenario, SpriteBatch/SpriteFont normally offset the text to the right,
                //  so that text does not hang off the left side of its rectangle.
                if (firstGlyphOfLine)
                {
                    offset.X = Math.Max(pCurrentGlyph->LeftSideBearing, 0);
                    firstGlyphOfLine = false;
                }
                else
                {
                    offset.X += spriteFont.Spacing + pCurrentGlyph->LeftSideBearing;
                }

                var p = offset;

                if (flippedHorz)
                    p.X += pCurrentGlyph->BoundsInTexture.Width;
                p.X += pCurrentGlyph->Cropping.X;

                if (flippedVert)
                    p.Y += pCurrentGlyph->BoundsInTexture.Height - spriteFont.LineSpacing;
                p.Y += pCurrentGlyph->Cropping.Y;

                Vector2.Transform(ref p, ref transformation, out p);
                
                var item = _batcher.CreateBatchItem();               
                item.Texture = spriteFont.Texture;
                item.SortKey = sortKey;
                
                _texCoordTL.X = pCurrentGlyph->BoundsInTexture.X * (float)spriteFont.Texture.TexelWidth;
                _texCoordTL.Y = pCurrentGlyph->BoundsInTexture.Y * (float)spriteFont.Texture.TexelHeight;
                _texCoordBR.X = (pCurrentGlyph->BoundsInTexture.X + pCurrentGlyph->BoundsInTexture.Width) * (float)spriteFont.Texture.TexelWidth;
                _texCoordBR.Y = (pCurrentGlyph->BoundsInTexture.Y + pCurrentGlyph->BoundsInTexture.Height) * (float)spriteFont.Texture.TexelHeight;
                            
                if ((effects & SpriteEffects.FlipVertically) != 0)
                {
                    var temp = _texCoordBR.Y;
				    _texCoordBR.Y = _texCoordTL.Y;
				    _texCoordTL.Y = temp;
			    }
                if ((effects & SpriteEffects.FlipHorizontally) != 0)
                {
                    var temp = _texCoordBR.X;
				    _texCoordBR.X = _texCoordTL.X;
				    _texCoordTL.X = temp;
			    }

                if (rotation == 0f)
                {
                    item.Set(p.X,
                            p.Y,
                            pCurrentGlyph->BoundsInTexture.Width * scale.X,
                            pCurrentGlyph->BoundsInTexture.Height * scale.Y,
                            color,
                            _texCoordTL,
                            _texCoordBR,
                            layerDepth);
                }
                else
                {
                    item.Set(p.X,
                            p.Y,
                            0,
                            0,
                            pCurrentGlyph->BoundsInTexture.Width * scale.X,
                            pCurrentGlyph->BoundsInTexture.Height * scale.Y,
                            sin,
                            cos,
                            color,
                            _texCoordTL,
                            _texCoordBR,
                            layerDepth);
                }

                offset.X += pCurrentGlyph->Width + pCurrentGlyph->RightSideBearing;
			}

			// We need to flush if we're using Immediate sort mode.
			FlushIfNeeded();
		}

        /// <summary>
        /// Immediately releases the unmanaged resources used by this object.
        /// </summary>
        /// <param name="disposing"><c>true</c> to release both managed and unmanaged resources; <c>false</c> to release only unmanaged resources.</param>
        protected override void Dispose(bool disposing)
        {
            if (!IsDisposed)
            {
                if (disposing)
                {
                    if (_spriteEffect != null)
                    {
                        _spriteEffect.Dispose();
                        _spriteEffect = null;
                    }
                }
            }
            base.Dispose(disposing);
        }
	}
}
>>>>>>> 3e223ada
<|MERGE_RESOLUTION|>--- conflicted
+++ resolved
@@ -1,2380 +1,1170 @@
-<<<<<<< HEAD
-﻿// MonoGame - Copyright (C) The MonoGame Team
-// This file is subject to the terms and conditions defined in
-// file 'LICENSE.txt', which is part of this source code package.
-
-using System;
-using System.Runtime.CompilerServices;
-using System.Text;
-
-namespace Microsoft.Xna.Framework.Graphics
-{
-    /// <summary>
-    /// Helper class for drawing text strings and sprites in one or more optimized batches.
-    /// </summary>
-    public class SpriteBatch : GraphicsResource
-    {
-        #region Private Fields
-        SpriteBatcher _batcher;
-
-        SpriteSortMode _sortMode;
-        BlendState _blendState;
-        SamplerState _samplerState;
-        DepthStencilState _depthStencilState;
-        RasterizerState _rasterizerState;
-        Effect _effect;
-        bool _beginCalled;
-
-        SpriteEffect _spriteEffect;
-        EffectPass _spritePass;
-        #endregion
-
-        public static bool NeedsHalfPixelOffset { get; internal set; }
-
-        /// <summary>
-        /// Constructs a <see cref="SpriteBatch"/>.
-        /// </summary>
-        /// <param name="graphicsDevice">The <see cref="GraphicsDevice"/>, which will be used for sprite rendering.</param>
-        /// <exception cref="ArgumentNullException">Thrown when <paramref name="graphicsDevice"/> is null.</exception>
-        public SpriteBatch(GraphicsDevice graphicsDevice)
-        {
-            this.GraphicsDevice = graphicsDevice ??
-                throw new ArgumentNullException("graphicsDevice", FrameworkResources.ResourceCreationWhenDeviceIsNull);
-
-            _spriteEffect = new SpriteEffect(graphicsDevice);
-            _spritePass = _spriteEffect.CurrentTechnique.Passes[0];
-
-            _batcher = new SpriteBatcher(graphicsDevice);
-
-            _beginCalled = false;
-        }
-
-        /// <summary>
-        /// Reuse a previously allocated <see cref="SpriteBatchItem"/> from the item pool. 
-        /// If there is none available, the pool grows and initializes new items.
-        /// </summary>
-        /// <returns></returns>
-        public SpriteBatchItem GetBatchItem(Texture2D texture)
-        {
-            var item = _batcher.GetBatchItem();
-            item.Texture = texture;
-            return item;
-        }
-
-        [MethodImpl(MethodImplOptions.AggressiveInlining)]
-        private static void FlipTexCoords(ref Vector4 texCoord, SpriteEffects effects)
-        {
-            if ((effects & SpriteEffects.FlipVertically) != 0)
-            {
-                var tmp = texCoord.W;
-                texCoord.W = texCoord.Y;
-                texCoord.Y = tmp;
-            }
-            if ((effects & SpriteEffects.FlipHorizontally) != 0)
-            {
-                var tmp = texCoord.Z;
-                texCoord.Z = texCoord.X;
-                texCoord.X = tmp;
-            }
-        }
-
-        public float GetSortKey(Texture2D texture, float depth)
-        {
-            // set SortKey based on SpriteSortMode.
-            switch (_sortMode)
-            {
-                // Comparison of Texture objects.
-                case SpriteSortMode.Texture:
-                    return texture.SortingKey;
-
-                // Comparison of Depth
-                case SpriteSortMode.FrontToBack:
-                    return depth;
-
-                // Comparison of Depth in reverse
-                case SpriteSortMode.BackToFront:
-                    return -depth;
-
-                default:
-                    return depth;
-            }
-        }
-
-        /// <summary>
-        /// Begins a new sprite and text batch with the specified render state.
-        /// </summary>
-        /// <param name="sortMode">The drawing order for sprite and text drawing. <see cref="SpriteSortMode.Deferred"/> by default.</param>
-        /// <param name="blendState">State of the blending. Uses <see cref="BlendState.AlphaBlend"/> if null.</param>
-        /// <param name="samplerState">State of the sampler. Uses <see cref="SamplerState.LinearClamp"/> if null.</param>
-        /// <param name="depthStencilState">State of the depth-stencil buffer. Uses <see cref="DepthStencilState.None"/> if null.</param>
-        /// <param name="rasterizerState">State of the rasterization. Uses <see cref="RasterizerState.CullCounterClockwise"/> if null.</param>
-        /// <param name="effect">A custom <see cref="Effect"/> to override the default sprite effect. Uses default sprite effect if null.</param>
-        /// <param name="transformMatrix">An optional matrix used to transform the sprite geometry. Uses <see cref="Matrix.Identity"/> if null.</param>
-        /// <exception cref="InvalidOperationException">Thrown if <see cref="Begin"/> is called next time without previous <see cref="End"/>.</exception>
-        /// <remarks>This method uses optional parameters.</remarks>
-        /// <remarks>The <see cref="Begin"/> Begin should be called before drawing commands, and you cannot call it again before subsequent <see cref="End"/>.</remarks>
-        public void Begin(
-            SpriteSortMode sortMode = SpriteSortMode.Deferred,
-            BlendState blendState = null,
-            SamplerState samplerState = null,
-            DepthStencilState depthStencilState = null,
-            RasterizerState rasterizerState = null,
-            Effect effect = null,
-            Matrix? transformMatrix = null)
-        {
-            if (_beginCalled)
-                throw new InvalidOperationException(
-                    "Begin cannot be called again until End has been successfully called.");
-
-            // defaults
-            _sortMode = sortMode;
-            _blendState = blendState ?? BlendState.AlphaBlend;
-            _samplerState = samplerState ?? SamplerState.LinearClamp;
-            _depthStencilState = depthStencilState ?? DepthStencilState.None;
-            _rasterizerState = rasterizerState ?? RasterizerState.CullCounterClockwise;
-            _effect = effect;
-            _spriteEffect.TransformMatrix = transformMatrix;
-
-            // Setup things now so a user can change them.
-            if (sortMode == SpriteSortMode.Immediate)
-                Setup();
-
-            _beginCalled = true;
-        }
-
-        /// <summary>
-        /// Flushes all batched text and sprites to the screen.
-        /// </summary>
-        /// <remarks>This command should be called after <see cref="Begin"/> and drawing commands.</remarks>
-        public void End()
-        {
-            if (!_beginCalled)
-                throw new InvalidOperationException("Begin must be called before calling End.");
-
-            _beginCalled = false;
-
-            if (_sortMode != SpriteSortMode.Immediate)
-                Setup();
-
-            _batcher.DrawBatch(_sortMode, _effect);
-        }
-
-        private void Setup()
-        {
-            var gd = GraphicsDevice;
-            gd.BlendState = _blendState;
-            gd.DepthStencilState = _depthStencilState;
-            gd.RasterizerState = _rasterizerState;
-            gd.SamplerStates[0] = _samplerState;
-
-            _spritePass.Apply();
-        }
-
-        void CheckArgs(Texture2D texture)
-        {
-            if (texture == null)
-                throw new ArgumentNullException(nameof(texture));
-            if (!_beginCalled)
-                throw new InvalidOperationException("Draw was called, but Begin has not yet been called. Begin must be called successfully before you can call Draw.");
-        }
-
-        void CheckArgs(SpriteFont spriteFont, string text)
-        {
-            if (spriteFont == null)
-                throw new ArgumentNullException(nameof(spriteFont));
-            if (text == null)
-                throw new ArgumentNullException(nameof(text));
-            if (!_beginCalled)
-                throw new InvalidOperationException("DrawString was called, but Begin has not yet been called. Begin must be called successfully before you can call DrawString.");
-        }
-
-        void CheckArgs(SpriteFont spriteFont, StringBuilder text)
-        {
-            if (spriteFont == null)
-                throw new ArgumentNullException(nameof(spriteFont));
-            if (text == null)
-                throw new ArgumentNullException(nameof(text));
-            if (!_beginCalled)
-                throw new InvalidOperationException("DrawString was called, but Begin has not yet been called. Begin must be called successfully before you can call DrawString.");
-        }
-
-        public void DrawRef(
-            Texture2D texture,
-            ref VertexPositionColorTexture vertexTL,
-            ref VertexPositionColorTexture vertexTR,
-            ref VertexPositionColorTexture vertexBL,
-            ref VertexPositionColorTexture vertexBR,
-            float depth)
-        {
-            var item = GetBatchItem(texture);
-            item.SortKey = GetSortKey(texture, depth);
-
-            item.VertexTL = vertexTL;
-            item.VertexTR = vertexTR;
-            item.VertexBL = vertexBL;
-            item.VertexBR = vertexBR;
-
-            FlushIfNeeded();
-        }
-
-        public void DrawRef(
-            Texture2D texture,
-            ref VertexPositionColorTexture vertexTL,
-            ref VertexPositionColorTexture vertexTR,
-            ref VertexPositionColorTexture vertexBL,
-            ref VertexPositionColorTexture vertexBR)
-        {
-            DrawRef(texture, ref vertexTL, ref vertexTR, ref vertexBL, ref vertexBR, vertexTL.Position.Z);
-        }
-
-        public void Draw(
-            Texture2D texture,
-            VertexPositionColorTexture vertexTL,
-            VertexPositionColorTexture vertexTR,
-            VertexPositionColorTexture vertexBL,
-            VertexPositionColorTexture vertexBR,
-            float depth)
-        {
-            var item = GetBatchItem(texture);
-            item.SortKey = GetSortKey(texture, depth);
-
-            item.VertexTL = vertexTL;
-            item.VertexTR = vertexTR;
-            item.VertexBL = vertexBL;
-            item.VertexBR = vertexBR;
-
-            FlushIfNeeded();
-        }
-
-        public void Draw(
-            Texture2D texture,
-            VertexPositionColorTexture vertexTL,
-            VertexPositionColorTexture vertexTR,
-            VertexPositionColorTexture vertexBL,
-            VertexPositionColorTexture vertexBR)
-        {
-            Draw(texture, vertexTL, vertexTR, vertexBL, vertexBR, vertexTL.Position.Z);
-        }
-
-        /// <summary>
-        /// Submit a sprite for drawing in the current batch.
-        /// </summary>
-        /// <param name="texture">A texture.</param>
-        /// <param name="position">The drawing location on screen or null if <paramref name="destinationRectangle"> is used.</paramref></param>
-        /// <param name="destinationRectangle">The drawing bounds on screen or null if <paramref name="position"> is used.</paramref></param>
-        /// <param name="sourceRectangle">An optional region on the texture which will be rendered. If null - draws full texture.</param>
-        /// <param name="origin">An optional center of rotation. Uses <see cref="Vector2.Zero"/> if null.</param>
-        /// <param name="rotation">An optional rotation of this sprite. 0 by default.</param>
-        /// <param name="scale">An optional scale vector. Uses <see cref="Vector2.One"/> if null.</param>
-        /// <param name="color">An optional color mask. Uses <see cref="Color.White"/> if null.</param>
-        /// <param name="effects">The optional drawing modificators. <see cref="SpriteEffects.None"/> by default.</param>
-        /// <param name="layerDepth">An optional depth of the layer of this sprite. 0 by default.</param>
-        /// <exception cref="InvalidOperationException">Throwns if both <paramref name="position"/> and <paramref name="destinationRectangle"/> been used.</exception>
-        /// <remarks>This overload uses optional parameters. This overload requires only one of <paramref name="position"/> and <paramref name="destinationRectangle"/> been used.</remarks>
-        [Obsolete("In future versions this method can be removed.")]
-        public void Draw(
-            Texture2D texture,
-            Vector2? position = null,
-            RectangleF? destinationRectangle = null,
-            RectangleF? sourceRectangle = null,
-            Vector2? origin = null,
-            float rotation = 0f,
-            Vector2? scale = null,
-            Color? color = null,
-            SpriteEffects effects = SpriteEffects.None,
-            float layerDepth = 0f)
-        {
-
-            // Assign default values to null parameters here, as they are not compile-time constants
-            if (!color.HasValue)
-                color = Color.White;
-
-            if (!origin.HasValue)
-                origin = Vector2.Zero;
-
-            if (!scale.HasValue)
-                scale = Vector2.One;
-
-            // If both drawRectangle and position are null, or if both have been assigned a value, raise an error
-            if ((destinationRectangle.HasValue) == (position.HasValue))
-            {
-                throw new InvalidOperationException("Expected drawRectangle or position, but received neither or both.");
-            }
-            else if (position != null)
-            {
-                // Call Draw() using position
-                Draw(texture, (Vector2)position, sourceRectangle, (Color)color, rotation, (Vector2)origin, (Vector2)scale, effects, layerDepth);
-            }
-            else
-            {
-                // Call Draw() using drawRectangle
-                Draw(texture, (RectangleF)destinationRectangle, sourceRectangle, (Color)color, rotation, (Vector2)origin, effects, layerDepth);
-            }
-        }
-
-        /// <summary>
-        /// Submit a sprite for drawing in the current batch.
-        /// </summary>
-        /// <param name="texture">A texture.</param>
-        /// <param name="position">The drawing location on screen.</param>
-        /// <param name="sourceRectangle">An optional region on the texture which will be rendered. If null - draws full texture.</param>
-        /// <param name="color">A color mask.</param>
-        /// <param name="rotation">A rotation of this sprite.</param>
-        /// <param name="origin">Center of the rotation. 0,0 by default.</param>
-        /// <param name="scale">A scaling of this sprite.</param>
-        /// <param name="effects">Modificators for drawing. Can be combined.</param>
-        /// <param name="layerDepth">A depth of the layer of this sprite.</param>
-        public void Draw(
-            Texture2D texture,
-            Vector2 position,
-            RectangleF? sourceRectangle,
-            Color color,
-            float rotation,
-            Vector2 origin,
-            Vector2 scale,
-            SpriteEffects effects,
-            float layerDepth)
-        {
-            CheckArgs(texture);
-
-            Vector4 texCoord;
-            var item = GetBatchItem(texture);
-            item.SortKey = GetSortKey(texture, layerDepth);
-
-            origin *= scale;
-
-            float w, h;
-            if (sourceRectangle.HasValue)
-            {
-                RectangleF srcRect = sourceRectangle.Value;
-                w = srcRect.Width * scale.X;
-                h = srcRect.Height * scale.Y;
-                texCoord.X = srcRect.X * texture.Texel.X;
-                texCoord.Y = srcRect.Y * texture.Texel.Y;
-                texCoord.Z = (srcRect.X + srcRect.Width) * texture.Texel.X;
-                texCoord.W = (srcRect.Y + srcRect.Height) * texture.Texel.Y;
-            }
-            else
-            {
-                w = texture.Width * scale.X;
-                h = texture.Height * scale.Y;
-                texCoord = new Vector4(0, 0, 1, 1);
-            }
-
-            FlipTexCoords(ref texCoord, effects);
-
-            if (rotation == 0f)
-            {
-                item.Set(position.X - origin.X,
-                        position.Y - origin.Y,
-                        w,
-                        h,
-                        color,
-                        texCoord,
-                        layerDepth);
-            }
-            else
-            {
-                item.Set(position.X,
-                        position.Y,
-                        -origin.X,
-                        -origin.Y,
-                        w,
-                        h,
-                        (float)Math.Sin(rotation),
-                        (float)Math.Cos(rotation),
-                        color,
-                        texCoord,
-                        layerDepth);
-            }
-
-            FlushIfNeeded();
-        }
-
-        /// <summary>
-        /// Submit a sprite for drawing in the current batch.
-        /// </summary>
-        /// <param name="texture">A texture.</param>
-        /// <param name="position">The drawing location on screen.</param>
-        /// <param name="sourceRectangle">An optional region on the texture which will be rendered. If null - draws full texture.</param>
-        /// <param name="color">A color mask.</param>
-        /// <param name="rotation">A rotation of this sprite.</param>
-        /// <param name="origin">Center of the rotation. 0,0 by default.</param>
-        /// <param name="scale">A scaling of this sprite.</param>
-        /// <param name="effects">Modificators for drawing. Can be combined.</param>
-        /// <param name="layerDepth">A depth of the layer of this sprite.</param>
-        public void Draw(
-            Texture2D texture,
-            Vector2 position,
-            RectangleF? sourceRectangle,
-            Color color,
-            float rotation,
-            Vector2 origin,
-            float scale,
-            SpriteEffects effects,
-            float layerDepth)
-        {
-            Draw(texture, position, sourceRectangle, color, rotation, origin, new Vector2(scale, scale), effects, layerDepth);
-        }
-
-        /// <summary>
-        /// Submit a sprite for drawing in the current batch.
-        /// </summary>
-        /// <param name="texture">A texture.</param>
-        /// <param name="destinationRectangle">The drawing bounds on screen.</param>
-        /// <param name="sourceRectangle">An optional region on the texture which will be rendered. If null - draws full texture.</param>
-        /// <param name="color">A color mask.</param>
-        /// <param name="rotation">A rotation of this sprite.</param>
-        /// <param name="origin">Center of the rotation. 0,0 by default.</param>
-        /// <param name="effects">Modificators for drawing. Can be combined.</param>
-        /// <param name="layerDepth">A depth of the layer of this sprite.</param>
-        public void Draw(
-            Texture2D texture,
-            RectangleF destinationRectangle,
-            RectangleF? sourceRectangle,
-            Color color,
-            float rotation,
-            Vector2 origin,
-            SpriteEffects effects,
-            float layerDepth)
-        {
-            CheckArgs(texture);
-
-            var item = GetBatchItem(texture);
-            item.SortKey = GetSortKey(texture, layerDepth);
-
-            Vector4 texCoord;
-            if (sourceRectangle.HasValue)
-            {
-                RectangleF srcRect = sourceRectangle.Value;
-                texCoord.X = srcRect.X * texture.Texel.X;
-                texCoord.Y = srcRect.Y * texture.Texel.Y;
-                texCoord.Z = (srcRect.X + srcRect.Width) * texture.Texel.X;
-                texCoord.W = (srcRect.Y + srcRect.Height) * texture.Texel.Y;
-
-                if (srcRect.Width != 0)
-                    origin.X = origin.X * destinationRectangle.Width / srcRect.Width;
-                else
-                    origin.X = origin.X * destinationRectangle.Width * texture.Texel.X;
-                if (srcRect.Height != 0)
-                    origin.Y = origin.Y * destinationRectangle.Height / srcRect.Height;
-                else
-                    origin.Y = origin.Y * destinationRectangle.Height * texture.Texel.Y;
-            }
-            else
-            {
-                texCoord = new Vector4(0, 0, 1, 1);
-
-                origin.X = origin.X * destinationRectangle.Width * texture.Texel.X;
-                origin.Y = origin.Y * destinationRectangle.Height * texture.Texel.Y;
-            }
-
-            FlipTexCoords(ref texCoord, effects);
-
-            if (rotation == 0f)
-            {
-                item.Set(destinationRectangle.X - origin.X,
-                        destinationRectangle.Y - origin.Y,
-                        destinationRectangle.Width,
-                        destinationRectangle.Height,
-                        color,
-                        texCoord,
-                        layerDepth);
-            }
-            else
-            {
-                item.Set(destinationRectangle.X,
-                        destinationRectangle.Y,
-                        -origin.X,
-                        -origin.Y,
-                        destinationRectangle.Width,
-                        destinationRectangle.Height,
-                        (float)Math.Sin(rotation),
-                        (float)Math.Cos(rotation),
-                        color,
-                        texCoord,
-                        layerDepth);
-            }
-
-            FlushIfNeeded();
-        }
-
-
-        /// <summary>
-        /// Call the end of a draw operation for <see cref="SpriteSortMode.Immediate"/>.
-        /// </summary>
-        public void FlushIfNeeded()
-        {
-            if (_sortMode == SpriteSortMode.Immediate)
-                _batcher.DrawBatch(_sortMode, _effect);
-        }
-
-        /// <summary>
-        /// Submit a sprite for drawing in the current batch.
-        /// </summary>
-        /// <param name="texture">A texture.</param>
-        /// <param name="position">The drawing location on screen.</param>
-        /// <param name="sourceRectangle">An optional region on the texture which will be rendered. If null - draws full texture.</param>
-        /// <param name="color">A color mask.</param>
-        public void Draw(Texture2D texture, Vector2 position, RectangleF? sourceRectangle, Color color)
-        {
-            CheckArgs(texture);
-
-            var item = GetBatchItem(texture);
-            item.SortKey = GetSortKey(texture, 0);
-
-            Vector4 texCoord;
-            Vector2 size;
-            if (sourceRectangle.HasValue)
-            {
-                RectangleF srcRect = sourceRectangle.Value;
-                size = new Vector2(srcRect.Width, srcRect.Height);
-                texCoord.X = srcRect.X * texture.Texel.X;
-                texCoord.Y = srcRect.Y * texture.Texel.Y;
-                texCoord.Z = (srcRect.X + srcRect.Width) * texture.Texel.X;
-                texCoord.W = (srcRect.Y + srcRect.Height) * texture.Texel.Y;
-            }
-            else
-            {
-                size = new Vector2(texture.Width, texture.Height);
-                texCoord = new Vector4(0, 0, 1, 1);
-            }
-
-            item.Set(position.X,
-                     position.Y,
-                     size.X,
-                     size.Y,
-                     color,
-                     texCoord,
-                     0);
-
-            FlushIfNeeded();
-        }
-
-        /// <summary>
-        /// Submit a sprite for drawing in the current batch.
-        /// </summary>
-        /// <param name="texture">A texture.</param>
-        /// <param name="destinationRectangle">The drawing bounds on screen.</param>
-        /// <param name="sourceRectangle">An optional region on the texture which will be rendered. If null - draws full texture.</param>
-        /// <param name="color">A color mask.</param>
-        public void Draw(Texture2D texture, RectangleF destinationRectangle, RectangleF? sourceRectangle, Color color)
-        {
-            CheckArgs(texture);
-
-            var item = GetBatchItem(texture);
-            item.SortKey = GetSortKey(texture, 0);
-
-            Vector4 texCoord;
-            if (sourceRectangle.HasValue)
-            {
-                RectangleF srcRect = sourceRectangle.Value;
-                texCoord.X = srcRect.X * texture.Texel.X;
-                texCoord.Y = srcRect.Y * texture.Texel.Y;
-                texCoord.Z = (srcRect.X + srcRect.Width) * texture.Texel.X;
-                texCoord.W = (srcRect.Y + srcRect.Height) * texture.Texel.Y;
-            }
-            else
-            {
-                texCoord = new Vector4(0, 0, 1, 1);
-            }
-
-            item.Set(destinationRectangle.X,
-                     destinationRectangle.Y,
-                     destinationRectangle.Width,
-                     destinationRectangle.Height,
-                     color,
-                     texCoord,
-                     0);
-
-            FlushIfNeeded();
-        }
-
-        /// <summary>
-        /// Submit a sprite for drawing in the current batch.
-        /// </summary>
-        /// <param name="texture">A texture.</param>
-        /// <param name="position">The drawing location on screen.</param>
-        /// <param name="color">A color mask.</param>
-        public void Draw(Texture2D texture, Vector2 position, Color color)
-        {
-            CheckArgs(texture);
-
-            var item = GetBatchItem(texture);
-            item.SortKey = GetSortKey(texture, 0);
-
-            item.Set(position.X,
-                     position.Y,
-                     texture.Width,
-                     texture.Height,
-                     color,
-                     new Vector4(0, 0, 1, 1),
-                     0);
-
-            FlushIfNeeded();
-        }
-
-        /// <summary>
-        /// Submit a sprite for drawing in the current batch.
-        /// </summary>
-        /// <param name="texture">A texture.</param>
-        /// <param name="destinationRectangle">The drawing bounds on screen.</param>
-        /// <param name="color">A color mask.</param>
-        public void Draw(Texture2D texture, RectangleF destinationRectangle, Color color)
-        {
-            CheckArgs(texture);
-
-            var item = GetBatchItem(texture);
-            item.SortKey = GetSortKey(texture, 0);
-
-            item.Set(destinationRectangle.X,
-                     destinationRectangle.Y,
-                     destinationRectangle.Width,
-                     destinationRectangle.Height,
-                     color,
-                     new Vector4(0, 0, 1, 1),
-                     0);
-
-            FlushIfNeeded();
-        }
-
-        /// <summary>
-        /// Submit a text string of sprites for drawing in the current batch.
-        /// </summary>
-        /// <param name="spriteFont">A font.</param>
-        /// <param name="text">The text which will be drawn.</param>
-        /// <param name="position">The drawing location on screen.</param>
-        /// <param name="color">A color mask.</param>
-        public unsafe void DrawString(SpriteFont spriteFont, string text, Vector2 position, Color color)
-        {
-            CheckArgs(spriteFont, text);
-            float sortKey = GetSortKey(spriteFont.Texture, 0);
-
-            var offset = Vector2.Zero;
-            var firstGlyphOfLine = true;
-
-            fixed (SpriteFont.Glyph* pGlyphs = spriteFont.Glyphs)
-            {
-                for (var i = 0; i < text.Length; ++i)
-                {
-                    var c = text[i];
-
-                    if (c == '\r')
-                        continue;
-
-                    if (c == '\n')
-                    {
-                        offset.X = 0;
-                        offset.Y += spriteFont.LineSpacing;
-                        firstGlyphOfLine = true;
-                        continue;
-                    }
-
-                    var currentGlyphIndex = spriteFont.GetGlyphIndexOrDefault(c);
-                    var pCurrentGlyph = pGlyphs + currentGlyphIndex;
-
-                    // The first character on a line might have a negative left side bearing.
-                    // In this scenario, SpriteBatch/SpriteFont normally offset the text to the right,
-                    //  so that text does not hang off the left side of its rectangle.
-                    if (firstGlyphOfLine)
-                    {
-                        offset.X = Math.Max(pCurrentGlyph->LeftSideBearing, 0);
-                        firstGlyphOfLine = false;
-                    }
-                    else
-                    {
-                        offset.X += spriteFont.Spacing + pCurrentGlyph->LeftSideBearing;
-                    }
-
-                    var p = offset;
-                    p.X += pCurrentGlyph->Cropping.X;
-                    p.Y += pCurrentGlyph->Cropping.Y;
-                    p += position;
-
-                    var item = GetBatchItem(spriteFont.Texture);
-                    item.SortKey = sortKey;
-
-                    var texCoord = new Vector4();
-                    texCoord.X = pCurrentGlyph->BoundsInTexture.X * spriteFont.Texture.Texel.X;
-                    texCoord.Y = pCurrentGlyph->BoundsInTexture.Y * spriteFont.Texture.Texel.Y;
-                    texCoord.Z = (pCurrentGlyph->BoundsInTexture.X + pCurrentGlyph->BoundsInTexture.Width) * spriteFont.Texture.Texel.X;
-                    texCoord.W = (pCurrentGlyph->BoundsInTexture.Y + pCurrentGlyph->BoundsInTexture.Height) * spriteFont.Texture.Texel.Y;
-
-                    item.Set(p.X,
-                             p.Y,
-                             pCurrentGlyph->BoundsInTexture.Width,
-                             pCurrentGlyph->BoundsInTexture.Height,
-                             color,
-                             texCoord,
-                             0);
-
-                    offset.X += pCurrentGlyph->Width + pCurrentGlyph->RightSideBearing;
-                }
-            }
-
-            // We need to flush if we're using Immediate sort mode.
-            FlushIfNeeded();
-        }
-
-        /// <summary>
-        /// Submit a text string of sprites for drawing in the current batch.
-        /// </summary>
-        /// <param name="spriteFont">A font.</param>
-        /// <param name="text">The text which will be drawn.</param>
-        /// <param name="position">The drawing location on screen.</param>
-        /// <param name="color">A color mask.</param>
-        /// <param name="rotation">A rotation of this string.</param>
-        /// <param name="origin">Center of the rotation. 0,0 by default.</param>
-        /// <param name="scale">A scaling of this string.</param>
-        /// <param name="effects">Modificators for drawing. Can be combined.</param>
-        /// <param name="layerDepth">A depth of the layer of this string.</param>
-        public void DrawString(
-            SpriteFont spriteFont, string text, Vector2 position, Color color,
-            float rotation, Vector2 origin, float scale, SpriteEffects effects, float layerDepth)
-        {
-            var scaleVec = new Vector2(scale, scale);
-            DrawString(spriteFont, text, position, color, rotation, origin, scaleVec, effects, layerDepth);
-        }
-
-        /// <summary>
-        /// Submit a text string of sprites for drawing in the current batch.
-        /// </summary>
-        /// <param name="spriteFont">A font.</param>
-        /// <param name="text">The text which will be drawn.</param>
-        /// <param name="position">The drawing location on screen.</param>
-        /// <param name="color">A color mask.</param>
-        /// <param name="rotation">A rotation of this string.</param>
-        /// <param name="origin">Center of the rotation. 0,0 by default.</param>
-        /// <param name="scale">A scaling of this string.</param>
-        /// <param name="effects">Modificators for drawing. Can be combined.</param>
-        /// <param name="layerDepth">A depth of the layer of this string.</param>
-        public unsafe void DrawString(
-            SpriteFont spriteFont, string text, Vector2 position, Color color,
-            float rotation, Vector2 origin, Vector2 scale, SpriteEffects effects, float layerDepth)
-        {
-            CheckArgs(spriteFont, text);
-            float sortKey = GetSortKey(spriteFont.Texture, layerDepth);
-
-            var flipAdjustment = Vector2.Zero;
-            var flippedVert = (effects & SpriteEffects.FlipVertically) == SpriteEffects.FlipVertically;
-            var flippedHorz = (effects & SpriteEffects.FlipHorizontally) == SpriteEffects.FlipHorizontally;
-
-            if (flippedVert || flippedHorz)
-            {
-                var source = new SpriteFont.CharacterSource(text);
-                spriteFont.MeasureString(ref source, out Vector2 size);
-
-                if (flippedHorz)
-                {
-                    origin.X *= -1;
-                    flipAdjustment.X = -size.X;
-                }
-
-                if (flippedVert)
-                {
-                    origin.Y *= -1;
-                    flipAdjustment.Y = spriteFont.LineSpacing - size.Y;
-                }
-            }
-
-            Matrix transformation = Matrix.Identity;
-            float cos = 0, sin = 0;
-            if (rotation == 0)
-            {
-                transformation.M11 = (flippedHorz ? -scale.X : scale.X);
-                transformation.M22 = (flippedVert ? -scale.Y : scale.Y);
-                transformation.M41 = ((flipAdjustment.X - origin.X) * transformation.M11) + position.X;
-                transformation.M42 = ((flipAdjustment.Y - origin.Y) * transformation.M22) + position.Y;
-            }
-            else
-            {
-                cos = (float)Math.Cos(rotation);
-                sin = (float)Math.Sin(rotation);
-                transformation.M11 = (flippedHorz ? -scale.X : scale.X) * cos;
-                transformation.M12 = (flippedHorz ? -scale.X : scale.X) * sin;
-                transformation.M21 = (flippedVert ? -scale.Y : scale.Y) * (-sin);
-                transformation.M22 = (flippedVert ? -scale.Y : scale.Y) * cos;
-                transformation.M41 = (((flipAdjustment.X - origin.X) * transformation.M11) + (flipAdjustment.Y - origin.Y) * transformation.M21) + position.X;
-                transformation.M42 = (((flipAdjustment.X - origin.X) * transformation.M12) + (flipAdjustment.Y - origin.Y) * transformation.M22) + position.Y;
-            }
-
-            var offset = Vector2.Zero;
-            var firstGlyphOfLine = true;
-
-            fixed (SpriteFont.Glyph* pGlyphs = spriteFont.Glyphs)
-            {
-                for (var i = 0; i < text.Length; ++i)
-                {
-                    var c = text[i];
-
-                    if (c == '\r')
-                        continue;
-
-                    if (c == '\n')
-                    {
-                        offset.X = 0;
-                        offset.Y += spriteFont.LineSpacing;
-                        firstGlyphOfLine = true;
-                        continue;
-                    }
-
-                    var currentGlyphIndex = spriteFont.GetGlyphIndexOrDefault(c);
-                    var pCurrentGlyph = pGlyphs + currentGlyphIndex;
-
-                    // The first character on a line might have a negative left side bearing.
-                    // In this scenario, SpriteBatch/SpriteFont normally offset the text to the right,
-                    //  so that text does not hang off the left side of its rectangle.
-                    if (firstGlyphOfLine)
-                    {
-                        offset.X = Math.Max(pCurrentGlyph->LeftSideBearing, 0);
-                        firstGlyphOfLine = false;
-                    }
-                    else
-                    {
-                        offset.X += spriteFont.Spacing + pCurrentGlyph->LeftSideBearing;
-                    }
-
-                    var p = offset;
-
-                    if (flippedHorz)
-                        p.X += pCurrentGlyph->BoundsInTexture.Width;
-                    p.X += pCurrentGlyph->Cropping.X;
-
-                    if (flippedVert)
-                        p.Y += pCurrentGlyph->BoundsInTexture.Height - spriteFont.LineSpacing;
-                    p.Y += pCurrentGlyph->Cropping.Y;
-
-                    Vector2.Transform(ref p, ref transformation, out p);
-
-                    var item = GetBatchItem(spriteFont.Texture);
-                    item.SortKey = sortKey;
-
-                    var texCoord = new Vector4();
-                    texCoord.X = pCurrentGlyph->BoundsInTexture.X * spriteFont.Texture.Texel.X;
-                    texCoord.Y = pCurrentGlyph->BoundsInTexture.Y * spriteFont.Texture.Texel.Y;
-                    texCoord.Z = (pCurrentGlyph->BoundsInTexture.X + pCurrentGlyph->BoundsInTexture.Width) * spriteFont.Texture.Texel.X;
-                    texCoord.W = (pCurrentGlyph->BoundsInTexture.Y + pCurrentGlyph->BoundsInTexture.Height) * spriteFont.Texture.Texel.Y;
-
-                    FlipTexCoords(ref texCoord, effects);
-
-                    if (rotation == 0f)
-                    {
-                        item.Set(p.X,
-                                p.Y,
-                                pCurrentGlyph->BoundsInTexture.Width * scale.X,
-                                pCurrentGlyph->BoundsInTexture.Height * scale.Y,
-                                color,
-                                texCoord,
-                                layerDepth);
-                    }
-                    else
-                    {
-                        item.Set(p.X,
-                                p.Y,
-                                0,
-                                0,
-                                pCurrentGlyph->BoundsInTexture.Width * scale.X,
-                                pCurrentGlyph->BoundsInTexture.Height * scale.Y,
-                                sin,
-                                cos,
-                                color,
-                                texCoord,
-                                layerDepth);
-                    }
-
-                    offset.X += pCurrentGlyph->Width + pCurrentGlyph->RightSideBearing;
-                }
-            }
-
-            // We need to flush if we're using Immediate sort mode.
-            FlushIfNeeded();
-        }
-
-        /// <summary>
-        /// Submit a text string of sprites for drawing in the current batch.
-        /// </summary>
-        /// <param name="spriteFont">A font.</param>
-        /// <param name="text">The text which will be drawn.</param>
-        /// <param name="position">The drawing location on screen.</param>
-        /// <param name="color">A color mask.</param>
-        public unsafe void DrawString(SpriteFont spriteFont, StringBuilder text, Vector2 position, Color color)
-        {
-            CheckArgs(spriteFont, text);
-
-            float sortKey = GetSortKey(spriteFont.Texture, 0);
-
-            var offset = Vector2.Zero;
-            var firstGlyphOfLine = true;
-
-            fixed (SpriteFont.Glyph* pGlyphs = spriteFont.Glyphs)
-            {
-                for (var i = 0; i < text.Length; ++i)
-                {
-                    var c = text[i];
-
-                    if (c == '\r')
-                        continue;
-
-                    if (c == '\n')
-                    {
-                        offset.X = 0;
-                        offset.Y += spriteFont.LineSpacing;
-                        firstGlyphOfLine = true;
-                        continue;
-                    }
-
-                    var currentGlyphIndex = spriteFont.GetGlyphIndexOrDefault(c);
-                    var pCurrentGlyph = pGlyphs + currentGlyphIndex;
-
-                    // The first character on a line might have a negative left side bearing.
-                    // In this scenario, SpriteBatch/SpriteFont normally offset the text to the right,
-                    //  so that text does not hang off the left side of its rectangle.
-                    if (firstGlyphOfLine)
-                    {
-                        offset.X = Math.Max(pCurrentGlyph->LeftSideBearing, 0);
-                        firstGlyphOfLine = false;
-                    }
-                    else
-                    {
-                        offset.X += spriteFont.Spacing + pCurrentGlyph->LeftSideBearing;
-                    }
-
-                    var p = offset;
-                    p.X += pCurrentGlyph->Cropping.X;
-                    p.Y += pCurrentGlyph->Cropping.Y;
-                    p += position;
-
-                    var item = GetBatchItem(spriteFont.Texture);
-                    item.SortKey = sortKey;
-
-                    var texCoord = new Vector4();
-                    texCoord.X = pCurrentGlyph->BoundsInTexture.X * spriteFont.Texture.Texel.X;
-                    texCoord.Y = pCurrentGlyph->BoundsInTexture.Y * spriteFont.Texture.Texel.Y;
-                    texCoord.Z = (pCurrentGlyph->BoundsInTexture.X + pCurrentGlyph->BoundsInTexture.Width) * spriteFont.Texture.Texel.X;
-                    texCoord.W = (pCurrentGlyph->BoundsInTexture.Y + pCurrentGlyph->BoundsInTexture.Height) * spriteFont.Texture.Texel.Y;
-
-                    item.Set(p.X,
-                             p.Y,
-                             pCurrentGlyph->BoundsInTexture.Width,
-                             pCurrentGlyph->BoundsInTexture.Height,
-                             color,
-                             texCoord,
-                             0);
-
-                    offset.X += pCurrentGlyph->Width + pCurrentGlyph->RightSideBearing;
-                }
-            }
-            // We need to flush if we're using Immediate sort mode.
-            FlushIfNeeded();
-        }
-
-        /// <summary>
-        /// Submit a text string of sprites for drawing in the current batch.
-        /// </summary>
-        /// <param name="spriteFont">A font.</param>
-        /// <param name="text">The text which will be drawn.</param>
-        /// <param name="position">The drawing location on screen.</param>
-        /// <param name="color">A color mask.</param>
-        /// <param name="rotation">A rotation of this string.</param>
-        /// <param name="origin">Center of the rotation. 0,0 by default.</param>
-        /// <param name="scale">A scaling of this string.</param>
-        /// <param name="effects">Modificators for drawing. Can be combined.</param>
-        /// <param name="layerDepth">A depth of the layer of this string.</param>
-        public void DrawString(
-            SpriteFont spriteFont, StringBuilder text, Vector2 position, Color color,
-            float rotation, Vector2 origin, float scale, SpriteEffects effects, float layerDepth)
-        {
-            var scaleVec = new Vector2(scale, scale);
-            DrawString(spriteFont, text, position, color, rotation, origin, scaleVec, effects, layerDepth);
-        }
-
-        /// <summary>
-        /// Submit a text string of sprites for drawing in the current batch.
-        /// </summary>
-        /// <param name="spriteFont">A font.</param>
-        /// <param name="text">The text which will be drawn.</param>
-        /// <param name="position">The drawing location on screen.</param>
-        /// <param name="color">A color mask.</param>
-        /// <param name="rotation">A rotation of this string.</param>
-        /// <param name="origin">Center of the rotation. 0,0 by default.</param>
-        /// <param name="scale">A scaling of this string.</param>
-        /// <param name="effects">Modificators for drawing. Can be combined.</param>
-        /// <param name="layerDepth">A depth of the layer of this string.</param>
-        public unsafe void DrawString(
-            SpriteFont spriteFont, StringBuilder text, Vector2 position, Color color,
-            float rotation, Vector2 origin, Vector2 scale, SpriteEffects effects, float layerDepth)
-        {
-            CheckArgs(spriteFont, text);
-            float sortKey = GetSortKey(spriteFont.Texture, 0);
-
-            var flipAdjustment = Vector2.Zero;
-            var flippedVert = (effects & SpriteEffects.FlipVertically) == SpriteEffects.FlipVertically;
-            var flippedHorz = (effects & SpriteEffects.FlipHorizontally) == SpriteEffects.FlipHorizontally;
-
-            if (flippedVert || flippedHorz)
-            {
-                var source = new SpriteFont.CharacterSource(text);
-                spriteFont.MeasureString(ref source, out Vector2 size);
-
-                if (flippedHorz)
-                {
-                    origin.X *= -1;
-                    flipAdjustment.X = -size.X;
-                }
-
-                if (flippedVert)
-                {
-                    origin.Y *= -1;
-                    flipAdjustment.Y = spriteFont.LineSpacing - size.Y;
-                }
-            }
-
-            Matrix transformation = Matrix.Identity;
-            float cos = 0, sin = 0;
-            if (rotation == 0)
-            {
-                transformation.M11 = (flippedHorz ? -scale.X : scale.X);
-                transformation.M22 = (flippedVert ? -scale.Y : scale.Y);
-                transformation.M41 = ((flipAdjustment.X - origin.X) * transformation.M11) + position.X;
-                transformation.M42 = ((flipAdjustment.Y - origin.Y) * transformation.M22) + position.Y;
-            }
-            else
-            {
-                cos = (float)Math.Cos(rotation);
-                sin = (float)Math.Sin(rotation);
-                transformation.M11 = (flippedHorz ? -scale.X : scale.X) * cos;
-                transformation.M12 = (flippedHorz ? -scale.X : scale.X) * sin;
-                transformation.M21 = (flippedVert ? -scale.Y : scale.Y) * (-sin);
-                transformation.M22 = (flippedVert ? -scale.Y : scale.Y) * cos;
-                transformation.M41 = (((flipAdjustment.X - origin.X) * transformation.M11) + (flipAdjustment.Y - origin.Y) * transformation.M21) + position.X;
-                transformation.M42 = (((flipAdjustment.X - origin.X) * transformation.M12) + (flipAdjustment.Y - origin.Y) * transformation.M22) + position.Y;
-            }
-
-            var offset = Vector2.Zero;
-            var firstGlyphOfLine = true;
-
-            fixed (SpriteFont.Glyph* pGlyphs = spriteFont.Glyphs)
-            {
-                for (var i = 0; i < text.Length; ++i)
-                {
-                    var c = text[i];
-
-                    if (c == '\r')
-                        continue;
-
-                    if (c == '\n')
-                    {
-                        offset.X = 0;
-                        offset.Y += spriteFont.LineSpacing;
-                        firstGlyphOfLine = true;
-                        continue;
-                    }
-
-                    var currentGlyphIndex = spriteFont.GetGlyphIndexOrDefault(c);
-                    var pCurrentGlyph = pGlyphs + currentGlyphIndex;
-
-                    // The first character on a line might have a negative left side bearing.
-                    // In this scenario, SpriteBatch/SpriteFont normally offset the text to the right,
-                    //  so that text does not hang off the left side of its rectangle.
-                    if (firstGlyphOfLine)
-                    {
-                        offset.X = Math.Max(pCurrentGlyph->LeftSideBearing, 0);
-                        firstGlyphOfLine = false;
-                    }
-                    else
-                    {
-                        offset.X += spriteFont.Spacing + pCurrentGlyph->LeftSideBearing;
-                    }
-
-                    var p = offset;
-
-                    if (flippedHorz)
-                        p.X += pCurrentGlyph->BoundsInTexture.Width;
-                    p.X += pCurrentGlyph->Cropping.X;
-
-                    if (flippedVert)
-                        p.Y += pCurrentGlyph->BoundsInTexture.Height - spriteFont.LineSpacing;
-                    p.Y += pCurrentGlyph->Cropping.Y;
-
-                    Vector2.Transform(ref p, ref transformation, out p);
-
-                    var item = GetBatchItem(spriteFont.Texture);
-                    item.SortKey = sortKey;
-
-                    var texCoord = new Vector4();
-                    texCoord.X = pCurrentGlyph->BoundsInTexture.X * spriteFont.Texture.Texel.X;
-                    texCoord.Y = pCurrentGlyph->BoundsInTexture.Y * spriteFont.Texture.Texel.Y;
-                    texCoord.Z = (pCurrentGlyph->BoundsInTexture.X + pCurrentGlyph->BoundsInTexture.Width) * spriteFont.Texture.Texel.X;
-                    texCoord.W = (pCurrentGlyph->BoundsInTexture.Y + pCurrentGlyph->BoundsInTexture.Height) * spriteFont.Texture.Texel.Y;
-
-                    FlipTexCoords(ref texCoord, effects);
-
-                    if (rotation == 0f)
-                    {
-                        item.Set(p.X,
-                                p.Y,
-                                pCurrentGlyph->BoundsInTexture.Width * scale.X,
-                                pCurrentGlyph->BoundsInTexture.Height * scale.Y,
-                                color,
-                                texCoord,
-                                layerDepth);
-                    }
-                    else
-                    {
-                        item.Set(p.X,
-                                p.Y,
-                                0,
-                                0,
-                                pCurrentGlyph->BoundsInTexture.Width * scale.X,
-                                pCurrentGlyph->BoundsInTexture.Height * scale.Y,
-                                sin,
-                                cos,
-                                color,
-                                texCoord,
-                                layerDepth);
-                    }
-
-                    offset.X += pCurrentGlyph->Width + pCurrentGlyph->RightSideBearing;
-                }
-            }
-
-            // We need to flush if we're using Immediate sort mode.
-            FlushIfNeeded();
-        }
-
-        /// <summary>
-        /// Immediately releases the unmanaged resources used by this object.
-        /// </summary>
-        /// <param name="disposing"><c>true</c> to release both managed and unmanaged resources; <c>false</c> to release only unmanaged resources.</param>
-        protected override void Dispose(bool disposing)
-        {
-            if (!IsDisposed)
-            {
-                if (disposing)
-                {
-                    if (_spriteEffect != null)
-                    {
-                        _spriteEffect.Dispose();
-                        _spriteEffect = null;
-                    }
-                }
-
-                _spritePass = null;
-
-                if (_batcher != null)
-                {
-                    _batcher.Dispose();
-                    _batcher = null;
-                }
-            }
-            base.Dispose(disposing);
-        }
-    }
-}
-=======
-// MonoGame - Copyright (C) The MonoGame Team
-// This file is subject to the terms and conditions defined in
-// file 'LICENSE.txt', which is part of this source code package.
-
-using System;
-using System.Text;
-
-namespace Microsoft.Xna.Framework.Graphics
-{
-    /// <summary>
-    /// Helper class for drawing text strings and sprites in one or more optimized batches.
-    /// </summary>
-	public class SpriteBatch : GraphicsResource
-	{
-        #region Private Fields
-        readonly SpriteBatcher _batcher;
-
-		SpriteSortMode _sortMode;
-		BlendState _blendState;
-		SamplerState _samplerState;
-		DepthStencilState _depthStencilState; 
-		RasterizerState _rasterizerState;		
-		Effect _effect;
-        bool _beginCalled;
-
-		SpriteEffect _spriteEffect;
-        readonly EffectPass _spritePass;
-
-		Rectangle _tempRect = new Rectangle (0,0,0,0);
-		Vector2 _texCoordTL = new Vector2 (0,0);
-		Vector2 _texCoordBR = new Vector2 (0,0);
-        #endregion
-
-        /// <summary>
-        /// Constructs a <see cref="SpriteBatch"/>.
-        /// </summary>
-        /// <param name="graphicsDevice">The <see cref="GraphicsDevice"/>, which will be used for sprite rendering.</param>        
-        /// <exception cref="ArgumentNullException">Thrown when <paramref name="graphicsDevice"/> is null.</exception>
-        public SpriteBatch(GraphicsDevice graphicsDevice) : this(graphicsDevice, 0)
-        {            
-        }
-
-        /// <summary>
-        /// Constructs a <see cref="SpriteBatch"/>.
-        /// </summary>
-        /// <param name="graphicsDevice">The <see cref="GraphicsDevice"/>, which will be used for sprite rendering.</param>
-        /// <param name="capacity">The initial capacity of the internal array holding batch items (the value will be rounded to the next multiple of 64).</param>
-        /// <exception cref="ArgumentNullException">Thrown when <paramref name="graphicsDevice"/> is null.</exception>
-        public SpriteBatch (GraphicsDevice graphicsDevice, int capacity)
-		{
-			if (graphicsDevice == null)
-            {
-				throw new ArgumentNullException ("graphicsDevice", FrameworkResources.ResourceCreationWhenDeviceIsNull);
-			}	
-
-			this.GraphicsDevice = graphicsDevice;
-
-            _spriteEffect = new SpriteEffect(graphicsDevice);
-            _spritePass = _spriteEffect.CurrentTechnique.Passes[0];
-
-            _batcher = new SpriteBatcher(graphicsDevice, capacity);
-
-            _beginCalled = false;
-		}
-
-        /// <summary>
-        /// Begins a new sprite and text batch with the specified render state.
-        /// </summary>
-        /// <param name="sortMode">The drawing order for sprite and text drawing. <see cref="SpriteSortMode.Deferred"/> by default.</param>
-        /// <param name="blendState">State of the blending. Uses <see cref="BlendState.AlphaBlend"/> if null.</param>
-        /// <param name="samplerState">State of the sampler. Uses <see cref="SamplerState.LinearClamp"/> if null.</param>
-        /// <param name="depthStencilState">State of the depth-stencil buffer. Uses <see cref="DepthStencilState.None"/> if null.</param>
-        /// <param name="rasterizerState">State of the rasterization. Uses <see cref="RasterizerState.CullCounterClockwise"/> if null.</param>
-        /// <param name="effect">A custom <see cref="Effect"/> to override the default sprite effect. Uses default sprite effect if null.</param>
-        /// <param name="transformMatrix">An optional matrix used to transform the sprite geometry. Uses <see cref="Matrix.Identity"/> if null.</param>
-        /// <exception cref="InvalidOperationException">Thrown if <see cref="Begin"/> is called next time without previous <see cref="End"/>.</exception>
-        /// <remarks>This method uses optional parameters.</remarks>
-        /// <remarks>The <see cref="Begin"/> Begin should be called before drawing commands, and you cannot call it again before subsequent <see cref="End"/>.</remarks>
-        public void Begin
-        (
-             SpriteSortMode sortMode = SpriteSortMode.Deferred,
-             BlendState blendState = null,
-             SamplerState samplerState = null,
-             DepthStencilState depthStencilState = null,
-             RasterizerState rasterizerState = null,
-             Effect effect = null,
-             Matrix? transformMatrix = null
-        )
-        {
-            if (_beginCalled)
-                throw new InvalidOperationException("Begin cannot be called again until End has been successfully called.");
-
-            // defaults
-            _sortMode = sortMode;
-            _blendState = blendState ?? BlendState.AlphaBlend;
-            _samplerState = samplerState ?? SamplerState.LinearClamp;
-            _depthStencilState = depthStencilState ?? DepthStencilState.None;
-            _rasterizerState = rasterizerState ?? RasterizerState.CullCounterClockwise;
-            _effect = effect;
-            _spriteEffect.TransformMatrix = transformMatrix;
-
-            // Setup things now so a user can change them.
-            if (sortMode == SpriteSortMode.Immediate)
-            {
-                Setup();
-            }
-
-            _beginCalled = true;
-        }
-
-        /// <summary>
-        /// Flushes all batched text and sprites to the screen.
-        /// </summary>
-        /// <remarks>This command should be called after <see cref="Begin"/> and drawing commands.</remarks>
-		public void End ()
-		{
-            if (!_beginCalled)
-                throw new InvalidOperationException("Begin must be called before calling End.");
-
-			_beginCalled = false;
-
-			if (_sortMode != SpriteSortMode.Immediate)
-				Setup();
-            
-            _batcher.DrawBatch(_sortMode, _effect);
-        }
-		
-		void Setup() 
-        {
-            var gd = GraphicsDevice;
-			gd.BlendState = _blendState;
-			gd.DepthStencilState = _depthStencilState;
-			gd.RasterizerState = _rasterizerState;
-			gd.SamplerStates[0] = _samplerState;
-
-            _spritePass.Apply();
-		}
-		
-        void CheckValid(Texture2D texture)
-        {
-            if (texture == null)
-                throw new ArgumentNullException("texture");
-            if (!_beginCalled)
-                throw new InvalidOperationException("Draw was called, but Begin has not yet been called. Begin must be called successfully before you can call Draw.");
-        }
-
-        void CheckValid(SpriteFont spriteFont, string text)
-        {
-            if (spriteFont == null)
-                throw new ArgumentNullException("spriteFont");
-            if (text == null)
-                throw new ArgumentNullException("text");
-            if (!_beginCalled)
-                throw new InvalidOperationException("DrawString was called, but Begin has not yet been called. Begin must be called successfully before you can call DrawString.");
-        }
-
-        void CheckValid(SpriteFont spriteFont, StringBuilder text)
-        {
-            if (spriteFont == null)
-                throw new ArgumentNullException("spriteFont");
-            if (text == null)
-                throw new ArgumentNullException("text");
-            if (!_beginCalled)
-                throw new InvalidOperationException("DrawString was called, but Begin has not yet been called. Begin must be called successfully before you can call DrawString.");
-        }
-
-        /// <summary>
-        /// Submit a sprite for drawing in the current batch.
-        /// </summary>
-        /// <param name="texture">A texture.</param>
-        /// <param name="position">The drawing location on screen or null if <paramref name="destinationRectangle"> is used.</paramref></param>
-        /// <param name="destinationRectangle">The drawing bounds on screen or null if <paramref name="position"> is used.</paramref></param>
-        /// <param name="sourceRectangle">An optional region on the texture which will be rendered. If null - draws full texture.</param>
-        /// <param name="origin">An optional center of rotation. Uses <see cref="Vector2.Zero"/> if null.</param>
-        /// <param name="rotation">An optional rotation of this sprite. 0 by default.</param>
-        /// <param name="scale">An optional scale vector. Uses <see cref="Vector2.One"/> if null.</param>
-        /// <param name="color">An optional color mask. Uses <see cref="Color.White"/> if null.</param>
-        /// <param name="effects">The optional drawing modificators. <see cref="SpriteEffects.None"/> by default.</param>
-        /// <param name="layerDepth">An optional depth of the layer of this sprite. 0 by default.</param>
-        /// <exception cref="InvalidOperationException">Throwns if both <paramref name="position"/> and <paramref name="destinationRectangle"/> been used.</exception>
-        /// <remarks>This overload uses optional parameters. This overload requires only one of <paramref name="position"/> and <paramref name="destinationRectangle"/> been used.</remarks>
-        [Obsolete("In future versions this method can be removed.")]
-        public void Draw (Texture2D texture,
-                Vector2? position = null,
-                Rectangle? destinationRectangle = null,
-                Rectangle? sourceRectangle = null,
-                Vector2? origin = null,
-                float rotation = 0f,
-                Vector2? scale = null,
-                Color? color = null,
-                SpriteEffects effects = SpriteEffects.None,
-                float layerDepth = 0f)
-        {
-
-            // Assign default values to null parameters here, as they are not compile-time constants
-            if(!color.HasValue)
-                color = Color.White;
-            if(!origin.HasValue)
-                origin = Vector2.Zero;
-            if(!scale.HasValue)
-                scale = Vector2.One;
-
-            // If both drawRectangle and position are null, or if both have been assigned a value, raise an error
-            if((destinationRectangle.HasValue) == (position.HasValue))
-            {
-                throw new InvalidOperationException("Expected drawRectangle or position, but received neither or both.");
-            }
-            else if(position != null)
-            {
-                // Call Draw() using position
-                Draw(texture, (Vector2)position, sourceRectangle, (Color)color, rotation, (Vector2)origin, (Vector2)scale, effects, layerDepth);
-            }
-            else
-            {
-                // Call Draw() using drawRectangle
-                Draw(texture, (Rectangle)destinationRectangle, sourceRectangle, (Color)color, rotation, (Vector2)origin, effects, layerDepth);
-            }
-        }
-
-        /// <summary>
-        /// Submit a sprite for drawing in the current batch.
-        /// </summary>
-        /// <param name="texture">A texture.</param>
-        /// <param name="position">The drawing location on screen.</param>
-        /// <param name="sourceRectangle">An optional region on the texture which will be rendered. If null - draws full texture.</param>
-        /// <param name="color">A color mask.</param>
-        /// <param name="rotation">A rotation of this sprite.</param>
-        /// <param name="origin">Center of the rotation. 0,0 by default.</param>
-        /// <param name="scale">A scaling of this sprite.</param>
-        /// <param name="effects">Modificators for drawing. Can be combined.</param>
-        /// <param name="layerDepth">A depth of the layer of this sprite.</param>
-		public void Draw (Texture2D texture,
-				Vector2 position,
-				Rectangle? sourceRectangle,
-				Color color,
-				float rotation,
-				Vector2 origin,
-				Vector2 scale,
-				SpriteEffects effects,
-                float layerDepth)
-		{
-            CheckValid(texture);
-
-            var item = _batcher.CreateBatchItem();
-            item.Texture = texture;
-
-            // set SortKey based on SpriteSortMode.
-            switch ( _sortMode )
-            {
-                // Comparison of Texture objects.
-                case SpriteSortMode.Texture:
-                    item.SortKey = texture.SortingKey;
-                    break;
-                // Comparison of Depth
-                case SpriteSortMode.FrontToBack:
-                    item.SortKey = layerDepth;
-                    break;
-                // Comparison of Depth in reverse
-                case SpriteSortMode.BackToFront:
-                    item.SortKey = -layerDepth;
-                    break;
-            }
-                        
-            origin = origin * scale;
-            
-            float w, h;
-            if (sourceRectangle.HasValue)
-            {
-                var srcRect = sourceRectangle.GetValueOrDefault();
-                w = srcRect.Width * scale.X;
-                h = srcRect.Height * scale.Y;
-                _texCoordTL.X = srcRect.X * texture.TexelWidth;
-                _texCoordTL.Y = srcRect.Y * texture.TexelHeight;
-                _texCoordBR.X = (srcRect.X + srcRect.Width) * texture.TexelWidth;
-                _texCoordBR.Y = (srcRect.Y + srcRect.Height) * texture.TexelHeight;
-            }
-            else
-            {
-                w = texture.Width * scale.X;
-                h = texture.Height * scale.Y;
-                _texCoordTL = Vector2.Zero;
-                _texCoordBR = Vector2.One;
-            }
-            
-            if ((effects & SpriteEffects.FlipVertically) != 0)
-            {
-                var temp = _texCoordBR.Y;
-				_texCoordBR.Y = _texCoordTL.Y;
-				_texCoordTL.Y = temp;
-            }
-            if ((effects & SpriteEffects.FlipHorizontally) != 0)
-            {
-                var temp = _texCoordBR.X;
-				_texCoordBR.X = _texCoordTL.X;
-				_texCoordTL.X = temp;
-            }
-            
-            if (rotation == 0f)
-            {
-                item.Set(position.X - origin.X,
-                        position.Y - origin.Y,
-                        w,
-                        h,
-                        color,
-                        _texCoordTL,
-                        _texCoordBR,
-                        layerDepth);
-            }
-            else
-            {
-                item.Set(position.X,
-                        position.Y,
-                        -origin.X,
-                        -origin.Y,
-                        w,
-                        h,
-                        (float)Math.Sin(rotation),
-                        (float)Math.Cos(rotation),
-                        color,
-                        _texCoordTL,
-                        _texCoordBR,
-                        layerDepth);
-            }
-            
-            FlushIfNeeded();
-		}
-
-        /// <summary>
-        /// Submit a sprite for drawing in the current batch.
-        /// </summary>
-        /// <param name="texture">A texture.</param>
-        /// <param name="position">The drawing location on screen.</param>
-        /// <param name="sourceRectangle">An optional region on the texture which will be rendered. If null - draws full texture.</param>
-        /// <param name="color">A color mask.</param>
-        /// <param name="rotation">A rotation of this sprite.</param>
-        /// <param name="origin">Center of the rotation. 0,0 by default.</param>
-        /// <param name="scale">A scaling of this sprite.</param>
-        /// <param name="effects">Modificators for drawing. Can be combined.</param>
-        /// <param name="layerDepth">A depth of the layer of this sprite.</param>
-		public void Draw (Texture2D texture,
-				Vector2 position,
-				Rectangle? sourceRectangle,
-				Color color,
-				float rotation,
-				Vector2 origin,
-				float scale,
-				SpriteEffects effects,
-                float layerDepth)
-		{
-            var scaleVec = new Vector2(scale, scale);
-            Draw(texture, position, sourceRectangle, color, rotation, origin, scaleVec, effects, layerDepth);
-		}
-
-        /// <summary>
-        /// Submit a sprite for drawing in the current batch.
-        /// </summary>
-        /// <param name="texture">A texture.</param>
-        /// <param name="destinationRectangle">The drawing bounds on screen.</param>
-        /// <param name="sourceRectangle">An optional region on the texture which will be rendered. If null - draws full texture.</param>
-        /// <param name="color">A color mask.</param>
-        /// <param name="rotation">A rotation of this sprite.</param>
-        /// <param name="origin">Center of the rotation. 0,0 by default.</param>
-        /// <param name="effects">Modificators for drawing. Can be combined.</param>
-        /// <param name="layerDepth">A depth of the layer of this sprite.</param>
-		public void Draw (Texture2D texture,
-			Rectangle destinationRectangle,
-			Rectangle? sourceRectangle,
-			Color color,
-			float rotation,
-			Vector2 origin,
-			SpriteEffects effects,
-            float layerDepth)
-		{
-            CheckValid(texture);
-            
-            var item = _batcher.CreateBatchItem();
-            item.Texture = texture;
-
-            // set SortKey based on SpriteSortMode.
-            switch ( _sortMode )
-            {
-                // Comparison of Texture objects.
-                case SpriteSortMode.Texture:
-                    item.SortKey = texture.SortingKey;
-                    break;
-                // Comparison of Depth
-                case SpriteSortMode.FrontToBack:
-                    item.SortKey = layerDepth;
-                    break;
-                // Comparison of Depth in reverse
-                case SpriteSortMode.BackToFront:
-                    item.SortKey = -layerDepth;
-                    break;
-            }
-
-            if (sourceRectangle.HasValue)
-            {
-                var srcRect = sourceRectangle.GetValueOrDefault();
-                _texCoordTL.X = srcRect.X * texture.TexelWidth;
-                _texCoordTL.Y = srcRect.Y * texture.TexelHeight;
-                _texCoordBR.X = (srcRect.X + srcRect.Width) * texture.TexelWidth;
-                _texCoordBR.Y = (srcRect.Y + srcRect.Height) * texture.TexelHeight;
-
-                if(srcRect.Width != 0)
-                    origin.X = origin.X * (float)destinationRectangle.Width / (float)srcRect.Width;
-                else
-                    origin.X = origin.X * (float)destinationRectangle.Width * texture.TexelWidth;
-                if(srcRect.Height != 0)
-                    origin.Y = origin.Y * (float)destinationRectangle.Height / (float)srcRect.Height; 
-                else
-                    origin.Y = origin.Y * (float)destinationRectangle.Height * texture.TexelHeight;
-            }
-            else
-            {
-                _texCoordTL = Vector2.Zero;
-                _texCoordBR = Vector2.One;
-                
-                origin.X = origin.X * (float)destinationRectangle.Width  * texture.TexelWidth;
-                origin.Y = origin.Y * (float)destinationRectangle.Height * texture.TexelHeight;
-            }
-            
-			if ((effects & SpriteEffects.FlipVertically) != 0)
-            {
-                var temp = _texCoordBR.Y;
-				_texCoordBR.Y = _texCoordTL.Y;
-				_texCoordTL.Y = temp;
-			}
-			if ((effects & SpriteEffects.FlipHorizontally) != 0)
-            {
-                var temp = _texCoordBR.X;
-				_texCoordBR.X = _texCoordTL.X;
-				_texCoordTL.X = temp;
-			}
-
-		    if (rotation == 0f)
-		    {
-                item.Set(destinationRectangle.X - origin.X,
-                        destinationRectangle.Y - origin.Y,
-                        destinationRectangle.Width,
-                        destinationRectangle.Height,
-                        color,
-                        _texCoordTL,
-                        _texCoordBR,
-                        layerDepth);
-            }
-            else
-		    {
-                item.Set(destinationRectangle.X,
-                        destinationRectangle.Y,
-                        -origin.X,
-                        -origin.Y,
-                        destinationRectangle.Width,
-                        destinationRectangle.Height,
-                        (float)Math.Sin(rotation),
-                        (float)Math.Cos(rotation),
-                        color,
-                        _texCoordTL,
-                        _texCoordBR,
-                        layerDepth);
-            }
-
-			FlushIfNeeded();
-		}
-
-		// Mark the end of a draw operation for Immediate SpriteSortMode.
-		internal void FlushIfNeeded()
-		{
-			if (_sortMode == SpriteSortMode.Immediate)
-			{
-				_batcher.DrawBatch(_sortMode, _effect);
-			}
-		}
-
-        /// <summary>
-        /// Submit a sprite for drawing in the current batch.
-        /// </summary>
-        /// <param name="texture">A texture.</param>
-        /// <param name="position">The drawing location on screen.</param>
-        /// <param name="sourceRectangle">An optional region on the texture which will be rendered. If null - draws full texture.</param>
-        /// <param name="color">A color mask.</param>
-		public void Draw (Texture2D texture, Vector2 position, Rectangle? sourceRectangle, Color color)
-		{
-			CheckValid(texture);
-            
-			var item = _batcher.CreateBatchItem();
-			item.Texture = texture;
-            
-            // set SortKey based on SpriteSortMode.
-            item.SortKey = _sortMode == SpriteSortMode.Texture ? texture.SortingKey : 0;
-
-            Vector2 size;
-
-            if (sourceRectangle.HasValue)
-            {
-                var srcRect = sourceRectangle.GetValueOrDefault();
-                size = new Vector2(srcRect.Width, srcRect.Height);
-                _texCoordTL.X = srcRect.X * texture.TexelWidth;
-                _texCoordTL.Y = srcRect.Y * texture.TexelHeight;
-                _texCoordBR.X = (srcRect.X + srcRect.Width)  * texture.TexelWidth;
-                _texCoordBR.Y = (srcRect.Y + srcRect.Height) * texture.TexelHeight;
-            }
-            else
-            {
-                size = new Vector2(texture.width, texture.height);
-                _texCoordTL = Vector2.Zero;
-                _texCoordBR = Vector2.One;
-            }
-
-            item.Set(position.X,
-                     position.Y,
-                     size.X,
-                     size.Y,
-                     color,
-                     _texCoordTL,
-                     _texCoordBR,
-                     0);
-
-            FlushIfNeeded();
-		}
-
-        /// <summary>
-        /// Submit a sprite for drawing in the current batch.
-        /// </summary>
-        /// <param name="texture">A texture.</param>
-        /// <param name="destinationRectangle">The drawing bounds on screen.</param>
-        /// <param name="sourceRectangle">An optional region on the texture which will be rendered. If null - draws full texture.</param>
-        /// <param name="color">A color mask.</param>
-		public void Draw (Texture2D texture, Rectangle destinationRectangle, Rectangle? sourceRectangle, Color color)
-		{
-            CheckValid(texture);
-            
-			var item = _batcher.CreateBatchItem();
-			item.Texture = texture;
-            
-            // set SortKey based on SpriteSortMode.
-            item.SortKey = _sortMode == SpriteSortMode.Texture ? texture.SortingKey : 0;
-            
-            if (sourceRectangle.HasValue)
-            {
-                var srcRect = sourceRectangle.GetValueOrDefault();
-                _texCoordTL.X = srcRect.X * texture.TexelWidth;
-                _texCoordTL.Y = srcRect.Y * texture.TexelHeight;
-                _texCoordBR.X = (srcRect.X + srcRect.Width) * texture.TexelWidth;
-                _texCoordBR.Y = (srcRect.Y + srcRect.Height) * texture.TexelHeight;
-            }
-            else
-            {
-                _texCoordTL = Vector2.Zero;
-                _texCoordBR = Vector2.One;
-            }
-
-            item.Set(destinationRectangle.X,
-                     destinationRectangle.Y,
-                     destinationRectangle.Width,
-                     destinationRectangle.Height,
-                     color,
-                     _texCoordTL,
-                     _texCoordBR,
-                     0);
-            
-            FlushIfNeeded();
-		}
-
-        /// <summary>
-        /// Submit a sprite for drawing in the current batch.
-        /// </summary>
-        /// <param name="texture">A texture.</param>
-        /// <param name="position">The drawing location on screen.</param>
-        /// <param name="color">A color mask.</param>
-		public void Draw (Texture2D texture, Vector2 position, Color color)
-		{
-			CheckValid(texture);
-            
-			var item = _batcher.CreateBatchItem();
-			item.Texture = texture;
-            
-            // set SortKey based on SpriteSortMode.
-            item.SortKey = _sortMode == SpriteSortMode.Texture ? texture.SortingKey : 0;
-            
-            item.Set(position.X,
-                     position.Y,
-                     texture.Width,
-                     texture.Height,
-                     color,
-                     Vector2.Zero,
-                     Vector2.One,
-                     0);
-
-            FlushIfNeeded();
-		}
-
-        /// <summary>
-        /// Submit a sprite for drawing in the current batch.
-        /// </summary>
-        /// <param name="texture">A texture.</param>
-        /// <param name="destinationRectangle">The drawing bounds on screen.</param>
-        /// <param name="color">A color mask.</param>
-        public void Draw(Texture2D texture, Rectangle destinationRectangle, Color color)
-		{
-            CheckValid(texture);
-            
-            var item = _batcher.CreateBatchItem();
-            item.Texture = texture;
-            
-            // set SortKey based on SpriteSortMode.
-            item.SortKey = _sortMode == SpriteSortMode.Texture ? texture.SortingKey : 0;
-            
-            item.Set(destinationRectangle.X,
-                     destinationRectangle.Y,
-                     destinationRectangle.Width,
-                     destinationRectangle.Height,
-                     color,
-                     Vector2.Zero,
-                     Vector2.One,
-                     0);
-            
-            FlushIfNeeded();
-		}
-
-        /// <summary>
-        /// Submit a text string of sprites for drawing in the current batch.
-        /// </summary>
-        /// <param name="spriteFont">A font.</param>
-        /// <param name="text">The text which will be drawn.</param>
-        /// <param name="position">The drawing location on screen.</param>
-        /// <param name="color">A color mask.</param>
-		public unsafe void DrawString (SpriteFont spriteFont, string text, Vector2 position, Color color)
-		{
-            CheckValid(spriteFont, text);
-            
-            float sortKey = (_sortMode == SpriteSortMode.Texture) ? spriteFont.Texture.SortingKey : 0;
-
-            var offset = Vector2.Zero;
-            var firstGlyphOfLine = true;
-
-            fixed (SpriteFont.Glyph* pGlyphs = spriteFont.Glyphs)
-            for (var i = 0; i < text.Length; ++i)
-            {
-                var c = text[i];
-
-                if (c == '\r')
-                    continue;
-
-                if (c == '\n')
-                {
-                    offset.X = 0;
-                    offset.Y += spriteFont.LineSpacing;
-                    firstGlyphOfLine = true;
-                    continue;
-                }
- 
-                var currentGlyphIndex = spriteFont.GetGlyphIndexOrDefault(c);
-                var pCurrentGlyph = pGlyphs + currentGlyphIndex;
-
-                // The first character on a line might have a negative left side bearing.
-                // In this scenario, SpriteBatch/SpriteFont normally offset the text to the right,
-                //  so that text does not hang off the left side of its rectangle.
-                if (firstGlyphOfLine)
-                {
-                    offset.X = Math.Max(pCurrentGlyph->LeftSideBearing, 0);
-                    firstGlyphOfLine = false;
-                }
-                else
-                {
-                    offset.X += spriteFont.Spacing + pCurrentGlyph->LeftSideBearing;
-                }
-
-                var p = offset;                
-                p.X += pCurrentGlyph->Cropping.X;
-                p.Y += pCurrentGlyph->Cropping.Y;
-                p += position;
-
-                var item = _batcher.CreateBatchItem();
-                item.Texture = spriteFont.Texture;
-                item.SortKey = sortKey;
-            
-                _texCoordTL.X = pCurrentGlyph->BoundsInTexture.X * spriteFont.Texture.TexelWidth;
-                _texCoordTL.Y = pCurrentGlyph->BoundsInTexture.Y * spriteFont.Texture.TexelHeight;
-                _texCoordBR.X = (pCurrentGlyph->BoundsInTexture.X + pCurrentGlyph->BoundsInTexture.Width) * spriteFont.Texture.TexelWidth;
-                _texCoordBR.Y = (pCurrentGlyph->BoundsInTexture.Y + pCurrentGlyph->BoundsInTexture.Height) * spriteFont.Texture.TexelHeight;
-
-                item.Set(p.X,
-                         p.Y,
-                         pCurrentGlyph->BoundsInTexture.Width,
-                         pCurrentGlyph->BoundsInTexture.Height,
-                         color,
-                         _texCoordTL,
-                         _texCoordBR,
-                         0);
-                
-                offset.X += pCurrentGlyph->Width + pCurrentGlyph->RightSideBearing;
-            }
-
-			// We need to flush if we're using Immediate sort mode.
-			FlushIfNeeded();
-		}
-
-        /// <summary>
-        /// Submit a text string of sprites for drawing in the current batch.
-        /// </summary>
-        /// <param name="spriteFont">A font.</param>
-        /// <param name="text">The text which will be drawn.</param>
-        /// <param name="position">The drawing location on screen.</param>
-        /// <param name="color">A color mask.</param>
-        /// <param name="rotation">A rotation of this string.</param>
-        /// <param name="origin">Center of the rotation. 0,0 by default.</param>
-        /// <param name="scale">A scaling of this string.</param>
-        /// <param name="effects">Modificators for drawing. Can be combined.</param>
-        /// <param name="layerDepth">A depth of the layer of this string.</param>
-		public void DrawString (
-			SpriteFont spriteFont, string text, Vector2 position, Color color,
-            float rotation, Vector2 origin, float scale, SpriteEffects effects, float layerDepth)
-		{
-			var scaleVec = new Vector2(scale, scale);
-            DrawString(spriteFont, text, position, color, rotation, origin, scaleVec, effects, layerDepth);
-		}
-
-        /// <summary>
-        /// Submit a text string of sprites for drawing in the current batch.
-        /// </summary>
-        /// <param name="spriteFont">A font.</param>
-        /// <param name="text">The text which will be drawn.</param>
-        /// <param name="position">The drawing location on screen.</param>
-        /// <param name="color">A color mask.</param>
-        /// <param name="rotation">A rotation of this string.</param>
-        /// <param name="origin">Center of the rotation. 0,0 by default.</param>
-        /// <param name="scale">A scaling of this string.</param>
-        /// <param name="effects">Modificators for drawing. Can be combined.</param>
-        /// <param name="layerDepth">A depth of the layer of this string.</param>
-		public unsafe void DrawString (
-			SpriteFont spriteFont, string text, Vector2 position, Color color,
-            float rotation, Vector2 origin, Vector2 scale, SpriteEffects effects, float layerDepth)
-		{
-            CheckValid(spriteFont, text);
-            
-            float sortKey = 0;
-            // set SortKey based on SpriteSortMode.
-            switch (_sortMode)
-            {
-                    // Comparison of Texture objects.
-                    case SpriteSortMode.Texture:
-                        sortKey = spriteFont.Texture.SortingKey;
-                        break;
-                    // Comparison of Depth
-                    case SpriteSortMode.FrontToBack:
-                        sortKey = layerDepth;
-                        break;
-                    // Comparison of Depth in reverse
-                    case SpriteSortMode.BackToFront:
-                        sortKey = -layerDepth;
-                        break;
-            }
-
-            var flipAdjustment = Vector2.Zero;
-
-            var flippedVert = (effects & SpriteEffects.FlipVertically) == SpriteEffects.FlipVertically;
-            var flippedHorz = (effects & SpriteEffects.FlipHorizontally) == SpriteEffects.FlipHorizontally;
-
-            if (flippedVert || flippedHorz)
-            {
-                Vector2 size;
-                
-                var source = new SpriteFont.CharacterSource(text);
-                spriteFont.MeasureString(ref source, out size);
-
-                if (flippedHorz)
-                {
-                    origin.X *= -1;
-                    flipAdjustment.X = -size.X;
-                }
-
-                if (flippedVert)
-                {
-                    origin.Y *= -1;
-                    flipAdjustment.Y = spriteFont.LineSpacing - size.Y;
-                }
-            }
-            
-            Matrix transformation = Matrix.Identity;
-            float cos = 0, sin = 0;
-            if (rotation == 0)
-            {
-                transformation.M11 = (flippedHorz ? -scale.X : scale.X);
-                transformation.M22 = (flippedVert ? -scale.Y : scale.Y);
-                transformation.M41 = ((flipAdjustment.X - origin.X) * transformation.M11) + position.X;
-                transformation.M42 = ((flipAdjustment.Y - origin.Y) * transformation.M22) + position.Y;
-            }
-            else
-            {
-                cos = (float)Math.Cos(rotation);
-                sin = (float)Math.Sin(rotation);
-                transformation.M11 = (flippedHorz ? -scale.X : scale.X) * cos;
-                transformation.M12 = (flippedHorz ? -scale.X : scale.X) * sin;
-                transformation.M21 = (flippedVert ? -scale.Y : scale.Y) * (-sin);
-                transformation.M22 = (flippedVert ? -scale.Y : scale.Y) * cos;
-                transformation.M41 = (((flipAdjustment.X - origin.X) * transformation.M11) + (flipAdjustment.Y - origin.Y) * transformation.M21) + position.X;
-                transformation.M42 = (((flipAdjustment.X - origin.X) * transformation.M12) + (flipAdjustment.Y - origin.Y) * transformation.M22) + position.Y; 
-            }
-
-            var offset = Vector2.Zero;
-            var firstGlyphOfLine = true;
-
-            fixed (SpriteFont.Glyph* pGlyphs = spriteFont.Glyphs)
-            for (var i = 0; i < text.Length; ++i)
-            {
-                var c = text[i];
-
-                if (c == '\r')
-                    continue;
-
-                if (c == '\n')
-                {
-                    offset.X = 0;
-                    offset.Y += spriteFont.LineSpacing;
-                    firstGlyphOfLine = true;
-                    continue;
-                }
-
-                var currentGlyphIndex = spriteFont.GetGlyphIndexOrDefault(c);
-                var pCurrentGlyph = pGlyphs + currentGlyphIndex;
-
-                // The first character on a line might have a negative left side bearing.
-                // In this scenario, SpriteBatch/SpriteFont normally offset the text to the right,
-                //  so that text does not hang off the left side of its rectangle.
-                if (firstGlyphOfLine)
-                {
-                    offset.X = Math.Max(pCurrentGlyph->LeftSideBearing, 0);
-                    firstGlyphOfLine = false;
-                }
-                else
-                {
-                    offset.X += spriteFont.Spacing + pCurrentGlyph->LeftSideBearing;
-                }
-
-                var p = offset;
-
-                if (flippedHorz)
-                    p.X += pCurrentGlyph->BoundsInTexture.Width;
-                p.X += pCurrentGlyph->Cropping.X;
-
-                if (flippedVert)
-                    p.Y += pCurrentGlyph->BoundsInTexture.Height - spriteFont.LineSpacing;
-                p.Y += pCurrentGlyph->Cropping.Y;
-
-                Vector2.Transform(ref p, ref transformation, out p);
-
-                var item = _batcher.CreateBatchItem();               
-                item.Texture = spriteFont.Texture;
-                item.SortKey = sortKey;
-                
-                _texCoordTL.X = pCurrentGlyph->BoundsInTexture.X * spriteFont.Texture.TexelWidth;
-                _texCoordTL.Y = pCurrentGlyph->BoundsInTexture.Y * spriteFont.Texture.TexelHeight;
-                _texCoordBR.X = (pCurrentGlyph->BoundsInTexture.X + pCurrentGlyph->BoundsInTexture.Width) * spriteFont.Texture.TexelWidth;
-                _texCoordBR.Y = (pCurrentGlyph->BoundsInTexture.Y + pCurrentGlyph->BoundsInTexture.Height) * spriteFont.Texture.TexelHeight;
-                            
-                if ((effects & SpriteEffects.FlipVertically) != 0)
-                {
-                    var temp = _texCoordBR.Y;
-				    _texCoordBR.Y = _texCoordTL.Y;
-				    _texCoordTL.Y = temp;
-			    }
-                if ((effects & SpriteEffects.FlipHorizontally) != 0)
-                {
-                    var temp = _texCoordBR.X;
-				    _texCoordBR.X = _texCoordTL.X;
-				    _texCoordTL.X = temp;
-			    }
-
-                if (rotation == 0f)
-                {
-                    item.Set(p.X,
-                            p.Y,
-                            pCurrentGlyph->BoundsInTexture.Width * scale.X,
-                            pCurrentGlyph->BoundsInTexture.Height * scale.Y,
-                            color,
-                            _texCoordTL,
-                            _texCoordBR,
-                            layerDepth);
-                }
-                else
-                {
-                    item.Set(p.X,
-                            p.Y,
-                            0,
-                            0,
-                            pCurrentGlyph->BoundsInTexture.Width * scale.X,
-                            pCurrentGlyph->BoundsInTexture.Height * scale.Y,
-                            sin,
-                            cos,
-                            color,
-                            _texCoordTL,
-                            _texCoordBR,
-                            layerDepth);
-                }
-                
-                offset.X += pCurrentGlyph->Width + pCurrentGlyph->RightSideBearing;
-            }
-
-			// We need to flush if we're using Immediate sort mode.
-			FlushIfNeeded();
-		}
-
-        /// <summary>
-        /// Submit a text string of sprites for drawing in the current batch.
-        /// </summary>
-        /// <param name="spriteFont">A font.</param>
-        /// <param name="text">The text which will be drawn.</param>
-        /// <param name="position">The drawing location on screen.</param>
-        /// <param name="color">A color mask.</param>
-		public unsafe void DrawString (SpriteFont spriteFont, StringBuilder text, Vector2 position, Color color)
-		{
-            CheckValid(spriteFont, text);
-            
-            float sortKey =  (_sortMode == SpriteSortMode.Texture) ? spriteFont.Texture.SortingKey : 0;
-
-            var offset = Vector2.Zero;
-            var firstGlyphOfLine = true;
-
-            fixed (SpriteFont.Glyph* pGlyphs = spriteFont.Glyphs)
-            for (var i = 0; i < text.Length; ++i)
-            {
-                var c = text[i];
-
-                if (c == '\r')
-                    continue;
-
-                if (c == '\n')
-                {
-                    offset.X = 0;
-                    offset.Y += spriteFont.LineSpacing;
-                    firstGlyphOfLine = true;
-                    continue;
-                }
-
-                var currentGlyphIndex = spriteFont.GetGlyphIndexOrDefault(c);
-                var pCurrentGlyph = pGlyphs + currentGlyphIndex;
-
-                // The first character on a line might have a negative left side bearing.
-                // In this scenario, SpriteBatch/SpriteFont normally offset the text to the right,
-                //  so that text does not hang off the left side of its rectangle.
-                if (firstGlyphOfLine)
-                {
-                    offset.X = Math.Max(pCurrentGlyph->LeftSideBearing, 0);
-                    firstGlyphOfLine = false;
-                }
-                else
-                {
-                    offset.X += spriteFont.Spacing + pCurrentGlyph->LeftSideBearing;
-                }
-
-                var p = offset;                
-                p.X += pCurrentGlyph->Cropping.X;
-                p.Y += pCurrentGlyph->Cropping.Y;
-                p += position;
-                
-                var item = _batcher.CreateBatchItem();
-                item.Texture = spriteFont.Texture;
-                item.SortKey = sortKey;
-            
-                _texCoordTL.X = pCurrentGlyph->BoundsInTexture.X * spriteFont.Texture.TexelWidth;
-                _texCoordTL.Y = pCurrentGlyph->BoundsInTexture.Y * spriteFont.Texture.TexelHeight;
-                _texCoordBR.X = (pCurrentGlyph->BoundsInTexture.X + pCurrentGlyph->BoundsInTexture.Width) * spriteFont.Texture.TexelWidth;
-                _texCoordBR.Y = (pCurrentGlyph->BoundsInTexture.Y + pCurrentGlyph->BoundsInTexture.Height) * spriteFont.Texture.TexelHeight;
-
-                item.Set(p.X,
-                         p.Y,
-                         pCurrentGlyph->BoundsInTexture.Width,
-                         pCurrentGlyph->BoundsInTexture.Height,
-                         color,
-                         _texCoordTL,
-                         _texCoordBR,
-                         0);
-
-                offset.X += pCurrentGlyph->Width + pCurrentGlyph->RightSideBearing;
-            }
-
-			// We need to flush if we're using Immediate sort mode.
-			FlushIfNeeded();
-		}
-
-        /// <summary>
-        /// Submit a text string of sprites for drawing in the current batch.
-        /// </summary>
-        /// <param name="spriteFont">A font.</param>
-        /// <param name="text">The text which will be drawn.</param>
-        /// <param name="position">The drawing location on screen.</param>
-        /// <param name="color">A color mask.</param>
-        /// <param name="rotation">A rotation of this string.</param>
-        /// <param name="origin">Center of the rotation. 0,0 by default.</param>
-        /// <param name="scale">A scaling of this string.</param>
-        /// <param name="effects">Modificators for drawing. Can be combined.</param>
-        /// <param name="layerDepth">A depth of the layer of this string.</param>
-		public void DrawString (
-			SpriteFont spriteFont, StringBuilder text, Vector2 position, Color color,
-            float rotation, Vector2 origin, float scale, SpriteEffects effects, float layerDepth)
-		{
-			var scaleVec = new Vector2 (scale, scale);
-            DrawString(spriteFont, text, position, color, rotation, origin, scaleVec, effects, layerDepth);
-		}
-
-        /// <summary>
-        /// Submit a text string of sprites for drawing in the current batch.
-        /// </summary>
-        /// <param name="spriteFont">A font.</param>
-        /// <param name="text">The text which will be drawn.</param>
-        /// <param name="position">The drawing location on screen.</param>
-        /// <param name="color">A color mask.</param>
-        /// <param name="rotation">A rotation of this string.</param>
-        /// <param name="origin">Center of the rotation. 0,0 by default.</param>
-        /// <param name="scale">A scaling of this string.</param>
-        /// <param name="effects">Modificators for drawing. Can be combined.</param>
-        /// <param name="layerDepth">A depth of the layer of this string.</param>
-		public unsafe void DrawString (
-			SpriteFont spriteFont, StringBuilder text, Vector2 position, Color color,
-            float rotation, Vector2 origin, Vector2 scale, SpriteEffects effects, float layerDepth)
-		{
-            CheckValid(spriteFont, text);
-            
-            float sortKey = 0;
-            // set SortKey based on SpriteSortMode.
-            switch (_sortMode)
-            {
-                    // Comparison of Texture objects.
-                    case SpriteSortMode.Texture:
-                        sortKey = spriteFont.Texture.SortingKey;
-                        break;
-                    // Comparison of Depth
-                    case SpriteSortMode.FrontToBack:
-                        sortKey = layerDepth;
-                        break;
-                    // Comparison of Depth in reverse
-                    case SpriteSortMode.BackToFront:
-                        sortKey = -layerDepth;
-                        break;
-            }
-
-            var flipAdjustment = Vector2.Zero;
-
-            var flippedVert = (effects & SpriteEffects.FlipVertically) == SpriteEffects.FlipVertically;
-            var flippedHorz = (effects & SpriteEffects.FlipHorizontally) == SpriteEffects.FlipHorizontally;
-
-            if (flippedVert || flippedHorz)
-            {
-                var source = new SpriteFont.CharacterSource(text);
-                Vector2 size;
-                spriteFont.MeasureString(ref source, out size);
-
-                if (flippedHorz)
-                {
-                    origin.X *= -1;
-                    flipAdjustment.X = -size.X;
-                }
-
-                if (flippedVert)
-                {
-                    origin.Y *= -1;
-                    flipAdjustment.Y = spriteFont.LineSpacing - size.Y;
-                }
-            }
-            
-            Matrix transformation = Matrix.Identity;
-            float cos = 0, sin = 0;
-            if (rotation == 0)
-            {
-                transformation.M11 = (flippedHorz ? -scale.X : scale.X);
-                transformation.M22 = (flippedVert ? -scale.Y : scale.Y);
-                transformation.M41 = ((flipAdjustment.X - origin.X) * transformation.M11) + position.X;
-                transformation.M42 = ((flipAdjustment.Y - origin.Y) * transformation.M22) + position.Y;
-            }
-            else
-            {
-                cos = (float)Math.Cos(rotation);
-                sin = (float)Math.Sin(rotation);
-                transformation.M11 = (flippedHorz ? -scale.X : scale.X) * cos;
-                transformation.M12 = (flippedHorz ? -scale.X : scale.X) * sin;
-                transformation.M21 = (flippedVert ? -scale.Y : scale.Y) * (-sin);
-                transformation.M22 = (flippedVert ? -scale.Y : scale.Y) * cos;
-                transformation.M41 = (((flipAdjustment.X - origin.X) * transformation.M11) + (flipAdjustment.Y - origin.Y) * transformation.M21) + position.X;
-                transformation.M42 = (((flipAdjustment.X - origin.X) * transformation.M12) + (flipAdjustment.Y - origin.Y) * transformation.M22) + position.Y; 
-            }
-
-            var offset = Vector2.Zero;
-            var firstGlyphOfLine = true;
-
-            fixed (SpriteFont.Glyph* pGlyphs = spriteFont.Glyphs)
-            for (var i = 0; i < text.Length; ++i)
-            {
-                var c = text[i];
-
-                if (c == '\r')
-                    continue;
-
-                if (c == '\n')
-                {
-                    offset.X = 0;
-                    offset.Y += spriteFont.LineSpacing;
-                    firstGlyphOfLine = true;
-                    continue;
-                }
-
-                var currentGlyphIndex = spriteFont.GetGlyphIndexOrDefault(c);
-                var pCurrentGlyph = pGlyphs + currentGlyphIndex;
-
-                // The first character on a line might have a negative left side bearing.
-                // In this scenario, SpriteBatch/SpriteFont normally offset the text to the right,
-                //  so that text does not hang off the left side of its rectangle.
-                if (firstGlyphOfLine)
-                {
-                    offset.X = Math.Max(pCurrentGlyph->LeftSideBearing, 0);
-                    firstGlyphOfLine = false;
-                }
-                else
-                {
-                    offset.X += spriteFont.Spacing + pCurrentGlyph->LeftSideBearing;
-                }
-
-                var p = offset;
-
-                if (flippedHorz)
-                    p.X += pCurrentGlyph->BoundsInTexture.Width;
-                p.X += pCurrentGlyph->Cropping.X;
-
-                if (flippedVert)
-                    p.Y += pCurrentGlyph->BoundsInTexture.Height - spriteFont.LineSpacing;
-                p.Y += pCurrentGlyph->Cropping.Y;
-
-                Vector2.Transform(ref p, ref transformation, out p);
-                
-                var item = _batcher.CreateBatchItem();               
-                item.Texture = spriteFont.Texture;
-                item.SortKey = sortKey;
-                
-                _texCoordTL.X = pCurrentGlyph->BoundsInTexture.X * (float)spriteFont.Texture.TexelWidth;
-                _texCoordTL.Y = pCurrentGlyph->BoundsInTexture.Y * (float)spriteFont.Texture.TexelHeight;
-                _texCoordBR.X = (pCurrentGlyph->BoundsInTexture.X + pCurrentGlyph->BoundsInTexture.Width) * (float)spriteFont.Texture.TexelWidth;
-                _texCoordBR.Y = (pCurrentGlyph->BoundsInTexture.Y + pCurrentGlyph->BoundsInTexture.Height) * (float)spriteFont.Texture.TexelHeight;
-                            
-                if ((effects & SpriteEffects.FlipVertically) != 0)
-                {
-                    var temp = _texCoordBR.Y;
-				    _texCoordBR.Y = _texCoordTL.Y;
-				    _texCoordTL.Y = temp;
-			    }
-                if ((effects & SpriteEffects.FlipHorizontally) != 0)
-                {
-                    var temp = _texCoordBR.X;
-				    _texCoordBR.X = _texCoordTL.X;
-				    _texCoordTL.X = temp;
-			    }
-
-                if (rotation == 0f)
-                {
-                    item.Set(p.X,
-                            p.Y,
-                            pCurrentGlyph->BoundsInTexture.Width * scale.X,
-                            pCurrentGlyph->BoundsInTexture.Height * scale.Y,
-                            color,
-                            _texCoordTL,
-                            _texCoordBR,
-                            layerDepth);
-                }
-                else
-                {
-                    item.Set(p.X,
-                            p.Y,
-                            0,
-                            0,
-                            pCurrentGlyph->BoundsInTexture.Width * scale.X,
-                            pCurrentGlyph->BoundsInTexture.Height * scale.Y,
-                            sin,
-                            cos,
-                            color,
-                            _texCoordTL,
-                            _texCoordBR,
-                            layerDepth);
-                }
-
-                offset.X += pCurrentGlyph->Width + pCurrentGlyph->RightSideBearing;
-			}
-
-			// We need to flush if we're using Immediate sort mode.
-			FlushIfNeeded();
-		}
-
-        /// <summary>
-        /// Immediately releases the unmanaged resources used by this object.
-        /// </summary>
-        /// <param name="disposing"><c>true</c> to release both managed and unmanaged resources; <c>false</c> to release only unmanaged resources.</param>
-        protected override void Dispose(bool disposing)
-        {
-            if (!IsDisposed)
-            {
-                if (disposing)
-                {
-                    if (_spriteEffect != null)
-                    {
-                        _spriteEffect.Dispose();
-                        _spriteEffect = null;
-                    }
-                }
-            }
-            base.Dispose(disposing);
-        }
-	}
-}
->>>>>>> 3e223ada
+﻿// MonoGame - Copyright (C) The MonoGame Team
+// This file is subject to the terms and conditions defined in
+// file 'LICENSE.txt', which is part of this source code package.
+
+using System;
+using System.Runtime.CompilerServices;
+using System.Text;
+
+namespace Microsoft.Xna.Framework.Graphics
+{
+    /// <summary>
+    /// Helper class for drawing text strings and sprites in one or more optimized batches.
+    /// </summary>
+    public class SpriteBatch : GraphicsResource
+    {
+        #region Private Fields
+        SpriteBatcher _batcher;
+
+        SpriteSortMode _sortMode;
+        BlendState _blendState;
+        SamplerState _samplerState;
+        DepthStencilState _depthStencilState;
+        RasterizerState _rasterizerState;
+        Effect _effect;
+        bool _beginCalled;
+
+        SpriteEffect _spriteEffect;
+        EffectPass _spritePass;
+        #endregion
+
+        /// <summary>
+        /// Constructs a <see cref="SpriteBatch"/>.
+        /// </summary>
+        /// <param name="graphicsDevice">The <see cref="GraphicsDevice"/>, which will be used for sprite rendering.</param>
+        /// <exception cref="ArgumentNullException">Thrown when <paramref name="graphicsDevice"/> is null.</exception>
+        public SpriteBatch(GraphicsDevice graphicsDevice)
+        {
+            GraphicsDevice = graphicsDevice ??
+                throw new ArgumentNullException("graphicsDevice", FrameworkResources.ResourceCreationWhenDeviceIsNull);
+
+            _spriteEffect = new SpriteEffect(graphicsDevice);
+            _spritePass = _spriteEffect.CurrentTechnique.Passes[0];
+
+            _batcher = new SpriteBatcher(graphicsDevice);
+
+            _beginCalled = false;
+        }
+
+        /// <summary>
+        /// Reuse a previously allocated <see cref="SpriteBatchItem"/> from the item pool. 
+        /// If there is none available, the pool grows and initializes new items.
+        /// </summary>
+        /// <returns></returns>
+        public SpriteBatchItem GetBatchItem(Texture2D texture)
+        {
+            var item = _batcher.GetBatchItem();
+            item.Texture = texture;
+            return item;
+        }
+
+        [MethodImpl(MethodImplOptions.AggressiveInlining)]
+        private static void FlipTexCoords(ref Vector4 texCoord, SpriteEffects effects)
+        {
+            if ((effects & SpriteEffects.FlipVertically) != 0)
+            {
+                var tmp = texCoord.W;
+                texCoord.W = texCoord.Y;
+                texCoord.Y = tmp;
+            }
+            if ((effects & SpriteEffects.FlipHorizontally) != 0)
+            {
+                var tmp = texCoord.Z;
+                texCoord.Z = texCoord.X;
+                texCoord.X = tmp;
+            }
+        }
+
+        public float GetSortKey(Texture2D texture, float depth)
+        {
+            // set SortKey based on SpriteSortMode.
+            switch (_sortMode)
+            {
+                // Comparison of Texture objects.
+                case SpriteSortMode.Texture:
+                    return texture.SortingKey;
+
+                // Comparison of Depth
+                case SpriteSortMode.FrontToBack:
+                    return depth;
+
+                // Comparison of Depth in reverse
+                case SpriteSortMode.BackToFront:
+                    return -depth;
+
+                default:
+                    return depth;
+            }
+        }
+
+        /// <summary>
+        /// Begins a new sprite and text batch with the specified render state.
+        /// </summary>
+        /// <param name="sortMode">The drawing order for sprite and text drawing. <see cref="SpriteSortMode.Deferred"/> by default.</param>
+        /// <param name="blendState">State of the blending. Uses <see cref="BlendState.AlphaBlend"/> if null.</param>
+        /// <param name="samplerState">State of the sampler. Uses <see cref="SamplerState.LinearClamp"/> if null.</param>
+        /// <param name="depthStencilState">State of the depth-stencil buffer. Uses <see cref="DepthStencilState.None"/> if null.</param>
+        /// <param name="rasterizerState">State of the rasterization. Uses <see cref="RasterizerState.CullCounterClockwise"/> if null.</param>
+        /// <param name="effect">A custom <see cref="Effect"/> to override the default sprite effect. Uses default sprite effect if null.</param>
+        /// <param name="transformMatrix">An optional matrix used to transform the sprite geometry. Uses <see cref="Matrix.Identity"/> if null.</param>
+        /// <exception cref="InvalidOperationException">Thrown if <see cref="Begin"/> is called next time without previous <see cref="End"/>.</exception>
+        /// <remarks>This method uses optional parameters.</remarks>
+        /// <remarks>The <see cref="Begin"/> Begin should be called before drawing commands, and you cannot call it again before subsequent <see cref="End"/>.</remarks>
+        public void Begin(
+            SpriteSortMode sortMode = SpriteSortMode.Deferred,
+            BlendState blendState = null,
+            SamplerState samplerState = null,
+            DepthStencilState depthStencilState = null,
+            RasterizerState rasterizerState = null,
+            Effect effect = null,
+            Matrix? transformMatrix = null)
+        {
+            if (_beginCalled)
+                throw new InvalidOperationException(
+                    "Begin cannot be called again until End has been successfully called.");
+
+            // defaults
+            _sortMode = sortMode;
+            _blendState = blendState ?? BlendState.AlphaBlend;
+            _samplerState = samplerState ?? SamplerState.LinearClamp;
+            _depthStencilState = depthStencilState ?? DepthStencilState.None;
+            _rasterizerState = rasterizerState ?? RasterizerState.CullCounterClockwise;
+            _effect = effect;
+            _spriteEffect.TransformMatrix = transformMatrix;
+
+            // Setup things now so a user can change them.
+            if (sortMode == SpriteSortMode.Immediate)
+                Setup();
+
+            _beginCalled = true;
+        }
+
+        /// <summary>
+        /// Flushes all batched text and sprites to the screen.
+        /// </summary>
+        /// <remarks>This command should be called after <see cref="Begin"/> and drawing commands.</remarks>
+        public void End()
+        {
+            if (!_beginCalled)
+                throw new InvalidOperationException("Begin must be called before calling End.");
+
+            _beginCalled = false;
+
+            if (_sortMode != SpriteSortMode.Immediate)
+                Setup();
+
+            _batcher.DrawBatch(_sortMode, _effect);
+        }
+
+        private void Setup()
+        {
+            var gd = GraphicsDevice;
+            gd.BlendState = _blendState;
+            gd.DepthStencilState = _depthStencilState;
+            gd.RasterizerState = _rasterizerState;
+            gd.SamplerStates[0] = _samplerState;
+
+            _spritePass.Apply();
+        }
+
+        void CheckArgs(Texture2D texture)
+        {
+            if (texture == null)
+                throw new ArgumentNullException(nameof(texture));
+            if (!_beginCalled)
+                throw new InvalidOperationException("Draw was called, but Begin has not yet been called. Begin must be called successfully before you can call Draw.");
+        }
+
+        void CheckArgs(SpriteFont spriteFont, string text)
+        {
+            if (spriteFont == null)
+                throw new ArgumentNullException(nameof(spriteFont));
+            if (text == null)
+                throw new ArgumentNullException(nameof(text));
+            if (!_beginCalled)
+                throw new InvalidOperationException("DrawString was called, but Begin has not yet been called. Begin must be called successfully before you can call DrawString.");
+        }
+
+        void CheckArgs(SpriteFont spriteFont, StringBuilder text)
+        {
+            if (spriteFont == null)
+                throw new ArgumentNullException(nameof(spriteFont));
+            if (text == null)
+                throw new ArgumentNullException(nameof(text));
+            if (!_beginCalled)
+                throw new InvalidOperationException("DrawString was called, but Begin has not yet been called. Begin must be called successfully before you can call DrawString.");
+        }
+
+        public void DrawRef(
+            Texture2D texture,
+            ref VertexPositionColorTexture vertexTL,
+            ref VertexPositionColorTexture vertexTR,
+            ref VertexPositionColorTexture vertexBL,
+            ref VertexPositionColorTexture vertexBR,
+            float depth)
+        {
+            var item = GetBatchItem(texture);
+            item.SortKey = GetSortKey(texture, depth);
+
+            item.VertexTL = vertexTL;
+            item.VertexTR = vertexTR;
+            item.VertexBL = vertexBL;
+            item.VertexBR = vertexBR;
+
+            FlushIfNeeded();
+        }
+
+        public void DrawRef(
+            Texture2D texture,
+            ref VertexPositionColorTexture vertexTL,
+            ref VertexPositionColorTexture vertexTR,
+            ref VertexPositionColorTexture vertexBL,
+            ref VertexPositionColorTexture vertexBR)
+        {
+            DrawRef(texture, ref vertexTL, ref vertexTR, ref vertexBL, ref vertexBR, vertexTL.Position.Z);
+        }
+
+        public void Draw(
+            Texture2D texture,
+            VertexPositionColorTexture vertexTL,
+            VertexPositionColorTexture vertexTR,
+            VertexPositionColorTexture vertexBL,
+            VertexPositionColorTexture vertexBR,
+            float depth)
+        {
+            var item = GetBatchItem(texture);
+            item.SortKey = GetSortKey(texture, depth);
+
+            item.VertexTL = vertexTL;
+            item.VertexTR = vertexTR;
+            item.VertexBL = vertexBL;
+            item.VertexBR = vertexBR;
+
+            FlushIfNeeded();
+        }
+
+        public void Draw(
+            Texture2D texture,
+            VertexPositionColorTexture vertexTL,
+            VertexPositionColorTexture vertexTR,
+            VertexPositionColorTexture vertexBL,
+            VertexPositionColorTexture vertexBR)
+        {
+            Draw(texture, vertexTL, vertexTR, vertexBL, vertexBR, vertexTL.Position.Z);
+        }
+
+        /// <summary>
+        /// Submit a sprite for drawing in the current batch.
+        /// </summary>
+        /// <param name="texture">A texture.</param>
+        /// <param name="position">The drawing location on screen or null if <paramref name="destinationRectangle"> is used.</paramref></param>
+        /// <param name="destinationRectangle">The drawing bounds on screen or null if <paramref name="position"> is used.</paramref></param>
+        /// <param name="sourceRectangle">An optional region on the texture which will be rendered. If null - draws full texture.</param>
+        /// <param name="origin">An optional center of rotation. Uses <see cref="Vector2.Zero"/> if null.</param>
+        /// <param name="rotation">An optional rotation of this sprite. 0 by default.</param>
+        /// <param name="scale">An optional scale vector. Uses <see cref="Vector2.One"/> if null.</param>
+        /// <param name="color">An optional color mask. Uses <see cref="Color.White"/> if null.</param>
+        /// <param name="effects">The optional drawing modificators. <see cref="SpriteEffects.None"/> by default.</param>
+        /// <param name="layerDepth">An optional depth of the layer of this sprite. 0 by default.</param>
+        /// <exception cref="InvalidOperationException">Throwns if both <paramref name="position"/> and <paramref name="destinationRectangle"/> been used.</exception>
+        /// <remarks>This overload uses optional parameters. This overload requires only one of <paramref name="position"/> and <paramref name="destinationRectangle"/> been used.</remarks>
+        [Obsolete("In future versions this method can be removed.")]
+        public void Draw(
+            Texture2D texture,
+            Vector2? position = null,
+            RectangleF? destinationRectangle = null,
+            RectangleF? sourceRectangle = null,
+            Vector2? origin = null,
+            float rotation = 0f,
+            Vector2? scale = null,
+            Color? color = null,
+            SpriteEffects effects = SpriteEffects.None,
+            float layerDepth = 0f)
+        {
+
+            // Assign default values to null parameters here, as they are not compile-time constants
+            if (!color.HasValue)
+                color = Color.White;
+
+            if (!origin.HasValue)
+                origin = Vector2.Zero;
+
+            if (!scale.HasValue)
+                scale = Vector2.One;
+
+            // If both drawRectangle and position are null, or if both have been assigned a value, raise an error
+            if ((destinationRectangle.HasValue) == (position.HasValue))
+            {
+                throw new InvalidOperationException("Expected drawRectangle or position, but received neither or both.");
+            }
+            else if (position != null)
+            {
+                // Call Draw() using position
+                Draw(texture, (Vector2)position, sourceRectangle, (Color)color, rotation, (Vector2)origin, (Vector2)scale, effects, layerDepth);
+            }
+            else
+            {
+                // Call Draw() using drawRectangle
+                Draw(texture, (RectangleF)destinationRectangle, sourceRectangle, (Color)color, rotation, (Vector2)origin, effects, layerDepth);
+            }
+        }
+
+        /// <summary>
+        /// Submit a sprite for drawing in the current batch.
+        /// </summary>
+        /// <param name="texture">A texture.</param>
+        /// <param name="position">The drawing location on screen.</param>
+        /// <param name="sourceRectangle">An optional region on the texture which will be rendered. If null - draws full texture.</param>
+        /// <param name="color">A color mask.</param>
+        /// <param name="rotation">A rotation of this sprite.</param>
+        /// <param name="origin">Center of the rotation. 0,0 by default.</param>
+        /// <param name="scale">A scaling of this sprite.</param>
+        /// <param name="effects">Modificators for drawing. Can be combined.</param>
+        /// <param name="layerDepth">A depth of the layer of this sprite.</param>
+        public void Draw(
+            Texture2D texture,
+            Vector2 position,
+            RectangleF? sourceRectangle,
+            Color color,
+            float rotation,
+            Vector2 origin,
+            Vector2 scale,
+            SpriteEffects effects,
+            float layerDepth)
+        {
+            CheckArgs(texture);
+
+            Vector4 texCoord;
+            var item = GetBatchItem(texture);
+            item.SortKey = GetSortKey(texture, layerDepth);
+
+            origin *= scale;
+
+            float w, h;
+            if (sourceRectangle.HasValue)
+            {
+                RectangleF srcRect = sourceRectangle.Value;
+                w = srcRect.Width * scale.X;
+                h = srcRect.Height * scale.Y;
+                texCoord.X = srcRect.X * texture.Texel.X;
+                texCoord.Y = srcRect.Y * texture.Texel.Y;
+                texCoord.Z = (srcRect.X + srcRect.Width) * texture.Texel.X;
+                texCoord.W = (srcRect.Y + srcRect.Height) * texture.Texel.Y;
+            }
+            else
+            {
+                w = texture.Width * scale.X;
+                h = texture.Height * scale.Y;
+                texCoord = new Vector4(0, 0, 1, 1);
+            }
+
+            FlipTexCoords(ref texCoord, effects);
+
+            if (rotation == 0f)
+            {
+                item.Set(position.X - origin.X,
+                        position.Y - origin.Y,
+                        w,
+                        h,
+                        color,
+                        texCoord,
+                        layerDepth);
+            }
+            else
+            {
+                item.Set(position.X,
+                        position.Y,
+                        -origin.X,
+                        -origin.Y,
+                        w,
+                        h,
+                        (float)Math.Sin(rotation),
+                        (float)Math.Cos(rotation),
+                        color,
+                        texCoord,
+                        layerDepth);
+            }
+
+            FlushIfNeeded();
+        }
+
+        /// <summary>
+        /// Submit a sprite for drawing in the current batch.
+        /// </summary>
+        /// <param name="texture">A texture.</param>
+        /// <param name="position">The drawing location on screen.</param>
+        /// <param name="sourceRectangle">An optional region on the texture which will be rendered. If null - draws full texture.</param>
+        /// <param name="color">A color mask.</param>
+        /// <param name="rotation">A rotation of this sprite.</param>
+        /// <param name="origin">Center of the rotation. 0,0 by default.</param>
+        /// <param name="scale">A scaling of this sprite.</param>
+        /// <param name="effects">Modificators for drawing. Can be combined.</param>
+        /// <param name="layerDepth">A depth of the layer of this sprite.</param>
+        public void Draw(
+            Texture2D texture,
+            Vector2 position,
+            RectangleF? sourceRectangle,
+            Color color,
+            float rotation,
+            Vector2 origin,
+            float scale,
+            SpriteEffects effects,
+            float layerDepth)
+        {
+            Draw(texture, position, sourceRectangle, color, rotation, origin, new Vector2(scale, scale), effects, layerDepth);
+        }
+
+        /// <summary>
+        /// Submit a sprite for drawing in the current batch.
+        /// </summary>
+        /// <param name="texture">A texture.</param>
+        /// <param name="destinationRectangle">The drawing bounds on screen.</param>
+        /// <param name="sourceRectangle">An optional region on the texture which will be rendered. If null - draws full texture.</param>
+        /// <param name="color">A color mask.</param>
+        /// <param name="rotation">A rotation of this sprite.</param>
+        /// <param name="origin">Center of the rotation. 0,0 by default.</param>
+        /// <param name="effects">Modificators for drawing. Can be combined.</param>
+        /// <param name="layerDepth">A depth of the layer of this sprite.</param>
+        public void Draw(
+            Texture2D texture,
+            RectangleF destinationRectangle,
+            RectangleF? sourceRectangle,
+            Color color,
+            float rotation,
+            Vector2 origin,
+            SpriteEffects effects,
+            float layerDepth)
+        {
+            CheckArgs(texture);
+
+            var item = GetBatchItem(texture);
+            item.SortKey = GetSortKey(texture, layerDepth);
+
+            Vector4 texCoord;
+            if (sourceRectangle.HasValue)
+            {
+                RectangleF srcRect = sourceRectangle.Value;
+                texCoord.X = srcRect.X * texture.Texel.X;
+                texCoord.Y = srcRect.Y * texture.Texel.Y;
+                texCoord.Z = (srcRect.X + srcRect.Width) * texture.Texel.X;
+                texCoord.W = (srcRect.Y + srcRect.Height) * texture.Texel.Y;
+
+                if (srcRect.Width != 0)
+                    origin.X = origin.X * destinationRectangle.Width / srcRect.Width;
+                else
+                    origin.X = origin.X * destinationRectangle.Width * texture.Texel.X;
+                if (srcRect.Height != 0)
+                    origin.Y = origin.Y * destinationRectangle.Height / srcRect.Height;
+                else
+                    origin.Y = origin.Y * destinationRectangle.Height * texture.Texel.Y;
+            }
+            else
+            {
+                texCoord = new Vector4(0, 0, 1, 1);
+
+                origin.X = origin.X * destinationRectangle.Width * texture.Texel.X;
+                origin.Y = origin.Y * destinationRectangle.Height * texture.Texel.Y;
+            }
+
+            FlipTexCoords(ref texCoord, effects);
+
+            if (rotation == 0f)
+            {
+                item.Set(destinationRectangle.X - origin.X,
+                        destinationRectangle.Y - origin.Y,
+                        destinationRectangle.Width,
+                        destinationRectangle.Height,
+                        color,
+                        texCoord,
+                        layerDepth);
+            }
+            else
+            {
+                item.Set(destinationRectangle.X,
+                        destinationRectangle.Y,
+                        -origin.X,
+                        -origin.Y,
+                        destinationRectangle.Width,
+                        destinationRectangle.Height,
+                        (float)Math.Sin(rotation),
+                        (float)Math.Cos(rotation),
+                        color,
+                        texCoord,
+                        layerDepth);
+            }
+
+            FlushIfNeeded();
+        }
+
+
+        /// <summary>
+        /// Call the end of a draw operation for <see cref="SpriteSortMode.Immediate"/>.
+        /// </summary>
+        public void FlushIfNeeded()
+        {
+            if (_sortMode == SpriteSortMode.Immediate)
+                _batcher.DrawBatch(_sortMode, _effect);
+        }
+
+        /// <summary>
+        /// Submit a sprite for drawing in the current batch.
+        /// </summary>
+        /// <param name="texture">A texture.</param>
+        /// <param name="position">The drawing location on screen.</param>
+        /// <param name="sourceRectangle">An optional region on the texture which will be rendered. If null - draws full texture.</param>
+        /// <param name="color">A color mask.</param>
+        public void Draw(Texture2D texture, Vector2 position, RectangleF? sourceRectangle, Color color)
+        {
+            CheckArgs(texture);
+
+            var item = GetBatchItem(texture);
+            item.SortKey = GetSortKey(texture, 0);
+
+            Vector4 texCoord;
+            Vector2 size;
+            if (sourceRectangle.HasValue)
+            {
+                RectangleF srcRect = sourceRectangle.Value;
+                size = new Vector2(srcRect.Width, srcRect.Height);
+                texCoord.X = srcRect.X * texture.Texel.X;
+                texCoord.Y = srcRect.Y * texture.Texel.Y;
+                texCoord.Z = (srcRect.X + srcRect.Width) * texture.Texel.X;
+                texCoord.W = (srcRect.Y + srcRect.Height) * texture.Texel.Y;
+            }
+            else
+            {
+                size = new Vector2(texture.Width, texture.Height);
+                texCoord = new Vector4(0, 0, 1, 1);
+            }
+
+            item.Set(position.X,
+                     position.Y,
+                     size.X,
+                     size.Y,
+                     color,
+                     texCoord,
+                     0);
+
+            FlushIfNeeded();
+        }
+
+        /// <summary>
+        /// Submit a sprite for drawing in the current batch.
+        /// </summary>
+        /// <param name="texture">A texture.</param>
+        /// <param name="destinationRectangle">The drawing bounds on screen.</param>
+        /// <param name="sourceRectangle">An optional region on the texture which will be rendered. If null - draws full texture.</param>
+        /// <param name="color">A color mask.</param>
+        public void Draw(Texture2D texture, RectangleF destinationRectangle, RectangleF? sourceRectangle, Color color)
+        {
+            CheckArgs(texture);
+
+            var item = GetBatchItem(texture);
+            item.SortKey = GetSortKey(texture, 0);
+
+            Vector4 texCoord;
+            if (sourceRectangle.HasValue)
+            {
+                RectangleF srcRect = sourceRectangle.Value;
+                texCoord.X = srcRect.X * texture.Texel.X;
+                texCoord.Y = srcRect.Y * texture.Texel.Y;
+                texCoord.Z = (srcRect.X + srcRect.Width) * texture.Texel.X;
+                texCoord.W = (srcRect.Y + srcRect.Height) * texture.Texel.Y;
+            }
+            else
+            {
+                texCoord = new Vector4(0, 0, 1, 1);
+            }
+
+            item.Set(destinationRectangle.X,
+                     destinationRectangle.Y,
+                     destinationRectangle.Width,
+                     destinationRectangle.Height,
+                     color,
+                     texCoord,
+                     0);
+
+            FlushIfNeeded();
+        }
+
+        /// <summary>
+        /// Submit a sprite for drawing in the current batch.
+        /// </summary>
+        /// <param name="texture">A texture.</param>
+        /// <param name="position">The drawing location on screen.</param>
+        /// <param name="color">A color mask.</param>
+        public void Draw(Texture2D texture, Vector2 position, Color color)
+        {
+            CheckArgs(texture);
+
+            var item = GetBatchItem(texture);
+            item.SortKey = GetSortKey(texture, 0);
+
+            item.Set(position.X,
+                     position.Y,
+                     texture.Width,
+                     texture.Height,
+                     color,
+                     new Vector4(0, 0, 1, 1),
+                     0);
+
+            FlushIfNeeded();
+        }
+
+        /// <summary>
+        /// Submit a sprite for drawing in the current batch.
+        /// </summary>
+        /// <param name="texture">A texture.</param>
+        /// <param name="destinationRectangle">The drawing bounds on screen.</param>
+        /// <param name="color">A color mask.</param>
+        public void Draw(Texture2D texture, RectangleF destinationRectangle, Color color)
+        {
+            CheckArgs(texture);
+
+            var item = GetBatchItem(texture);
+            item.SortKey = GetSortKey(texture, 0);
+
+            item.Set(destinationRectangle.X,
+                     destinationRectangle.Y,
+                     destinationRectangle.Width,
+                     destinationRectangle.Height,
+                     color,
+                     new Vector4(0, 0, 1, 1),
+                     0);
+
+            FlushIfNeeded();
+        }
+
+        /// <summary>
+        /// Submit a text string of sprites for drawing in the current batch.
+        /// </summary>
+        /// <param name="spriteFont">A font.</param>
+        /// <param name="text">The text which will be drawn.</param>
+        /// <param name="position">The drawing location on screen.</param>
+        /// <param name="color">A color mask.</param>
+        public unsafe void DrawString(SpriteFont spriteFont, string text, Vector2 position, Color color)
+        {
+            CheckArgs(spriteFont, text);
+            float sortKey = GetSortKey(spriteFont.Texture, 0);
+
+            var offset = Vector2.Zero;
+            var firstGlyphOfLine = true;
+
+            fixed (SpriteFont.Glyph* pGlyphs = spriteFont.Glyphs)
+            {
+                for (var i = 0; i < text.Length; ++i)
+                {
+                    var c = text[i];
+
+                    if (c == '\r')
+                        continue;
+
+                    if (c == '\n')
+                    {
+                        offset.X = 0;
+                        offset.Y += spriteFont.LineSpacing;
+                        firstGlyphOfLine = true;
+                        continue;
+                    }
+
+                    var currentGlyphIndex = spriteFont.GetGlyphIndexOrDefault(c);
+                    var pCurrentGlyph = pGlyphs + currentGlyphIndex;
+
+                    // The first character on a line might have a negative left side bearing.
+                    // In this scenario, SpriteBatch/SpriteFont normally offset the text to the right,
+                    //  so that text does not hang off the left side of its rectangle.
+                    if (firstGlyphOfLine)
+                    {
+                        offset.X = Math.Max(pCurrentGlyph->LeftSideBearing, 0);
+                        firstGlyphOfLine = false;
+                    }
+                    else
+                    {
+                        offset.X += spriteFont.Spacing + pCurrentGlyph->LeftSideBearing;
+                    }
+
+                    var p = offset;
+                    p.X += pCurrentGlyph->Cropping.X;
+                    p.Y += pCurrentGlyph->Cropping.Y;
+                    p += position;
+
+                    var item = GetBatchItem(spriteFont.Texture);
+                    item.SortKey = sortKey;
+
+                    var texCoord = new Vector4();
+                    texCoord.X = pCurrentGlyph->BoundsInTexture.X * spriteFont.Texture.Texel.X;
+                    texCoord.Y = pCurrentGlyph->BoundsInTexture.Y * spriteFont.Texture.Texel.Y;
+                    texCoord.Z = (pCurrentGlyph->BoundsInTexture.X + pCurrentGlyph->BoundsInTexture.Width) * spriteFont.Texture.Texel.X;
+                    texCoord.W = (pCurrentGlyph->BoundsInTexture.Y + pCurrentGlyph->BoundsInTexture.Height) * spriteFont.Texture.Texel.Y;
+
+                    item.Set(p.X,
+                             p.Y,
+                             pCurrentGlyph->BoundsInTexture.Width,
+                             pCurrentGlyph->BoundsInTexture.Height,
+                             color,
+                             texCoord,
+                             0);
+
+                    offset.X += pCurrentGlyph->Width + pCurrentGlyph->RightSideBearing;
+                }
+            }
+
+            // We need to flush if we're using Immediate sort mode.
+            FlushIfNeeded();
+        }
+
+        /// <summary>
+        /// Submit a text string of sprites for drawing in the current batch.
+        /// </summary>
+        /// <param name="spriteFont">A font.</param>
+        /// <param name="text">The text which will be drawn.</param>
+        /// <param name="position">The drawing location on screen.</param>
+        /// <param name="color">A color mask.</param>
+        /// <param name="rotation">A rotation of this string.</param>
+        /// <param name="origin">Center of the rotation. 0,0 by default.</param>
+        /// <param name="scale">A scaling of this string.</param>
+        /// <param name="effects">Modificators for drawing. Can be combined.</param>
+        /// <param name="layerDepth">A depth of the layer of this string.</param>
+        public void DrawString(
+            SpriteFont spriteFont, string text, Vector2 position, Color color,
+            float rotation, Vector2 origin, float scale, SpriteEffects effects, float layerDepth)
+        {
+            var scaleVec = new Vector2(scale, scale);
+            DrawString(spriteFont, text, position, color, rotation, origin, scaleVec, effects, layerDepth);
+        }
+
+        /// <summary>
+        /// Submit a text string of sprites for drawing in the current batch.
+        /// </summary>
+        /// <param name="spriteFont">A font.</param>
+        /// <param name="text">The text which will be drawn.</param>
+        /// <param name="position">The drawing location on screen.</param>
+        /// <param name="color">A color mask.</param>
+        /// <param name="rotation">A rotation of this string.</param>
+        /// <param name="origin">Center of the rotation. 0,0 by default.</param>
+        /// <param name="scale">A scaling of this string.</param>
+        /// <param name="effects">Modificators for drawing. Can be combined.</param>
+        /// <param name="layerDepth">A depth of the layer of this string.</param>
+        public unsafe void DrawString(
+            SpriteFont spriteFont, string text, Vector2 position, Color color,
+            float rotation, Vector2 origin, Vector2 scale, SpriteEffects effects, float layerDepth)
+        {
+            CheckArgs(spriteFont, text);
+            float sortKey = GetSortKey(spriteFont.Texture, layerDepth);
+
+            var flipAdjustment = Vector2.Zero;
+            var flippedVert = (effects & SpriteEffects.FlipVertically) == SpriteEffects.FlipVertically;
+            var flippedHorz = (effects & SpriteEffects.FlipHorizontally) == SpriteEffects.FlipHorizontally;
+
+            if (flippedVert || flippedHorz)
+            {
+                var source = new SpriteFont.CharacterSource(text);
+                spriteFont.MeasureString(ref source, out Vector2 size);
+
+                if (flippedHorz)
+                {
+                    origin.X *= -1;
+                    flipAdjustment.X = -size.X;
+                }
+
+                if (flippedVert)
+                {
+                    origin.Y *= -1;
+                    flipAdjustment.Y = spriteFont.LineSpacing - size.Y;
+                }
+            }
+
+            Matrix transformation = Matrix.Identity;
+            float cos = 0, sin = 0;
+            if (rotation == 0)
+            {
+                transformation.M11 = (flippedHorz ? -scale.X : scale.X);
+                transformation.M22 = (flippedVert ? -scale.Y : scale.Y);
+                transformation.M41 = ((flipAdjustment.X - origin.X) * transformation.M11) + position.X;
+                transformation.M42 = ((flipAdjustment.Y - origin.Y) * transformation.M22) + position.Y;
+            }
+            else
+            {
+                cos = (float)Math.Cos(rotation);
+                sin = (float)Math.Sin(rotation);
+                transformation.M11 = (flippedHorz ? -scale.X : scale.X) * cos;
+                transformation.M12 = (flippedHorz ? -scale.X : scale.X) * sin;
+                transformation.M21 = (flippedVert ? -scale.Y : scale.Y) * (-sin);
+                transformation.M22 = (flippedVert ? -scale.Y : scale.Y) * cos;
+                transformation.M41 = (((flipAdjustment.X - origin.X) * transformation.M11) + (flipAdjustment.Y - origin.Y) * transformation.M21) + position.X;
+                transformation.M42 = (((flipAdjustment.X - origin.X) * transformation.M12) + (flipAdjustment.Y - origin.Y) * transformation.M22) + position.Y;
+            }
+
+            var offset = Vector2.Zero;
+            var firstGlyphOfLine = true;
+
+            fixed (SpriteFont.Glyph* pGlyphs = spriteFont.Glyphs)
+            {
+                for (var i = 0; i < text.Length; ++i)
+                {
+                    var c = text[i];
+
+                    if (c == '\r')
+                        continue;
+
+                    if (c == '\n')
+                    {
+                        offset.X = 0;
+                        offset.Y += spriteFont.LineSpacing;
+                        firstGlyphOfLine = true;
+                        continue;
+                    }
+
+                    var currentGlyphIndex = spriteFont.GetGlyphIndexOrDefault(c);
+                    var pCurrentGlyph = pGlyphs + currentGlyphIndex;
+
+                    // The first character on a line might have a negative left side bearing.
+                    // In this scenario, SpriteBatch/SpriteFont normally offset the text to the right,
+                    //  so that text does not hang off the left side of its rectangle.
+                    if (firstGlyphOfLine)
+                    {
+                        offset.X = Math.Max(pCurrentGlyph->LeftSideBearing, 0);
+                        firstGlyphOfLine = false;
+                    }
+                    else
+                    {
+                        offset.X += spriteFont.Spacing + pCurrentGlyph->LeftSideBearing;
+                    }
+
+                    var p = offset;
+
+                    if (flippedHorz)
+                        p.X += pCurrentGlyph->BoundsInTexture.Width;
+                    p.X += pCurrentGlyph->Cropping.X;
+
+                    if (flippedVert)
+                        p.Y += pCurrentGlyph->BoundsInTexture.Height - spriteFont.LineSpacing;
+                    p.Y += pCurrentGlyph->Cropping.Y;
+
+                    Vector2.Transform(ref p, ref transformation, out p);
+
+                    var item = GetBatchItem(spriteFont.Texture);
+                    item.SortKey = sortKey;
+
+                    var texCoord = new Vector4();
+                    texCoord.X = pCurrentGlyph->BoundsInTexture.X * spriteFont.Texture.Texel.X;
+                    texCoord.Y = pCurrentGlyph->BoundsInTexture.Y * spriteFont.Texture.Texel.Y;
+                    texCoord.Z = (pCurrentGlyph->BoundsInTexture.X + pCurrentGlyph->BoundsInTexture.Width) * spriteFont.Texture.Texel.X;
+                    texCoord.W = (pCurrentGlyph->BoundsInTexture.Y + pCurrentGlyph->BoundsInTexture.Height) * spriteFont.Texture.Texel.Y;
+
+                    FlipTexCoords(ref texCoord, effects);
+
+                    if (rotation == 0f)
+                    {
+                        item.Set(p.X,
+                                p.Y,
+                                pCurrentGlyph->BoundsInTexture.Width * scale.X,
+                                pCurrentGlyph->BoundsInTexture.Height * scale.Y,
+                                color,
+                                texCoord,
+                                layerDepth);
+                    }
+                    else
+                    {
+                        item.Set(p.X,
+                                p.Y,
+                                0,
+                                0,
+                                pCurrentGlyph->BoundsInTexture.Width * scale.X,
+                                pCurrentGlyph->BoundsInTexture.Height * scale.Y,
+                                sin,
+                                cos,
+                                color,
+                                texCoord,
+                                layerDepth);
+                    }
+
+                    offset.X += pCurrentGlyph->Width + pCurrentGlyph->RightSideBearing;
+                }
+            }
+
+            // We need to flush if we're using Immediate sort mode.
+            FlushIfNeeded();
+        }
+
+        /// <summary>
+        /// Submit a text string of sprites for drawing in the current batch.
+        /// </summary>
+        /// <param name="spriteFont">A font.</param>
+        /// <param name="text">The text which will be drawn.</param>
+        /// <param name="position">The drawing location on screen.</param>
+        /// <param name="color">A color mask.</param>
+        public unsafe void DrawString(SpriteFont spriteFont, StringBuilder text, Vector2 position, Color color)
+        {
+            CheckArgs(spriteFont, text);
+
+            float sortKey = GetSortKey(spriteFont.Texture, 0);
+
+            var offset = Vector2.Zero;
+            var firstGlyphOfLine = true;
+
+            fixed (SpriteFont.Glyph* pGlyphs = spriteFont.Glyphs)
+            {
+                for (var i = 0; i < text.Length; ++i)
+                {
+                    var c = text[i];
+
+                    if (c == '\r')
+                        continue;
+
+                    if (c == '\n')
+                    {
+                        offset.X = 0;
+                        offset.Y += spriteFont.LineSpacing;
+                        firstGlyphOfLine = true;
+                        continue;
+                    }
+
+                    var currentGlyphIndex = spriteFont.GetGlyphIndexOrDefault(c);
+                    var pCurrentGlyph = pGlyphs + currentGlyphIndex;
+
+                    // The first character on a line might have a negative left side bearing.
+                    // In this scenario, SpriteBatch/SpriteFont normally offset the text to the right,
+                    //  so that text does not hang off the left side of its rectangle.
+                    if (firstGlyphOfLine)
+                    {
+                        offset.X = Math.Max(pCurrentGlyph->LeftSideBearing, 0);
+                        firstGlyphOfLine = false;
+                    }
+                    else
+                    {
+                        offset.X += spriteFont.Spacing + pCurrentGlyph->LeftSideBearing;
+                    }
+
+                    var p = offset;
+                    p.X += pCurrentGlyph->Cropping.X;
+                    p.Y += pCurrentGlyph->Cropping.Y;
+                    p += position;
+
+                    var item = GetBatchItem(spriteFont.Texture);
+                    item.SortKey = sortKey;
+
+                    var texCoord = new Vector4();
+                    texCoord.X = pCurrentGlyph->BoundsInTexture.X * spriteFont.Texture.Texel.X;
+                    texCoord.Y = pCurrentGlyph->BoundsInTexture.Y * spriteFont.Texture.Texel.Y;
+                    texCoord.Z = (pCurrentGlyph->BoundsInTexture.X + pCurrentGlyph->BoundsInTexture.Width) * spriteFont.Texture.Texel.X;
+                    texCoord.W = (pCurrentGlyph->BoundsInTexture.Y + pCurrentGlyph->BoundsInTexture.Height) * spriteFont.Texture.Texel.Y;
+
+                    item.Set(p.X,
+                             p.Y,
+                             pCurrentGlyph->BoundsInTexture.Width,
+                             pCurrentGlyph->BoundsInTexture.Height,
+                             color,
+                             texCoord,
+                             0);
+
+                    offset.X += pCurrentGlyph->Width + pCurrentGlyph->RightSideBearing;
+                }
+            }
+            // We need to flush if we're using Immediate sort mode.
+            FlushIfNeeded();
+        }
+
+        /// <summary>
+        /// Submit a text string of sprites for drawing in the current batch.
+        /// </summary>
+        /// <param name="spriteFont">A font.</param>
+        /// <param name="text">The text which will be drawn.</param>
+        /// <param name="position">The drawing location on screen.</param>
+        /// <param name="color">A color mask.</param>
+        /// <param name="rotation">A rotation of this string.</param>
+        /// <param name="origin">Center of the rotation. 0,0 by default.</param>
+        /// <param name="scale">A scaling of this string.</param>
+        /// <param name="effects">Modificators for drawing. Can be combined.</param>
+        /// <param name="layerDepth">A depth of the layer of this string.</param>
+        public void DrawString(
+            SpriteFont spriteFont, StringBuilder text, Vector2 position, Color color,
+            float rotation, Vector2 origin, float scale, SpriteEffects effects, float layerDepth)
+        {
+            var scaleVec = new Vector2(scale, scale);
+            DrawString(spriteFont, text, position, color, rotation, origin, scaleVec, effects, layerDepth);
+        }
+
+        /// <summary>
+        /// Submit a text string of sprites for drawing in the current batch.
+        /// </summary>
+        /// <param name="spriteFont">A font.</param>
+        /// <param name="text">The text which will be drawn.</param>
+        /// <param name="position">The drawing location on screen.</param>
+        /// <param name="color">A color mask.</param>
+        /// <param name="rotation">A rotation of this string.</param>
+        /// <param name="origin">Center of the rotation. 0,0 by default.</param>
+        /// <param name="scale">A scaling of this string.</param>
+        /// <param name="effects">Modificators for drawing. Can be combined.</param>
+        /// <param name="layerDepth">A depth of the layer of this string.</param>
+        public unsafe void DrawString(
+            SpriteFont spriteFont, StringBuilder text, Vector2 position, Color color,
+            float rotation, Vector2 origin, Vector2 scale, SpriteEffects effects, float layerDepth)
+        {
+            CheckArgs(spriteFont, text);
+            float sortKey = GetSortKey(spriteFont.Texture, 0);
+
+            var flipAdjustment = Vector2.Zero;
+            var flippedVert = (effects & SpriteEffects.FlipVertically) == SpriteEffects.FlipVertically;
+            var flippedHorz = (effects & SpriteEffects.FlipHorizontally) == SpriteEffects.FlipHorizontally;
+
+            if (flippedVert || flippedHorz)
+            {
+                var source = new SpriteFont.CharacterSource(text);
+                spriteFont.MeasureString(ref source, out Vector2 size);
+
+                if (flippedHorz)
+                {
+                    origin.X *= -1;
+                    flipAdjustment.X = -size.X;
+                }
+
+                if (flippedVert)
+                {
+                    origin.Y *= -1;
+                    flipAdjustment.Y = spriteFont.LineSpacing - size.Y;
+                }
+            }
+
+            Matrix transformation = Matrix.Identity;
+            float cos = 0, sin = 0;
+            if (rotation == 0)
+            {
+                transformation.M11 = (flippedHorz ? -scale.X : scale.X);
+                transformation.M22 = (flippedVert ? -scale.Y : scale.Y);
+                transformation.M41 = ((flipAdjustment.X - origin.X) * transformation.M11) + position.X;
+                transformation.M42 = ((flipAdjustment.Y - origin.Y) * transformation.M22) + position.Y;
+            }
+            else
+            {
+                cos = (float)Math.Cos(rotation);
+                sin = (float)Math.Sin(rotation);
+                transformation.M11 = (flippedHorz ? -scale.X : scale.X) * cos;
+                transformation.M12 = (flippedHorz ? -scale.X : scale.X) * sin;
+                transformation.M21 = (flippedVert ? -scale.Y : scale.Y) * (-sin);
+                transformation.M22 = (flippedVert ? -scale.Y : scale.Y) * cos;
+                transformation.M41 = (((flipAdjustment.X - origin.X) * transformation.M11) + (flipAdjustment.Y - origin.Y) * transformation.M21) + position.X;
+                transformation.M42 = (((flipAdjustment.X - origin.X) * transformation.M12) + (flipAdjustment.Y - origin.Y) * transformation.M22) + position.Y;
+            }
+
+            var offset = Vector2.Zero;
+            var firstGlyphOfLine = true;
+
+            fixed (SpriteFont.Glyph* pGlyphs = spriteFont.Glyphs)
+            {
+                for (var i = 0; i < text.Length; ++i)
+                {
+                    var c = text[i];
+
+                    if (c == '\r')
+                        continue;
+
+                    if (c == '\n')
+                    {
+                        offset.X = 0;
+                        offset.Y += spriteFont.LineSpacing;
+                        firstGlyphOfLine = true;
+                        continue;
+                    }
+
+                    var currentGlyphIndex = spriteFont.GetGlyphIndexOrDefault(c);
+                    var pCurrentGlyph = pGlyphs + currentGlyphIndex;
+
+                    // The first character on a line might have a negative left side bearing.
+                    // In this scenario, SpriteBatch/SpriteFont normally offset the text to the right,
+                    //  so that text does not hang off the left side of its rectangle.
+                    if (firstGlyphOfLine)
+                    {
+                        offset.X = Math.Max(pCurrentGlyph->LeftSideBearing, 0);
+                        firstGlyphOfLine = false;
+                    }
+                    else
+                    {
+                        offset.X += spriteFont.Spacing + pCurrentGlyph->LeftSideBearing;
+                    }
+
+                    var p = offset;
+
+                    if (flippedHorz)
+                        p.X += pCurrentGlyph->BoundsInTexture.Width;
+                    p.X += pCurrentGlyph->Cropping.X;
+
+                    if (flippedVert)
+                        p.Y += pCurrentGlyph->BoundsInTexture.Height - spriteFont.LineSpacing;
+                    p.Y += pCurrentGlyph->Cropping.Y;
+
+                    Vector2.Transform(ref p, ref transformation, out p);
+
+                    var item = GetBatchItem(spriteFont.Texture);
+                    item.SortKey = sortKey;
+
+                    var texCoord = new Vector4();
+                    texCoord.X = pCurrentGlyph->BoundsInTexture.X * spriteFont.Texture.Texel.X;
+                    texCoord.Y = pCurrentGlyph->BoundsInTexture.Y * spriteFont.Texture.Texel.Y;
+                    texCoord.Z = (pCurrentGlyph->BoundsInTexture.X + pCurrentGlyph->BoundsInTexture.Width) * spriteFont.Texture.Texel.X;
+                    texCoord.W = (pCurrentGlyph->BoundsInTexture.Y + pCurrentGlyph->BoundsInTexture.Height) * spriteFont.Texture.Texel.Y;
+
+                    FlipTexCoords(ref texCoord, effects);
+
+                    if (rotation == 0f)
+                    {
+                        item.Set(p.X,
+                                p.Y,
+                                pCurrentGlyph->BoundsInTexture.Width * scale.X,
+                                pCurrentGlyph->BoundsInTexture.Height * scale.Y,
+                                color,
+                                texCoord,
+                                layerDepth);
+                    }
+                    else
+                    {
+                        item.Set(p.X,
+                                p.Y,
+                                0,
+                                0,
+                                pCurrentGlyph->BoundsInTexture.Width * scale.X,
+                                pCurrentGlyph->BoundsInTexture.Height * scale.Y,
+                                sin,
+                                cos,
+                                color,
+                                texCoord,
+                                layerDepth);
+                    }
+
+                    offset.X += pCurrentGlyph->Width + pCurrentGlyph->RightSideBearing;
+                }
+            }
+
+            // We need to flush if we're using Immediate sort mode.
+            FlushIfNeeded();
+        }
+
+        /// <summary>
+        /// Immediately releases the unmanaged resources used by this object.
+        /// </summary>
+        /// <param name="disposing"><c>true</c> to release both managed and unmanaged resources; <c>false</c> to release only unmanaged resources.</param>
+        protected override void Dispose(bool disposing)
+        {
+            if (!IsDisposed)
+            {
+                if (disposing)
+                {
+                    if (_spriteEffect != null)
+                    {
+                        _spriteEffect.Dispose();
+                        _spriteEffect = null;
+                    }
+                }
+
+                _spritePass = null;
+
+                if (_batcher != null)
+                {
+                    _batcher.Dispose();
+                    _batcher = null;
+                }
+            }
+            base.Dispose(disposing);
+        }
+    }
+}