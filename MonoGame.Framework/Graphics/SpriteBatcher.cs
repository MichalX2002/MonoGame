﻿using System;
using System.Runtime.InteropServices;

namespace Microsoft.Xna.Framework.Graphics
{
    /// <summary>
    /// This class handles the queueing of batch items into the GPU by creating the triangle tesselations
    /// that are used to draw the sprite textures. This class supports int.MaxValue number of sprites to be
    /// batched and will process them into short.MaxValue groups (strided by 6 for the number of vertices
    /// sent to the GPU). 
    /// </summary>
    internal unsafe class SpriteBatcher : IDisposable
    {
        /*
         * Note that this class is fundamental to high performance for SpriteBatch games. Please exercise
         * caution when making changes to this class.
         */

        private const int InitialBatchSize = 256;

        /// <summary>
        /// The maximum number of batch items that can be 
        /// drawn at once with <see cref="FlushVertexArray"/>.
        /// </summary>
        private const int MaxBatchSize = ushort.MaxValue / 4;

        private readonly GraphicsDevice _device;

        private int _itemCount;
        private SpriteBatchItem[] _batchItems;
        private UnmanagedPointer<VertexPositionColorTexture> _vertexBuffer;
        
        /// <summary>
        /// The index buffer values are constant and more indices are added as needed.
        /// </summary>
        private UnmanagedPointer<ushort> _indexBuffer;

<<<<<<< HEAD
        public bool IsDisposed { get; private set; }

        public SpriteBatcher(GraphicsDevice device)
        {
            _device = device ?? throw new ArgumentNullException(nameof(device));

            _vertexBuffer = new UnmanagedPointer<VertexPositionColorTexture>();
            _indexBuffer = new UnmanagedPointer<ushort>();
            _batchItems = Array.Empty<SpriteBatchItem>();
=======
        private VertexPositionColorTexture[] _vertexArray;

        public SpriteBatcher(GraphicsDevice device, int capacity = 0)
		{
            _device = device;

            if (capacity <= 0)
                capacity = InitialBatchSize;
            else
                capacity = (capacity + 63) & (~63); // ensure chunks of 64.

            _batchItemList = new SpriteBatchItem[capacity];
            _batchItemCount = 0;

            for (int i = 0; i < capacity; i++)
                _batchItemList[i] = new SpriteBatchItem();

            EnsureArrayCapacity(capacity);
		}
>>>>>>> 3e223ada

            EnsureCapacity(InitialBatchSize);
        }

        /// <summary>
        /// Ensures that there's enough indices and vertex buffer 
        /// capacity for the specified <paramref name="itemCount"/>
        /// (up to <see cref="MaxBatchSize"/>).
        /// </summary>
        private void EnsureCapacity(int itemCount)
        {
            int oldSize = _batchItems.Length;
            Array.Resize(ref _batchItems, itemCount);
            for (int i = oldSize; i < _batchItems.Length; i++)
                _batchItems[i] = new SpriteBatchItem();

            int min = Math.Min(itemCount, MaxBatchSize);

            int minVertices = min * 4; // 4 vertices per item
            if (minVertices > _vertexBuffer.Length)
                _vertexBuffer.Length = minVertices;

            int minIndices = min * 6; // 6 indices per item
            if (minIndices > _indexBuffer.Length)
            {
                _indexBuffer.Length = minIndices;

                // 1 batch item needs 6 indices
                ushort* indexPtr = _indexBuffer.Ptr;
                for (int i = 0, v = 0; i < minIndices; i += 6, v += 4)
                {
                    /*
                     *  TL    TR    0,1,2,3 = index offsets for vertex indices
                     *   0----1     TL,TR,BL,BR are vertex references in SpriteBatchItem.   
                     *   |   /|    
                     *   |  / |
                     *   | /  |
                     *   |/   |
                     *   2----3
                     *  BL    BR
                     */

                    // Triangle 1
                    indexPtr[i + 0] = (ushort)(v + 0);
                    indexPtr[i + 1] = (ushort)(v + 1);
                    indexPtr[i + 2] = (ushort)(v + 2);

                    // Triangle 2
                    indexPtr[i + 3] = (ushort)(v + 1);
                    indexPtr[i + 4] = (ushort)(v + 3);
                    indexPtr[i + 5] = (ushort)(v + 2);
                }
            }
        }

        public SpriteBatchItem GetBatchItem()
        {
            if (_itemCount >= _batchItems.Length)
            {
                int oldSize = _batchItems.Length;
                int newSize = oldSize + oldSize / 2; // grow by x1.5
                newSize = (newSize + 255) & (~255); // grow in chunks of 256.
                EnsureCapacity(newSize);
            }
            return _batchItems[_itemCount++];
        }

        /// <summary>
        /// Sorts the batch items and then groups batch drawing into maximal allowed batch sets that do not
        /// overflow the 16 bit array indices for vertices.
        /// </summary>
        /// <param name="sortMode">The type of depth sorting desired for the rendering.</param>
        /// <param name="effect">The custom effect to apply to the drawn geometry</param>
        public unsafe void DrawBatch(SpriteSortMode sortMode, Effect effect)
        {
            if (effect != null && effect.IsDisposed)
                throw new ObjectDisposedException(nameof(effect));

            // nothing to do
            if (_itemCount == 0)
                return;

            // sort the batch items
            switch (sortMode)
            {
                case SpriteSortMode.Texture:
                case SpriteSortMode.FrontToBack:
                case SpriteSortMode.BackToFront:
                    Array.Sort(_batchItems, 0, _itemCount);
                    break;
            }

            // iterate through the batches, doing clamped sets of vertices at the time
            VertexPositionColorTexture* quadBufferPtr = _vertexBuffer.Ptr;
            int itemsLeft = _itemCount;
            while (itemsLeft > 0)
            {
                int itemsToProcess = itemsLeft;
                if (itemsToProcess > MaxBatchSize)
                    itemsToProcess = MaxBatchSize;

                int vertexCount = 0;
                Texture2D tex = null;

                // draw the batches
                for (int i = 0; i < itemsToProcess; i++, vertexCount += 4)
                {
                    int offset = _itemCount - itemsLeft;
                    var item = _batchItems[offset];

                    // if the texture changed, we need to flush and bind the new texture
                    if (!ReferenceEquals(item.Texture, tex))
                    {
                        FlushVertexArray(vertexCount, effect, tex);
                        vertexCount = 0;

                        tex = item.Texture;
                        _device.Textures[0] = tex;
                    }
                    item.Texture = null; // release texture from item

                    quadBufferPtr[vertexCount + 0] = item.VertexTL;
                    quadBufferPtr[vertexCount + 1] = item.VertexTR;
                    quadBufferPtr[vertexCount + 2] = item.VertexBL;
                    quadBufferPtr[vertexCount + 3] = item.VertexBR;

                    itemsLeft--; // update our count to continue culling down large batches
                }

                // flush the remaining data
                FlushVertexArray(vertexCount, effect, tex);
            }
            
            unchecked
            {
                _device._graphicsMetrics._spriteCount += _itemCount;
            }
            _itemCount = 0;
        }

        /// <summary>
        /// Sends the triangle list to the graphics device. Here is where the actual drawing starts.
        /// </summary>
        /// <param name="count">The amount of vertices to draw.</param>
        /// <param name="effect">The custom effect to apply to the geometry.</param>
        /// <param name="texture">The texture to draw.</param>
        private void FlushVertexArray(int count, Effect effect, Texture texture)
        {
            if (count == 0)
                return;

            var vertices = _vertexBuffer.Span.Slice(0, count);

            // If the effect is not null, then apply each pass and render the geometry
            if (effect != null)
            {
                foreach (var pass in effect.CurrentTechnique.Passes)
                {
                    pass.Apply();

                    // Whatever happens in pass.Apply, make sure the texture being drawn
                    // ends up in Textures[0].
                    _device.Textures[0] = texture;

                    _device.DrawUserIndexedPrimitives<VertexPositionColorTexture, ushort>(
                        PrimitiveType.TriangleList, vertices, _indexBuffer.Span, count / 2);
                }
            }
            else
            {
                // If no custom effect is defined, then simply render.
                _device.DrawUserIndexedPrimitives<VertexPositionColorTexture, ushort>(
                    PrimitiveType.TriangleList, vertices, _indexBuffer.Span, count / 2);
            }
        }

        protected virtual void Dispose(bool disposing)
        {
            if (!IsDisposed)
            {
                _vertexBuffer.Dispose();
                IsDisposed = true;
            }
        }

        ~SpriteBatcher()
        {
            Dispose(false);
        }

        public void Dispose()
        {
            Dispose(true);
            GC.SuppressFinalize(this);
        }
    }
}
<|MERGE_RESOLUTION|>--- conflicted
+++ resolved
@@ -1,265 +1,244 @@
-﻿using System;
-using System.Runtime.InteropServices;
-
-namespace Microsoft.Xna.Framework.Graphics
-{
-    /// <summary>
-    /// This class handles the queueing of batch items into the GPU by creating the triangle tesselations
-    /// that are used to draw the sprite textures. This class supports int.MaxValue number of sprites to be
-    /// batched and will process them into short.MaxValue groups (strided by 6 for the number of vertices
-    /// sent to the GPU). 
-    /// </summary>
-    internal unsafe class SpriteBatcher : IDisposable
-    {
-        /*
-         * Note that this class is fundamental to high performance for SpriteBatch games. Please exercise
-         * caution when making changes to this class.
-         */
-
-        private const int InitialBatchSize = 256;
-
-        /// <summary>
-        /// The maximum number of batch items that can be 
-        /// drawn at once with <see cref="FlushVertexArray"/>.
-        /// </summary>
-        private const int MaxBatchSize = ushort.MaxValue / 4;
-
-        private readonly GraphicsDevice _device;
-
-        private int _itemCount;
-        private SpriteBatchItem[] _batchItems;
-        private UnmanagedPointer<VertexPositionColorTexture> _vertexBuffer;
-        
-        /// <summary>
-        /// The index buffer values are constant and more indices are added as needed.
-        /// </summary>
-        private UnmanagedPointer<ushort> _indexBuffer;
-
-<<<<<<< HEAD
-        public bool IsDisposed { get; private set; }
-
-        public SpriteBatcher(GraphicsDevice device)
-        {
-            _device = device ?? throw new ArgumentNullException(nameof(device));
-
-            _vertexBuffer = new UnmanagedPointer<VertexPositionColorTexture>();
-            _indexBuffer = new UnmanagedPointer<ushort>();
-            _batchItems = Array.Empty<SpriteBatchItem>();
-=======
-        private VertexPositionColorTexture[] _vertexArray;
-
-        public SpriteBatcher(GraphicsDevice device, int capacity = 0)
-		{
-            _device = device;
-
-            if (capacity <= 0)
-                capacity = InitialBatchSize;
-            else
-                capacity = (capacity + 63) & (~63); // ensure chunks of 64.
-
-            _batchItemList = new SpriteBatchItem[capacity];
-            _batchItemCount = 0;
-
-            for (int i = 0; i < capacity; i++)
-                _batchItemList[i] = new SpriteBatchItem();
-
-            EnsureArrayCapacity(capacity);
-		}
->>>>>>> 3e223ada
-
-            EnsureCapacity(InitialBatchSize);
-        }
-
-        /// <summary>
-        /// Ensures that there's enough indices and vertex buffer 
-        /// capacity for the specified <paramref name="itemCount"/>
-        /// (up to <see cref="MaxBatchSize"/>).
-        /// </summary>
-        private void EnsureCapacity(int itemCount)
-        {
-            int oldSize = _batchItems.Length;
-            Array.Resize(ref _batchItems, itemCount);
-            for (int i = oldSize; i < _batchItems.Length; i++)
-                _batchItems[i] = new SpriteBatchItem();
-
-            int min = Math.Min(itemCount, MaxBatchSize);
-
-            int minVertices = min * 4; // 4 vertices per item
-            if (minVertices > _vertexBuffer.Length)
-                _vertexBuffer.Length = minVertices;
-
-            int minIndices = min * 6; // 6 indices per item
-            if (minIndices > _indexBuffer.Length)
-            {
-                _indexBuffer.Length = minIndices;
-
-                // 1 batch item needs 6 indices
-                ushort* indexPtr = _indexBuffer.Ptr;
-                for (int i = 0, v = 0; i < minIndices; i += 6, v += 4)
-                {
-                    /*
-                     *  TL    TR    0,1,2,3 = index offsets for vertex indices
-                     *   0----1     TL,TR,BL,BR are vertex references in SpriteBatchItem.   
-                     *   |   /|    
-                     *   |  / |
-                     *   | /  |
-                     *   |/   |
-                     *   2----3
-                     *  BL    BR
-                     */
-
-                    // Triangle 1
-                    indexPtr[i + 0] = (ushort)(v + 0);
-                    indexPtr[i + 1] = (ushort)(v + 1);
-                    indexPtr[i + 2] = (ushort)(v + 2);
-
-                    // Triangle 2
-                    indexPtr[i + 3] = (ushort)(v + 1);
-                    indexPtr[i + 4] = (ushort)(v + 3);
-                    indexPtr[i + 5] = (ushort)(v + 2);
-                }
-            }
-        }
-
-        public SpriteBatchItem GetBatchItem()
-        {
-            if (_itemCount >= _batchItems.Length)
-            {
-                int oldSize = _batchItems.Length;
-                int newSize = oldSize + oldSize / 2; // grow by x1.5
-                newSize = (newSize + 255) & (~255); // grow in chunks of 256.
-                EnsureCapacity(newSize);
-            }
-            return _batchItems[_itemCount++];
-        }
-
-        /// <summary>
-        /// Sorts the batch items and then groups batch drawing into maximal allowed batch sets that do not
-        /// overflow the 16 bit array indices for vertices.
-        /// </summary>
-        /// <param name="sortMode">The type of depth sorting desired for the rendering.</param>
-        /// <param name="effect">The custom effect to apply to the drawn geometry</param>
-        public unsafe void DrawBatch(SpriteSortMode sortMode, Effect effect)
-        {
-            if (effect != null && effect.IsDisposed)
-                throw new ObjectDisposedException(nameof(effect));
-
-            // nothing to do
-            if (_itemCount == 0)
-                return;
-
-            // sort the batch items
-            switch (sortMode)
-            {
-                case SpriteSortMode.Texture:
-                case SpriteSortMode.FrontToBack:
-                case SpriteSortMode.BackToFront:
-                    Array.Sort(_batchItems, 0, _itemCount);
-                    break;
-            }
-
-            // iterate through the batches, doing clamped sets of vertices at the time
-            VertexPositionColorTexture* quadBufferPtr = _vertexBuffer.Ptr;
-            int itemsLeft = _itemCount;
-            while (itemsLeft > 0)
-            {
-                int itemsToProcess = itemsLeft;
-                if (itemsToProcess > MaxBatchSize)
-                    itemsToProcess = MaxBatchSize;
-
-                int vertexCount = 0;
-                Texture2D tex = null;
-
-                // draw the batches
-                for (int i = 0; i < itemsToProcess; i++, vertexCount += 4)
-                {
-                    int offset = _itemCount - itemsLeft;
-                    var item = _batchItems[offset];
-
-                    // if the texture changed, we need to flush and bind the new texture
-                    if (!ReferenceEquals(item.Texture, tex))
-                    {
-                        FlushVertexArray(vertexCount, effect, tex);
-                        vertexCount = 0;
-
-                        tex = item.Texture;
-                        _device.Textures[0] = tex;
-                    }
-                    item.Texture = null; // release texture from item
-
-                    quadBufferPtr[vertexCount + 0] = item.VertexTL;
-                    quadBufferPtr[vertexCount + 1] = item.VertexTR;
-                    quadBufferPtr[vertexCount + 2] = item.VertexBL;
-                    quadBufferPtr[vertexCount + 3] = item.VertexBR;
-
-                    itemsLeft--; // update our count to continue culling down large batches
-                }
-
-                // flush the remaining data
-                FlushVertexArray(vertexCount, effect, tex);
-            }
-            
-            unchecked
-            {
-                _device._graphicsMetrics._spriteCount += _itemCount;
-            }
-            _itemCount = 0;
-        }
-
-        /// <summary>
-        /// Sends the triangle list to the graphics device. Here is where the actual drawing starts.
-        /// </summary>
-        /// <param name="count">The amount of vertices to draw.</param>
-        /// <param name="effect">The custom effect to apply to the geometry.</param>
-        /// <param name="texture">The texture to draw.</param>
-        private void FlushVertexArray(int count, Effect effect, Texture texture)
-        {
-            if (count == 0)
-                return;
-
-            var vertices = _vertexBuffer.Span.Slice(0, count);
-
-            // If the effect is not null, then apply each pass and render the geometry
-            if (effect != null)
-            {
-                foreach (var pass in effect.CurrentTechnique.Passes)
-                {
-                    pass.Apply();
-
-                    // Whatever happens in pass.Apply, make sure the texture being drawn
-                    // ends up in Textures[0].
-                    _device.Textures[0] = texture;
-
-                    _device.DrawUserIndexedPrimitives<VertexPositionColorTexture, ushort>(
-                        PrimitiveType.TriangleList, vertices, _indexBuffer.Span, count / 2);
-                }
-            }
-            else
-            {
-                // If no custom effect is defined, then simply render.
-                _device.DrawUserIndexedPrimitives<VertexPositionColorTexture, ushort>(
-                    PrimitiveType.TriangleList, vertices, _indexBuffer.Span, count / 2);
-            }
-        }
-
-        protected virtual void Dispose(bool disposing)
-        {
-            if (!IsDisposed)
-            {
-                _vertexBuffer.Dispose();
-                IsDisposed = true;
-            }
-        }
-
-        ~SpriteBatcher()
-        {
-            Dispose(false);
-        }
-
-        public void Dispose()
-        {
-            Dispose(true);
-            GC.SuppressFinalize(this);
-        }
-    }
-}
+﻿using System;
+using System.Runtime.InteropServices;
+using MonoGame.Utilities.Memory;
+
+namespace Microsoft.Xna.Framework.Graphics
+{
+    /// <summary>
+    /// This class handles the queueing of batch items into the GPU by creating the triangle tesselations
+    /// that are used to draw the sprite textures. This class supports int.MaxValue number of sprites to be
+    /// batched and will process them into short.MaxValue groups (strided by 6 for the number of vertices
+    /// sent to the GPU). 
+    /// </summary>
+    internal unsafe class SpriteBatcher : IDisposable
+    {
+        /*
+         * Note that this class is fundamental to high performance for SpriteBatch games. Please exercise
+         * caution when making changes to this class.
+         */
+
+        private const int InitialBatchSize = 256;
+
+        /// <summary>
+        /// The maximum number of batch items that can be 
+        /// drawn at once with <see cref="FlushVertexArray"/>.
+        /// </summary>
+        private const int MaxBatchSize = ushort.MaxValue / 4;
+
+        private readonly GraphicsDevice _device;
+
+        private int _itemCount;
+        private SpriteBatchItem[] _batchItems;
+        private UnmanagedPointer<VertexPositionColorTexture> _vertexBuffer;
+        
+        /// <summary>
+        /// The index buffer values are constant and more indices are added as needed.
+        /// </summary>
+        private UnmanagedPointer<ushort> _indexBuffer;
+
+        public bool IsDisposed { get; private set; }
+
+        public SpriteBatcher(GraphicsDevice device)
+        {
+            _device = device ?? throw new ArgumentNullException(nameof(device));
+
+            _vertexBuffer = new UnmanagedPointer<VertexPositionColorTexture>();
+            _indexBuffer = new UnmanagedPointer<ushort>();
+            _batchItems = Array.Empty<SpriteBatchItem>();
+
+            EnsureCapacity(InitialBatchSize);
+        }
+
+        /// <summary>
+        /// Ensures that there's enough indices and vertex buffer 
+        /// capacity for the specified <paramref name="itemCount"/>
+        /// (up to <see cref="MaxBatchSize"/>).
+        /// </summary>
+        private void EnsureCapacity(int itemCount)
+        {
+            int oldSize = _batchItems.Length;
+            Array.Resize(ref _batchItems, itemCount);
+            for (int i = oldSize; i < _batchItems.Length; i++)
+                _batchItems[i] = new SpriteBatchItem();
+
+            int min = Math.Min(itemCount, MaxBatchSize);
+
+            int minVertices = min * 4; // 4 vertices per item
+            if (minVertices > _vertexBuffer.Length)
+                _vertexBuffer.Length = minVertices;
+
+            int minIndices = min * 6; // 6 indices per item
+            if (minIndices > _indexBuffer.Length)
+            {
+                _indexBuffer.Length = minIndices;
+
+                // 1 batch item needs 6 indices
+                ushort* indexPtr = _indexBuffer.Ptr;
+                for (int i = 0, v = 0; i < minIndices; i += 6, v += 4)
+                {
+                    /*
+                     *  TL    TR    0,1,2,3 = index offsets for vertex indices
+                     *   0----1     TL,TR,BL,BR are vertex references in SpriteBatchItem.   
+                     *   |   /|    
+                     *   |  / |
+                     *   | /  |
+                     *   |/   |
+                     *   2----3
+                     *  BL    BR
+                     */
+
+                    // Triangle 1
+                    indexPtr[i + 0] = (ushort)(v + 0);
+                    indexPtr[i + 1] = (ushort)(v + 1);
+                    indexPtr[i + 2] = (ushort)(v + 2);
+
+                    // Triangle 2
+                    indexPtr[i + 3] = (ushort)(v + 1);
+                    indexPtr[i + 4] = (ushort)(v + 3);
+                    indexPtr[i + 5] = (ushort)(v + 2);
+                }
+            }
+        }
+
+        public SpriteBatchItem GetBatchItem()
+        {
+            if (_itemCount >= _batchItems.Length)
+            {
+                int oldSize = _batchItems.Length;
+                int newSize = oldSize + oldSize / 2; // grow by x1.5
+                newSize = (newSize + 255) & (~255); // grow in chunks of 256.
+                EnsureCapacity(newSize);
+            }
+            return _batchItems[_itemCount++];
+        }
+
+        /// <summary>
+        /// Sorts the batch items and then groups batch drawing into maximal allowed batch sets that do not
+        /// overflow the 16 bit array indices for vertices.
+        /// </summary>
+        /// <param name="sortMode">The type of depth sorting desired for the rendering.</param>
+        /// <param name="effect">The custom effect to apply to the drawn geometry</param>
+        public unsafe void DrawBatch(SpriteSortMode sortMode, Effect effect)
+        {
+            if (effect != null && effect.IsDisposed)
+                throw new ObjectDisposedException(nameof(effect));
+
+            // nothing to do
+            if (_itemCount == 0)
+                return;
+
+            // sort the batch items
+            switch (sortMode)
+            {
+                case SpriteSortMode.Texture:
+                case SpriteSortMode.FrontToBack:
+                case SpriteSortMode.BackToFront:
+                    Array.Sort(_batchItems, 0, _itemCount);
+                    break;
+            }
+
+            // iterate through the batches, doing clamped sets of vertices at the time
+            VertexPositionColorTexture* quadBufferPtr = _vertexBuffer.Ptr;
+            int itemsLeft = _itemCount;
+            while (itemsLeft > 0)
+            {
+                int itemsToProcess = itemsLeft;
+                if (itemsToProcess > MaxBatchSize)
+                    itemsToProcess = MaxBatchSize;
+
+                int vertexCount = 0;
+                Texture2D tex = null;
+
+                // draw the batches
+                for (int i = 0; i < itemsToProcess; i++, vertexCount += 4)
+                {
+                    int offset = _itemCount - itemsLeft;
+                    var item = _batchItems[offset];
+
+                    // if the texture changed, we need to flush and bind the new texture
+                    if (!ReferenceEquals(item.Texture, tex))
+                    {
+                        FlushVertexArray(vertexCount, effect, tex);
+                        vertexCount = 0;
+
+                        tex = item.Texture;
+                        _device.Textures[0] = tex;
+                    }
+                    item.Texture = null; // release texture from item
+
+                    quadBufferPtr[vertexCount + 0] = item.VertexTL;
+                    quadBufferPtr[vertexCount + 1] = item.VertexTR;
+                    quadBufferPtr[vertexCount + 2] = item.VertexBL;
+                    quadBufferPtr[vertexCount + 3] = item.VertexBR;
+
+                    itemsLeft--; // update our count to continue culling down large batches
+                }
+
+                // flush the remaining data
+                FlushVertexArray(vertexCount, effect, tex);
+            }
+            
+            unchecked
+            {
+                _device._graphicsMetrics._spriteCount += _itemCount;
+            }
+            _itemCount = 0;
+        }
+
+        /// <summary>
+        /// Sends the triangle list to the graphics device. Here is where the actual drawing starts.
+        /// </summary>
+        /// <param name="count">The amount of vertices to draw.</param>
+        /// <param name="effect">The custom effect to apply to the geometry.</param>
+        /// <param name="texture">The texture to draw.</param>
+        private void FlushVertexArray(int count, Effect effect, Texture texture)
+        {
+            if (count == 0)
+                return;
+
+            var vertices = _vertexBuffer.Span.Slice(0, count);
+
+            // If the effect is not null, then apply each pass and render the geometry
+            if (effect != null)
+            {
+                foreach (var pass in effect.CurrentTechnique.Passes)
+                {
+                    pass.Apply();
+
+                    // Whatever happens in pass.Apply, make sure the texture being drawn
+                    // ends up in Textures[0].
+                    _device.Textures[0] = texture;
+
+                    _device.DrawUserIndexedPrimitives<VertexPositionColorTexture, ushort>(
+                        PrimitiveType.TriangleList, vertices, _indexBuffer.Span, count / 2);
+                }
+            }
+            else
+            {
+                // If no custom effect is defined, then simply render.
+                _device.DrawUserIndexedPrimitives<VertexPositionColorTexture, ushort>(
+                    PrimitiveType.TriangleList, vertices, _indexBuffer.Span, count / 2);
+            }
+        }
+
+        protected virtual void Dispose(bool disposing)
+        {
+            if (!IsDisposed)
+            {
+                _vertexBuffer.Dispose();
+                IsDisposed = true;
+            }
+        }
+
+        ~SpriteBatcher()
+        {
+            Dispose(false);
+        }
+
+        public void Dispose()
+        {
+            Dispose(true);
+            GC.SuppressFinalize(this);
+        }
+    }
+}