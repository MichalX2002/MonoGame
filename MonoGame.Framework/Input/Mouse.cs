--- conflicted
+++ resolved
@@ -1,244 +1,235 @@
-#region License
-/*
-Microsoft Public License (Ms-PL)
-MonoGame - Copyright © 2009 The MonoGame Team
-
-All rights reserved.
-
-This license governs use of the accompanying software. If you use the software, you accept this license. If you do not
-accept the license, do not use the software.
-
-1. Definitions
-The terms "reproduce," "reproduction," "derivative works," and "distribution" have the same meaning here as under 
-U.S. copyright law.
-
-A "contribution" is the original software, or any additions or changes to the software.
-A "contributor" is any person that distributes its contribution under this license.
-"Licensed patents" are a contributor's patent claims that read directly on its contribution.
-
-2. Grant of Rights
-(A) Copyright Grant- Subject to the terms of this license, including the license conditions and limitations in section 3, 
-each contributor grants you a non-exclusive, worldwide, royalty-free copyright license to reproduce its contribution, prepare derivative works of its contribution, and distribute its contribution or any derivative works that you create.
-(B) Patent Grant- Subject to the terms of this license, including the license conditions and limitations in section 3, 
-each contributor grants you a non-exclusive, worldwide, royalty-free license under its licensed patents to make, have made, use, sell, offer for sale, import, and/or otherwise dispose of its contribution in the software or derivative works of the contribution in the software.
-
-3. Conditions and Limitations
-(A) No Trademark License- This license does not grant you rights to use any contributors' name, logo, or trademarks.
-(B) If you bring a patent claim against any contributor over patents that you claim are infringed by the software, 
-your patent license from such contributor to the software ends automatically.
-(C) If you distribute any portion of the software, you must retain all copyright, patent, trademark, and attribution 
-notices that are present in the software.
-(D) If you distribute any portion of the software in source code form, you may do so only under this license by including 
-a complete copy of this license with your distribution. If you distribute any portion of the software in compiled or object 
-code form, you may only do so under a license that complies with this license.
-(E) The software is licensed "as-is." You bear the risk of using it. The contributors give no express warranties, guarantees
-or conditions. You may have additional consumer rights under your local laws which this license cannot change. To the extent
-permitted under your local laws, the contributors exclude the implied warranties of merchantability, fitness for a particular
-purpose and non-infringement.
-*/
-#endregion License
-
-using System;
-
-#if MONOMAC || WINDOWS
-using System.Runtime.InteropServices;
-using System.Drawing;
-#endif
-
-#if OPENGL
-#if WINDOWS || LINUX
-using MouseInfo = OpenTK.Input.Mouse;
-#elif MONOMAC
-using MonoMac.Foundation;
-using MonoMac.AppKit;
-#endif
-#endif
-
-namespace Microsoft.Xna.Framework.Input
-{
-    public static class Mouse
-    {
-		internal static MouseState State;
-
-#if (WINDOWS && OPENGL) || LINUX
-		private static OpenTK.Input.MouseDevice _mouse = null;			
-#endif
-
-#if (WINDOWS && OPENGL)
-
-        static OpenTK.GameWindow Window;
-
-        internal static void setWindows(OpenTK.GameWindow window)
-        {
-            Window = window;
-            _mouse = window.Mouse;        
-        }
-
-#elif (WINDOWS && DIRECTX)
-
-        static System.Windows.Forms.Form Window;
-
-        internal static void SetWindows(System.Windows.Forms.Form window)
-        {
-            Window = window;
-        }
-        
-#elif LINUX         
-        
-        static OpenTK.GameWindow Window;
-
-        internal static void setWindows(OpenTK.GameWindow window)
-		{
-            Window = window;
-            
-			_mouse = window.Mouse;
-			_mouse.Move += HandleWindowMouseMove;
-		}
-
-        internal static void HandleWindowMouseMove (object sender, OpenTK.Input.MouseMoveEventArgs e)
-		{          
-			UpdateStatePosition(e.X, e.Y);
-		}
-
-#elif MONOMAC
-        internal static GameWindow Window;
-        internal static float ScrollWheelValue;
-#endif
-
-        /// <summary>
-        /// Gets an empty window handle. Purely for Xna compatibility.
-        /// </summary>
-        /// <value>
-        /// The a zero window handle.
-        /// </value>
-        public static IntPtr WindowHandle { get { return IntPtr.Zero; } }
-
-        #region Public interface
-
-        public static MouseState GetState()
-        {
-#if MONOMAC
-            //We need to maintain precision...
-            State.ScrollWheelValue = (int)ScrollWheelValue;
-#elif (WINDOWS && OPENGL) || LINUX
-
-			// maybe someone is tring to get mouse before initialize
-			if (_mouse == null)
-                return State;
-
-#if (WINDOWS && OPENGL)
-            var p = new POINT();
-            GetCursorPos(out p);
-            var pc = Window.PointToClient(p.ToPoint());
-            State.X = pc.X;
-            State.Y = pc.Y;
-#endif
-
-            State.LeftButton = _mouse[OpenTK.Input.MouseButton.Left] ? ButtonState.Pressed : ButtonState.Released;
-			State.RightButton = _mouse[OpenTK.Input.MouseButton.Right] ? ButtonState.Pressed : ButtonState.Released;
-			State.MiddleButton = _mouse[OpenTK.Input.MouseButton.Middle] ? ButtonState.Pressed : ButtonState.Released;;
-
-			// WheelPrecise is divided by 120 (WHEEL_DELTA) in OpenTK (WinGLNative.cs)
-			// We need to counteract it to get the same value XNA provides
-			State.ScrollWheelValue = (int)( _mouse.WheelPrecise * 120 );
-#endif
-
-            return State;
-        }
-
-        public static void SetPosition(int x, int y)
-        {
-            UpdateStatePosition(x, y);
-
-<<<<<<< HEAD
-#if (WINDOWS && OPENGL) || LINUX
-            ///correcting the coordinate system
-            ///Only way to set the mouse position !!!
-            System.Drawing.Point pt = Window.PointToScreen(new System.Drawing.Point(x, y));
-#elif WINDOWS
-            var pt = new System.Drawing.Point(0,0);
-=======
-#if (WINDOWS && (OPENGL || DIRECTX)) || LINUX
-            // correcting the coordinate system
-            // Only way to set the mouse position !!!
-            var pt = Window.PointToScreen(new System.Drawing.Point(x, y));
-#elif WINDOWS
-            var pt = new System.Drawing.Point(0, 0);
->>>>>>> b0a87f37
-#endif
-
-#if WINDOWS
-            SetCursorPos(pt.X, pt.Y);
-#elif LINUX
-            OpenTK.Input.Mouse.SetPosition(pt.X, pt.Y);
-#elif MONOMAC
-            var mousePt = NSEvent.CurrentMouseLocation;
-            NSScreen currentScreen = null;
-            foreach (var screen in NSScreen.Screens) {
-                if (screen.Frame.Contains(mousePt)) {
-                    currentScreen = screen;
-                    break;
-                }
-            }
-            
-            var point = new PointF(x, Window.ClientBounds.Height-y);
-            var windowPt = Window.ConvertPointToView(point, null);
-            var screenPt = Window.Window.ConvertBaseToScreen(windowPt);
-            var flippedPt = new PointF(screenPt.X, currentScreen.Frame.Size.Height-screenPt.Y);
-            flippedPt.Y += currentScreen.Frame.Location.Y;
-            
-            
-            CGSetLocalEventsSuppressionInterval(0.0);
-            CGWarpMouseCursorPosition(flippedPt);
-            CGSetLocalEventsSuppressionInterval(0.25);
-#endif
-        }
-
-        #endregion // Public interface
-    
-        private static void UpdateStatePosition(int x, int y)
-        {
-            State.X = x;
-            State.Y = y;
-        }
-
-#if WINDOWS
-
-        [DllImportAttribute("user32.dll", EntryPoint = "SetCursorPos")]
-        [return: MarshalAsAttribute(System.Runtime.InteropServices.UnmanagedType.Bool)]
-        public static extern bool SetCursorPos(int X, int Y);
-
-        /// <summary>
-        /// Struct representing a point.
-        /// </summary>
-        [StructLayout(System.Runtime.InteropServices.LayoutKind.Sequential)]
-        public struct POINT
-        {
-            public int X;
-            public int Y;
-
-            public System.Drawing.Point ToPoint()
-            {
-                return new System.Drawing.Point(X, Y);
-            }
-
-        }
-
-        /// <summary>
-        /// Retrieves the cursor's position, in screen coordinates.
-        /// </summary>
-        /// <see>See MSDN documentation for further information.</see>
-        [DllImport("user32.dll")]
-        public static extern bool GetCursorPos(out POINT lpPoint);
-      
-#elif MONOMAC
-        [DllImport (MonoMac.Constants.CoreGraphicsLibrary)]
-        extern static void CGWarpMouseCursorPosition(PointF newCursorPosition);
-        
-        [DllImport (MonoMac.Constants.CoreGraphicsLibrary)]
-        extern static void CGSetLocalEventsSuppressionInterval(double seconds);
-#endif
-
-    }
-}
-
+#region License
+/*
+Microsoft Public License (Ms-PL)
+MonoGame - Copyright © 2009 The MonoGame Team
+
+All rights reserved.
+
+This license governs use of the accompanying software. If you use the software, you accept this license. If you do not
+accept the license, do not use the software.
+
+1. Definitions
+The terms "reproduce," "reproduction," "derivative works," and "distribution" have the same meaning here as under 
+U.S. copyright law.
+
+A "contribution" is the original software, or any additions or changes to the software.
+A "contributor" is any person that distributes its contribution under this license.
+"Licensed patents" are a contributor's patent claims that read directly on its contribution.
+
+2. Grant of Rights
+(A) Copyright Grant- Subject to the terms of this license, including the license conditions and limitations in section 3, 
+each contributor grants you a non-exclusive, worldwide, royalty-free copyright license to reproduce its contribution, prepare derivative works of its contribution, and distribute its contribution or any derivative works that you create.
+(B) Patent Grant- Subject to the terms of this license, including the license conditions and limitations in section 3, 
+each contributor grants you a non-exclusive, worldwide, royalty-free license under its licensed patents to make, have made, use, sell, offer for sale, import, and/or otherwise dispose of its contribution in the software or derivative works of the contribution in the software.
+
+3. Conditions and Limitations
+(A) No Trademark License- This license does not grant you rights to use any contributors' name, logo, or trademarks.
+(B) If you bring a patent claim against any contributor over patents that you claim are infringed by the software, 
+your patent license from such contributor to the software ends automatically.
+(C) If you distribute any portion of the software, you must retain all copyright, patent, trademark, and attribution 
+notices that are present in the software.
+(D) If you distribute any portion of the software in source code form, you may do so only under this license by including 
+a complete copy of this license with your distribution. If you distribute any portion of the software in compiled or object 
+code form, you may only do so under a license that complies with this license.
+(E) The software is licensed "as-is." You bear the risk of using it. The contributors give no express warranties, guarantees
+or conditions. You may have additional consumer rights under your local laws which this license cannot change. To the extent
+permitted under your local laws, the contributors exclude the implied warranties of merchantability, fitness for a particular
+purpose and non-infringement.
+*/
+#endregion License
+
+using System;
+
+#if MONOMAC || WINDOWS
+using System.Runtime.InteropServices;
+using System.Drawing;
+#endif
+
+#if OPENGL
+#if WINDOWS || LINUX
+using MouseInfo = OpenTK.Input.Mouse;
+#elif MONOMAC
+using MonoMac.Foundation;
+using MonoMac.AppKit;
+#endif
+#endif
+
+namespace Microsoft.Xna.Framework.Input
+{
+    public static class Mouse
+    {
+		internal static MouseState State;
+
+#if (WINDOWS && OPENGL) || LINUX
+		private static OpenTK.Input.MouseDevice _mouse = null;			
+#endif
+
+#if (WINDOWS && OPENGL)
+
+        static OpenTK.GameWindow Window;
+
+        internal static void setWindows(OpenTK.GameWindow window)
+        {
+            Window = window;
+            _mouse = window.Mouse;        
+        }
+
+#elif (WINDOWS && DIRECTX)
+
+        static System.Windows.Forms.Form Window;
+
+        internal static void SetWindows(System.Windows.Forms.Form window)
+        {
+            Window = window;
+        }
+        
+#elif LINUX         
+        
+        static OpenTK.GameWindow Window;
+
+        internal static void setWindows(OpenTK.GameWindow window)
+		{
+            Window = window;
+            
+			_mouse = window.Mouse;
+			_mouse.Move += HandleWindowMouseMove;
+		}
+
+        internal static void HandleWindowMouseMove (object sender, OpenTK.Input.MouseMoveEventArgs e)
+		{          
+			UpdateStatePosition(e.X, e.Y);
+		}
+
+#elif MONOMAC
+        internal static GameWindow Window;
+        internal static float ScrollWheelValue;
+#endif
+
+        /// <summary>
+        /// Gets an empty window handle. Purely for Xna compatibility.
+        /// </summary>
+        /// <value>
+        /// The a zero window handle.
+        /// </value>
+        public static IntPtr WindowHandle { get { return IntPtr.Zero; } }
+
+        #region Public interface
+
+        public static MouseState GetState()
+        {
+#if MONOMAC
+            //We need to maintain precision...
+            State.ScrollWheelValue = (int)ScrollWheelValue;
+#elif (WINDOWS && OPENGL) || LINUX
+
+			// maybe someone is tring to get mouse before initialize
+			if (_mouse == null)
+                return State;
+
+#if (WINDOWS && OPENGL)
+            var p = new POINT();
+            GetCursorPos(out p);
+            var pc = Window.PointToClient(p.ToPoint());
+            State.X = pc.X;
+            State.Y = pc.Y;
+#endif
+
+            State.LeftButton = _mouse[OpenTK.Input.MouseButton.Left] ? ButtonState.Pressed : ButtonState.Released;
+			State.RightButton = _mouse[OpenTK.Input.MouseButton.Right] ? ButtonState.Pressed : ButtonState.Released;
+			State.MiddleButton = _mouse[OpenTK.Input.MouseButton.Middle] ? ButtonState.Pressed : ButtonState.Released;;
+
+			// WheelPrecise is divided by 120 (WHEEL_DELTA) in OpenTK (WinGLNative.cs)
+			// We need to counteract it to get the same value XNA provides
+			State.ScrollWheelValue = (int)( _mouse.WheelPrecise * 120 );
+#endif
+
+            return State;
+        }
+
+        public static void SetPosition(int x, int y)
+        {
+            UpdateStatePosition(x, y);
+
+#if (WINDOWS && (OPENGL || DIRECTX)) || LINUX
+            // correcting the coordinate system
+            // Only way to set the mouse position !!!
+            var pt = Window.PointToScreen(new System.Drawing.Point(x, y));
+#elif WINDOWS
+            var pt = new System.Drawing.Point(0, 0);
+#endif
+
+#if WINDOWS
+            SetCursorPos(pt.X, pt.Y);
+#elif LINUX
+            OpenTK.Input.Mouse.SetPosition(pt.X, pt.Y);
+#elif MONOMAC
+            var mousePt = NSEvent.CurrentMouseLocation;
+            NSScreen currentScreen = null;
+            foreach (var screen in NSScreen.Screens) {
+                if (screen.Frame.Contains(mousePt)) {
+                    currentScreen = screen;
+                    break;
+                }
+            }
+            
+            var point = new PointF(x, Window.ClientBounds.Height-y);
+            var windowPt = Window.ConvertPointToView(point, null);
+            var screenPt = Window.Window.ConvertBaseToScreen(windowPt);
+            var flippedPt = new PointF(screenPt.X, currentScreen.Frame.Size.Height-screenPt.Y);
+            flippedPt.Y += currentScreen.Frame.Location.Y;
+            
+            
+            CGSetLocalEventsSuppressionInterval(0.0);
+            CGWarpMouseCursorPosition(flippedPt);
+            CGSetLocalEventsSuppressionInterval(0.25);
+#endif
+        }
+
+        #endregion // Public interface
+    
+        private static void UpdateStatePosition(int x, int y)
+        {
+            State.X = x;
+            State.Y = y;
+        }
+
+#if WINDOWS
+
+        [DllImportAttribute("user32.dll", EntryPoint = "SetCursorPos")]
+        [return: MarshalAsAttribute(System.Runtime.InteropServices.UnmanagedType.Bool)]
+        public static extern bool SetCursorPos(int X, int Y);
+
+        /// <summary>
+        /// Struct representing a point.
+        /// </summary>
+        [StructLayout(System.Runtime.InteropServices.LayoutKind.Sequential)]
+        public struct POINT
+        {
+            public int X;
+            public int Y;
+
+            public System.Drawing.Point ToPoint()
+            {
+                return new System.Drawing.Point(X, Y);
+            }
+
+        }
+
+        /// <summary>
+        /// Retrieves the cursor's position, in screen coordinates.
+        /// </summary>
+        /// <see>See MSDN documentation for further information.</see>
+        [DllImport("user32.dll")]
+        public static extern bool GetCursorPos(out POINT lpPoint);
+      
+#elif MONOMAC
+        [DllImport (MonoMac.Constants.CoreGraphicsLibrary)]
+        extern static void CGWarpMouseCursorPosition(PointF newCursorPosition);
+        
+        [DllImport (MonoMac.Constants.CoreGraphicsLibrary)]
+        extern static void CGSetLocalEventsSuppressionInterval(double seconds);
+#endif
+
+    }
+}
+