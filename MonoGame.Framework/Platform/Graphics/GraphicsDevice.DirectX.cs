// MonoGame - Copyright (C) The MonoGame Team
// This file is subject to the terms and conditions defined in
// file 'LICENSE.txt', which is part of this source code package.

using SharpDX;
using SharpDX.Direct3D;
using SharpDX.Direct3D11;
using SharpDX.DXGI;
using SharpDX.Mathematics.Interop;
using System;
using System.Collections.Generic;
using System.Diagnostics;
using System.Runtime.InteropServices;
using DXResource = SharpDX.Direct3D11.Resource;
using DXTexture2D = SharpDX.Direct3D11.Texture2D;

#if WINDOWS_UAP
using Windows.UI.Xaml.Controls;
using Windows.Graphics.Display;
using Windows.UI.Core;
using System.Runtime.InteropServices;
#endif

namespace MonoGame.Framework.Graphics
{
    public partial class GraphicsDevice
    {
        // Core Direct3D Objects
        internal SharpDX.Direct3D11.Device _d3dDevice;
        internal DeviceContext _d3dContext;
        internal RenderTargetView _renderTargetView;
        internal DepthStencilView _depthStencilView;

        private int _vertexBufferSlotsUsed;
        private bool _blendFactorDirty;

#if WINDOWS_UAP

        // Declare Direct2D Objects
        private SharpDX.Direct2D1.Factory1 _d2dFactory;
        private SharpDX.Direct2D1.Device _d2dDevice;
        private SharpDX.Direct2D1.DeviceContext _d2dContext;

        // Declare DirectWrite & Windows Imaging Component Objects
        private SharpDX.DirectWrite.Factory _dwriteFactory;
        private SharpDX.WIC.ImagingFactory2 _wicFactory;

        // The swap chain resources.
        private SharpDX.Direct2D1.Bitmap1 _bitmapTarget;
        private SharpDX.DXGI.SwapChain1 _swapChain;

        private SwapChainPanel _swapChainPanel;
        private float _dpi; 

#elif WINDOWS

        private SwapChain _swapChain;

#endif

        // The active render targets.
        private readonly RenderTargetView[] _currentRenderTargets = new RenderTargetView[4];

        // The active depth view.
        private DepthStencilView _currentDepthStencilView;

        private readonly Dictionary<VertexDeclaration, DynamicVertexBuffer> _userVertexBuffers =
            new Dictionary<VertexDeclaration, DynamicVertexBuffer>();

        private DynamicIndexBuffer _userIndexBuffer16;
        private DynamicIndexBuffer _userIndexBuffer32;

#if WINDOWS_UAP

        internal float Dpi
        {
            get => _dpi;
            set
            {
                if (_dpi == value)
                    return;
                _dpi = value;
                _d2dContext.DotsPerInch = new Size2F(_dpi, _dpi);
                //OnDpiChanged?.Invoke(this);
            }
        }

#endif

        /// <summary>
        /// Returns a handle to internal device object. Valid only on DirectX platforms.
        /// For usage, convert this to SharpDX.Direct3D11.Device.
        /// </summary>
        public object Handle => _d3dDevice;

        private void PlatformSetup()
        {
            MaxTextureSlots = 16;
            MaxVertexTextureSlots = 16;
            
            MaxTexture2DSize = DXResource.MaximumTexture2DSize;
            MaxTexture3DSize = DXResource.MaximumTexture3DSize;
            MaxTextureCubeSize = DXResource.MaximumTextureCubeSize;

#if WINDOWS_UAP
            CreateDeviceIndependentResources();
            CreateDeviceResources();
            Dpi = DisplayInformation.GetForCurrentView().LogicalDpi;
#endif
#if WINDOWS
            CreateDeviceResources();
#endif
            _maxVertexBufferSlots = _d3dDevice.FeatureLevel >= FeatureLevel.Level_11_0 
                ? InputAssemblerStage.VertexInputResourceSlotCount 
                : 16;
        }

        private void PlatformInitialize()
        {
#if WINDOWS
            CorrectBackBufferSize();
#endif
            CreateSizeDependentResources();
        }

#if WINDOWS_UAP
        /// <summary>
        /// Creates resources not tied the active graphics device.
        /// </summary>
        protected void CreateDeviceIndependentResources()
        {
#if DEBUG
            var debugLevel = SharpDX.Direct2D1.DebugLevel.Information;
#else
            var debugLevel = SharpDX.Direct2D1.DebugLevel.None; 
#endif
            // Dispose previous references.
            if (_d2dFactory != null)
                _d2dFactory.Dispose();
            if (_dwriteFactory != null)
                _dwriteFactory.Dispose();
            if (_wicFactory != null)
                _wicFactory.Dispose();

            // Allocate new references
            _d2dFactory = new SharpDX.Direct2D1.Factory1(SharpDX.Direct2D1.FactoryType.SingleThreaded, debugLevel);
            _dwriteFactory = new SharpDX.DirectWrite.Factory(SharpDX.DirectWrite.FactoryType.Shared);
            _wicFactory = new SharpDX.WIC.ImagingFactory2();
        }

        /// <summary>
        /// Create graphics device specific resources.
        /// </summary>
        protected virtual void CreateDeviceResources()
        {
            // Dispose previous references.
            if (_d3dDevice != null)
                _d3dDevice.Dispose();
            if (_d3dContext != null)
                _d3dContext.Dispose();
            if (_d2dDevice != null)
                _d2dDevice.Dispose();
            if (_d2dContext != null)
                _d2dContext.Dispose();

            // Windows requires BGRA support out of DX.
            var creationFlags = SharpDX.Direct3D11.DeviceCreationFlags.BgraSupport;
#if DEBUG
            var enableDebugLayers = true;
#else 
            var enableDebugLayers = false;
#endif

            if (GraphicsAdapter.UseDebugLayers)
            {
                enableDebugLayers = true;
            }

            if (enableDebugLayers)
            {
                creationFlags |= SharpDX.Direct3D11.DeviceCreationFlags.Debug;
            }

            // Pass the preferred feature levels based on the
            // target profile that may have been set by the user.
            FeatureLevel[] featureLevels;
            if (GraphicsProfile == GraphicsProfile.HiDef)
            {
                featureLevels = new[]
                    {
                        FeatureLevel.Level_11_1,
                        FeatureLevel.Level_11_0,
                        FeatureLevel.Level_10_1,
                        FeatureLevel.Level_10_0,
                        // Feature levels below 10 are not supported for the HiDef profile
                    };
            }
            else // Reach profile
            {
                featureLevels = new[]
                    {
                        // For the Reach profile, first try use the highest supported 9_X feature level
                        FeatureLevel.Level_9_3,
                        FeatureLevel.Level_9_2,
                        FeatureLevel.Level_9_1,
                        // If level 9 is not supported, then just use the highest supported level
                        FeatureLevel.Level_11_1,
                        FeatureLevel.Level_11_0,
                        FeatureLevel.Level_10_1,
                        FeatureLevel.Level_10_0,
                    };
            }

            var driverType = GraphicsAdapter.UseReferenceDevice ? DriverType.Reference : DriverType.Hardware;
        
            try 
            {
                // Create the Direct3D device.
                using (var defaultDevice = new SharpDX.Direct3D11.Device(driverType, creationFlags, featureLevels))
                    _d3dDevice = defaultDevice.QueryInterface<SharpDX.Direct3D11.Device1>();

                // Necessary to enable video playback
                var multithread = _d3dDevice.QueryInterface<SharpDX.Direct3D.DeviceMultithread>();
                multithread.SetMultithreadProtected(true);
            }
            catch(SharpDXException)
            {
                // Try again without the debug flag.  This allows debug builds to run
                // on machines that don't have the debug runtime installed.
                creationFlags &= ~SharpDX.Direct3D11.DeviceCreationFlags.Debug;
                using (var defaultDevice = new SharpDX.Direct3D11.Device(driverType, creationFlags, featureLevels))
                    _d3dDevice = defaultDevice.QueryInterface<SharpDX.Direct3D11.Device1>();
            }

            // Get Direct3D 11.1 context
            _d3dContext = _d3dDevice.ImmediateContext.QueryInterface<SharpDX.Direct3D11.DeviceContext1>();

            // Create the Direct2D device.
            using (var dxgiDevice = _d3dDevice.QueryInterface<SharpDX.DXGI.Device>())
                _d2dDevice = new SharpDX.Direct2D1.Device(_d2dFactory, dxgiDevice);

            // Create Direct2D context
            _d2dContext = new SharpDX.Direct2D1.DeviceContext(
                _d2dDevice, SharpDX.Direct2D1.DeviceContextOptions.None);
        }

        internal void CreateSizeDependentResources()
        {
            // Clamp MultiSampleCount
            PresentationParameters.MultiSampleCount =
                GetClampedMultisampleCount(PresentationParameters.MultiSampleCount);

            _d3dContext.OutputMerger.SetTargets(
                (SharpDX.Direct3D11.DepthStencilView)null,
                (SharpDX.Direct3D11.RenderTargetView)null);  

            _d2dContext.Target = null;
            if (_renderTargetView != null)
            {
                _renderTargetView.Dispose();
                _renderTargetView = null;
            }
            if (_depthStencilView != null)
            {
                _depthStencilView.Dispose();
                _depthStencilView = null;
            }
            if (_bitmapTarget != null)
            {
                _bitmapTarget.Dispose();
                _bitmapTarget = null;
            }

            // Clear the current render targets.
            _currentDepthStencilView = null;
            Array.Clear(_currentRenderTargets, 0, _currentRenderTargets.Length);
            Array.Clear(_currentRenderTargetBindings, 0, _currentRenderTargetBindings.Length);
            _currentRenderTargetCount = 0;

            // Make sure all pending rendering commands are flushed.
            _d3dContext.Flush();

            // We need presentation parameters to continue here.
            if (PresentationParameters == null ||
                (PresentationParameters.DeviceWindowHandle == IntPtr.Zero &&
                 PresentationParameters.SwapChainPanel == null))
            {
                if (_swapChain != null)
                {
                    _swapChain.Dispose();
                    _swapChain = null;
                }

                return;
            }

            // Did we change swap panels?
            if (PresentationParameters.SwapChainPanel != _swapChainPanel)
            {
                _swapChainPanel = null;

                if (_swapChain != null)
                {
                    _swapChain.Dispose();
                    _swapChain = null;
                }                
            }

            var format = SharpDXHelper.ToFormat(PresentationParameters.BackBufferFormat);
            var multisampleDesc = GetSupportedSampleDescription(
                format, 
                PresentationParameters.MultiSampleCount);

            // If the swap chain already exists... update it.
            if (_swapChain != null)
            {
                _swapChain.ResizeBuffers(   2,
                                            PresentationParameters.BackBufferWidth,
                                            PresentationParameters.BackBufferHeight,
                                            format, 
                                            SwapChainFlags.None);
           }

            // Otherwise, create a new swap chain.
            else
            {
                // SwapChain description
                var desc = new SharpDX.DXGI.SwapChainDescription1()
                {
                    // Automatic sizing
                    Width = PresentationParameters.BackBufferWidth,
                    Height = PresentationParameters.BackBufferHeight,
                    Format = format,
                    Stereo = false,
                    SampleDescription = multisampleDesc,
                    Usage = SharpDX.DXGI.Usage.RenderTargetOutput,
                    BufferCount = 2,
                    SwapEffect = SharpDXHelper.ToSwapEffect(PresentationParameters.PresentationInterval),

                    // By default we scale the backbuffer to the window 
                    // rectangle to function more like a WP7 game.
                    Scaling = SharpDX.DXGI.Scaling.Stretch,
                };

                // Once the desired swap chain description is configured,
                // it must be created on the same adapter as our D3D Device

                // First, retrieve the underlying DXGI Device from the D3D Device.
                // Creates the swap chain 
                using (var dxgiDevice2 = _d3dDevice.QueryInterface<SharpDX.DXGI.Device2>())
                using (var dxgiAdapter = dxgiDevice2.Adapter)
                using (var dxgiFactory2 = dxgiAdapter.GetParent<SharpDX.DXGI.Factory2>())
                {
                    if (PresentationParameters.DeviceWindowHandle != IntPtr.Zero)
                    {
                        // Creates a SwapChain from a CoreWindow pointer.
                        var coreWindow = Marshal.GetObjectForIUnknown(
                            PresentationParameters.DeviceWindowHandle) as CoreWindow;

                        using (var comWindow = new ComObject(coreWindow))
                           _swapChain = new SwapChain1(dxgiFactory2, dxgiDevice2, comWindow, ref desc);
                    }
                    else
                    {
                        _swapChainPanel = PresentationParameters.SwapChainPanel;
                        using (var nativePanel = ComObject.As
                            <SharpDX.DXGI.ISwapChainPanelNative>(PresentationParameters.SwapChainPanel))
                        {
                            _swapChain = new SwapChain1(dxgiFactory2, dxgiDevice2, ref desc, null);
                            nativePanel.SwapChain = _swapChain;
                        }
                    }

                    // Ensure that DXGI does not queue more than one frame at a time. This both reduces 
                    // latency and ensures that the application will only render after each VSync, minimizing 
                    // power consumption.
                    dxgiDevice2.MaximumFrameLatency = 1;
                }
            }

            _swapChain.Rotation = SharpDX.DXGI.DisplayModeRotation.Identity;

            // Counter act the composition scale of the render target as 
            // we already handle this in the platform window code. 
            if (PresentationParameters.SwapChainPanel != null)
            {
                var asyncResult = PresentationParameters.SwapChainPanel.Dispatcher.RunIdleAsync((e) =>
                {   
                    var inverseScale = new RawMatrix3x2();
                    inverseScale.M11 = 1.0f / PresentationParameters.SwapChainPanel.CompositionScaleX;
                    inverseScale.M22 = 1.0f / PresentationParameters.SwapChainPanel.CompositionScaleY;
                    using (var swapChain2 = _swapChain.QueryInterface<SwapChain2>())
                        swapChain2.MatrixTransform = inverseScale;
                });
            }

            // Obtain the backbuffer for this window which will be the final 3D rendertarget.
            Point targetSize;
            using (var backBuffer = SharpDX.Direct3D11.Texture2D.FromSwapChain
                <SharpDX.Direct3D11.Texture2D>(_swapChain, 0))
            {
                // Create a view interface on the rendertarget to use on bind.
                _renderTargetView = new SharpDX.Direct3D11.RenderTargetView(_d3dDevice, backBuffer);

                // Get the rendertarget dimensions for later.
                var backBufferDesc = backBuffer.Description;
                targetSize = new Point(backBufferDesc.Width, backBufferDesc.Height);
            }

            // Create the depth buffer if we need it.
            if (PresentationParameters.DepthStencilFormat != DepthFormat.None)
            {
                var depthFormat = SharpDXHelper.ToFormat(PresentationParameters.DepthStencilFormat);

                // Allocate a 2-D surface as the depth/stencil buffer.
                using (var depthBuffer = new SharpDX.Direct3D11.Texture2D(
                    _d3dDevice, new SharpDX.Direct3D11.Texture2DDescription()
                {
                    Format = depthFormat,
                    ArraySize = 1,
                    MipLevels = 1,
                    Width = targetSize.X,
                    Height = targetSize.Y,
                    SampleDescription = multisampleDesc,
                    Usage = SharpDX.Direct3D11.ResourceUsage.Default,
                    BindFlags = SharpDX.Direct3D11.BindFlags.DepthStencil,
                }))

                // Create a DepthStencil view on this surface to use on bind.
                _depthStencilView = new SharpDX.Direct3D11.DepthStencilView(_d3dDevice, depthBuffer);
            }

            // Set the current viewport.
            Viewport = new Viewport
            { 
                X = 0, 
                Y = 0,
                Width = targetSize.X, 
                Height = targetSize.Y, 
                MinDepth = 0.0f, 
                MaxDepth = 1.0f 
            };

            // Now we set up the Direct2D render target bitmap linked to the swapchain. 
            // Whenever we render to this bitmap, it will be directly rendered to the 
            // swapchain associated with the window.
            var bitmapProperties = new SharpDX.Direct2D1.BitmapProperties1(
                new SharpDX.Direct2D1.PixelFormat(format, SharpDX.Direct2D1.AlphaMode.Premultiplied),
                _dpi, _dpi,
                SharpDX.Direct2D1.BitmapOptions.Target | SharpDX.Direct2D1.BitmapOptions.CannotDraw);
            
            // Direct2D needs the dxgi version of the backbuffer surface pointer.
            // Get a D2D surface from the DXGI back buffer to use as the D2D render target.
            using (var dxgiBackBuffer = _swapChain.GetBackBuffer<SharpDX.DXGI.Surface>(0))
                _bitmapTarget = new SharpDX.Direct2D1.Bitmap1(_d2dContext, dxgiBackBuffer, bitmapProperties);

            // So now we can set the Direct2D render target.
            _d2dContext.Target = _bitmapTarget;

            // Set D2D text anti-alias mode to Grayscale to 
            // ensure proper rendering of text on intermediate surfaces.
            _d2dContext.TextAntialiasMode = SharpDX.Direct2D1.TextAntialiasMode.Grayscale;
        }

        internal void OnPresentationChanged()
        {
            CreateSizeDependentResources();
            ApplyRenderTargets(null);
        }

#endif

        private void PlatformReset()
        {
#if WINDOWS
            CorrectBackBufferSize();
#endif

#if WINDOWS_UAP
            if (PresentationParameters.DeviceWindowHandle == IntPtr.Zero &&
                PresentationParameters.SwapChainPanel == null)
                throw new ArgumentException(
                    "PresentationParameters.DeviceWindowHandle or PresentationParameters.SwapChainPanel must not be null.");
#else
            if (PresentationParameters.DeviceWindowHandle == IntPtr.Zero)
                throw new ArgumentException("PresentationParameters.DeviceWindowHandle must not be null.");
#endif
        }

#if  WINDOWS_UAP

        private void SetMultiSamplingToMaximum(
            PresentationParameters presentationParameters, out int quality)
        {
            quality = (int)SharpDX.Direct3D11.StandardMultisampleQualityLevels.StandardMultisamplePattern;
        }

#endif
#if WINDOWS

        private void CorrectBackBufferSize()
        {
            // Window size can be modified when we're going full screen, 
            // we need to take that into account so the back buffer has the right size.
            if (PresentationParameters.IsFullScreen)
            {
                int newWidth, newHeight;
                if (PresentationParameters.HardwareModeSwitch)
                    GetModeSwitchedSize(out newWidth, out newHeight);
                else
                    GetDisplayResolution(out newWidth, out newHeight);

                PresentationParameters.BackBufferWidth = newWidth;
                PresentationParameters.BackBufferHeight = newHeight;
            }
        }

        /// <summary>
        /// Create graphics device specific resources.
        /// </summary>
        protected virtual void CreateDeviceResources()
        {
            // Dispose previous references.
            if (_d3dDevice != null)
                _d3dDevice.Dispose();
            if (_d3dContext != null)
                _d3dContext.Dispose();

            // Windows requires BGRA support out of DX.
            var creationFlags = DeviceCreationFlags.BgraSupport;

            if (GraphicsAdapter.UseDebugLayers)
                creationFlags |= DeviceCreationFlags.Debug;

            // Pass the preferred feature levels based on the
            // target profile that may have been set by the user.
            FeatureLevel[] featureLevels;
            if (GraphicsProfile == GraphicsProfile.HiDef)
            {
                featureLevels = new[]
                {
                    FeatureLevel.Level_11_0,
                    FeatureLevel.Level_10_1,
                    FeatureLevel.Level_10_0,
                    // Feature levels below 10 are not supported for the HiDef profile
                };
            }
            else // Reach profile
            {
                featureLevels = new[]
                {
                    // For the Reach profile, first try use the highest supported 9_X feature level
                    FeatureLevel.Level_9_3,
                    FeatureLevel.Level_9_2,
                    FeatureLevel.Level_9_1,
                    // If level 9 is not supported, then just use the highest supported level
                    FeatureLevel.Level_11_0,
                    FeatureLevel.Level_10_1,
                    FeatureLevel.Level_10_0,
                };
            }

            var driverType = DriverType.Hardware;   //Default value
            switch (GraphicsAdapter.UseDriverType)
            {
                case GraphicsAdapter.DriverType.Reference:
                    driverType = DriverType.Reference;
                    break;

                case GraphicsAdapter.DriverType.Software:
                    driverType = DriverType.Warp;
                    break;
            }
            
            try
            {
                // Create the Direct3D device.
                using (var defaultDevice = new SharpDX.Direct3D11.Device(driverType, creationFlags, featureLevels))
                    _d3dDevice = defaultDevice.QueryInterface<SharpDX.Direct3D11.Device>();
            }
            catch (SharpDXException)
            {
                // Try again without the debug flag.  This allows debug builds to run
                // on machines that don't have the debug runtime installed.
                creationFlags &= ~DeviceCreationFlags.Debug;
                using (var defaultDevice = new SharpDX.Direct3D11.Device(driverType, creationFlags, featureLevels))
                    _d3dDevice = defaultDevice.QueryInterface<SharpDX.Direct3D11.Device>();
            }

            // Get Direct3D 11.1 context
            _d3dContext = _d3dDevice.ImmediateContext.QueryInterface<DeviceContext>();



            // Create a new instance of GraphicsDebug because we support it on Windows platforms.
            GraphicsDebug = new GraphicsDebug(this);
        }

        internal void SetHardwareFullscreen()
        {
            bool state = PresentationParameters.IsFullScreen && PresentationParameters.HardwareModeSwitch;
            _swapChain.SetFullscreenState(state, null);
        }

        internal void ClearHardwareFullscreen()
        {
            _swapChain.SetFullscreenState(false, null);
        }

        internal void ResizeTargets()
        {
            var format = SharpDXHelper.ToFormat(PresentationParameters.BackBufferFormat);
            var descr = new ModeDescription
            {
                Format = format,
#if WINRT
                Scaling = DisplayModeScaling.Stretched,
#else
                Scaling = DisplayModeScaling.Unspecified,
#endif
                Width = PresentationParameters.BackBufferWidth,
                Height = PresentationParameters.BackBufferHeight,
            };

            _swapChain.ResizeTarget(ref descr);
        }

        internal void GetModeSwitchedSize(out int width, out int height)
        {
            Output output = null;
            if (_swapChain == null)
            {
                // get the primary output
                using (var factory = new Factory1())
                using (var adapter = factory.GetAdapter1(0))
                    output = adapter.Outputs[0];
            }
            else
            {
                try
                {
                    output = _swapChain.ContainingOutput;
                }
                catch (SharpDXException) // ContainingOutput fails on a headless device
                {
                }
            }

            var format = SharpDXHelper.ToFormat(PresentationParameters.BackBufferFormat);
            var target = new ModeDescription
            {
                Format = format,
#if WINRT
                Scaling = DisplayModeScaling.Stretched,
#else
                Scaling = DisplayModeScaling.Unspecified,
#endif
                Width = PresentationParameters.BackBufferWidth,
                Height = PresentationParameters.BackBufferHeight,
            };

            if (output == null)
            {
                width = PresentationParameters.BackBufferWidth;
                height = PresentationParameters.BackBufferHeight;
            }
            else
            {
                output.GetClosestMatchingMode(_d3dDevice, target, out ModeDescription closest);
                width = closest.Width;
                height = closest.Height;
                output.Dispose();
            }
        }

        internal void GetDisplayResolution(out int width, out int height)
        {
            width = Adapter.CurrentDisplayMode.Width;
            height = Adapter.CurrentDisplayMode.Height;
        }

        internal void CreateSizeDependentResources()
        {
            // Clamp MultiSampleCount
            PresentationParameters.MultiSampleCount =
                GetClampedMultisampleCount(PresentationParameters.MultiSampleCount);

            _d3dContext.OutputMerger.SetTargets((DepthStencilView)null, (RenderTargetView)null);

            if (_renderTargetView != null)
            {
                _renderTargetView.Dispose();
                _renderTargetView = null;
            }
            if (_depthStencilView != null)
            {
                _depthStencilView.Dispose();
                _depthStencilView = null;
            }

            // Clear the current render targets.
            _currentDepthStencilView = null;
            Array.Clear(_currentRenderTargets, 0, _currentRenderTargets.Length);
            Array.Clear(_currentRenderTargetBindings, 0, _currentRenderTargetBindings.Length);
            RenderTargetCount = 0;

            // Make sure all pending rendering commands are flushed.
            _d3dContext.Flush();

            // We need presentation parameters to continue here.
            if (PresentationParameters == null || PresentationParameters.DeviceWindowHandle == IntPtr.Zero)
            {
                if (_swapChain != null)
                {
                    _swapChain.Dispose();
                    _swapChain = null;
                }
                return;
            }

            var format = SharpDXHelper.ToFormat(PresentationParameters.BackBufferFormat);
            var multisampleDesc = GetSupportedSampleDescription(
                format, 
                PresentationParameters.MultiSampleCount);

            // If the swap chain already exists... update it.
            if (_swapChain != null
                // check if multisampling hasn't changed
                && _swapChain.Description.SampleDescription.Count == multisampleDesc.Count
                && _swapChain.Description.SampleDescription.Quality == multisampleDesc.Quality)
            {
                _swapChain.ResizeBuffers(
                    2, PresentationParameters.BackBufferWidth, PresentationParameters.BackBufferHeight,
                    format, SwapChainFlags.AllowModeSwitch);
            }

            // Otherwise, create a new swap chain.
            else
            {
                var wasFullScreen = false;
                // Dispose of old swap chain if exists
                if (_swapChain != null)
                {
                    wasFullScreen = _swapChain.IsFullScreen;
                    // Before releasing a swap chain, first switch to windowed mode
                    _swapChain.SetFullscreenState(false, null);
                    _swapChain.Dispose();
                }

                // SwapChain description
                var desc = new SwapChainDescription()
                {
                    ModeDescription =
                    {
                        Format = format,
#if WINDOWS_UAP
                        Scaling = DisplayModeScaling.Stretched,
#else
                        Scaling = DisplayModeScaling.Unspecified,
#endif
                        Width = PresentationParameters.BackBufferWidth,
                        Height = PresentationParameters.BackBufferHeight,
                    },

                    OutputHandle = PresentationParameters.DeviceWindowHandle,
                    SampleDescription = multisampleDesc,
                    Usage = Usage.RenderTargetOutput,
                    BufferCount = 2,
                    SwapEffect = SharpDXHelper.ToSwapEffect(PresentationParameters.PresentationInterval),
                    IsWindowed = true,
                    Flags = SwapChainFlags.AllowModeSwitch
                };

                // Once the desired swap chain description is configured, 
                // it must be created on the same adapter as our D3D Device

                // First, retrieve the underlying DXGI Device from the D3D Device.
                // Creates the swap chain 
                using (var dxgiDevice = _d3dDevice.QueryInterface<SharpDX.DXGI.Device1>())
                using (var dxgiAdapter = dxgiDevice.Adapter)
                using (var dxgiFactory = dxgiAdapter.GetParent<Factory1>())
                {
                    _swapChain = new SwapChain(dxgiFactory, dxgiDevice, desc);
                    RefreshAdapter();
                    dxgiFactory.MakeWindowAssociation(
                        PresentationParameters.DeviceWindowHandle, WindowAssociationFlags.IgnoreAll);
                    // To reduce latency, ensure that DXGI does not queue more than one frame at a time.
                    // Docs: https://msdn.microsoft.com/en-us/library/windows/desktop/ff471334(v=vs.85).aspx
                    dxgiDevice.MaximumFrameLatency = 1;
                }
                // Preserve full screen state, after swap chain is re-created 
                if (PresentationParameters.HardwareModeSwitch
                    && wasFullScreen)
                    SetHardwareFullscreen();
            }

            // Obtain the backbuffer for this window which will be the final 3D rendertarget.
            Point targetSize;
            using (var backBuffer = DXResource.FromSwapChain<DXTexture2D>(_swapChain, 0))
            {
                // Create a view interface on the rendertarget to use on bind.
                _renderTargetView = new RenderTargetView(_d3dDevice, backBuffer);

                // Get the rendertarget dimensions for later.
                var backBufferDesc = backBuffer.Description;
                targetSize = new Point(backBufferDesc.Width, backBufferDesc.Height);
            }

            // Create the depth buffer if we need it.
            if (PresentationParameters.DepthStencilFormat != DepthFormat.None)
            {
                var depthFormat = SharpDXHelper.ToFormat(PresentationParameters.DepthStencilFormat);

                // Allocate a 2-D surface as the depth/stencil buffer.
                using (var depthBuffer = new DXTexture2D(_d3dDevice, new Texture2DDescription()
                {
                    Format = depthFormat,
                    ArraySize = 1,
                    MipLevels = 1,
                    Width = targetSize.X,
                    Height = targetSize.Y,
                    SampleDescription = multisampleDesc,
                    Usage = ResourceUsage.Default,
                    BindFlags = BindFlags.DepthStencil,
                }))

                    // Create a DepthStencil view on this surface to use on bind.
                    _depthStencilView = new DepthStencilView(_d3dDevice, depthBuffer);
            }

            // Set the current viewport.
            Viewport = new Viewport
            {
                X = 0,
                Y = 0,
                Width = targetSize.X,
                Height = targetSize.Y,
                MinDepth = 0.0f,
                MaxDepth = 1.0f
            };
        }

        internal void RefreshAdapter()
        {
            if (_swapChain == null)
                return;

            Output output = null;
            try
            {
                output = _swapChain.ContainingOutput;
            }
            catch (SharpDXException) // ContainingOutput fails on a headless device
            {
            }

            if (output != null)
            {
                foreach (var adapter in GraphicsAdapter.Adapters)
                {
                    if (adapter.DeviceName == output.Description.DeviceName)
                    {
                        Adapter = adapter;
                        break;
                    }
                }
                output.Dispose();
            }
        }

        internal void OnPresentationChanged()
        {
            CreateSizeDependentResources();
            ApplyRenderTargets(null);
        }

#endif // WINDOWS

        /// <summary>
        /// Get highest multisample quality level for specified format and multisample count.
        /// Returns 0 if multisampling is not supported for input parameters.
        /// </summary>
        /// <param name="format">The texture format.</param>
        /// <param name="multiSampleCount">The number of samples during multisampling.</param>
        /// <returns>
        /// Higher than zero if multiSampleCount is supported. 
        /// Zero if multiSampleCount is not supported.
        /// </returns>
        private int GetMultiSamplingQuality(Format format, int multiSampleCount)
        {
            // The valid range is between zero and one less than
            // the level returned by CheckMultisampleQualityLevels
            // https://msdn.microsoft.com/en-us/library/windows/desktop/bb173072(v=vs.85).aspx
            var quality = _d3dDevice.CheckMultisampleQualityLevels(format, multiSampleCount) - 1;
            
            // NOTE: should we always return highest quality?
            return Math.Max(quality, 0); // clamp minimum to 0 
        }

        internal SampleDescription GetSupportedSampleDescription(Format format, int multiSampleCount)
        {
            var multisampleDesc = new SampleDescription(1, 0);

            if (multiSampleCount > 1)
            {
                var quality = GetMultiSamplingQuality(format, multiSampleCount);

                multisampleDesc.Count = multiSampleCount;
                multisampleDesc.Quality = quality;
            }

            return multisampleDesc;
        }

        private void PlatformClear(ClearOptions options, Vector4 color, float depth, int stencil)
        {
            // Clear options for depth/stencil buffer if not attached.
            if (_currentDepthStencilView != null)
            {
                if (_currentDepthStencilView.Description.Format != Format.D24_UNorm_S8_UInt)
                    options &= ~ClearOptions.Stencil;
            }
            else
            {
                options &= ~ClearOptions.DepthBuffer;
                options &= ~ClearOptions.Stencil;
            }

            lock (_d3dContext)
            {
                // Clear the diffuse render buffer.
                if ((options & ClearOptions.Target) == ClearOptions.Target)
                {
                    foreach (var view in _currentRenderTargets)
                    {
                        if (view != null)
                            _d3dContext.ClearRenderTargetView(
                                view, new RawColor4(color.X, color.Y, color.Z, color.W));
                    }
                }

                // Clear the depth/stencil render buffer.
                DepthStencilClearFlags flags = 0;
                if (options.HasFlags(ClearOptions.DepthBuffer))
                    flags |= DepthStencilClearFlags.Depth;

                if (options.HasFlags(ClearOptions.Stencil))
                    flags |= DepthStencilClearFlags.Stencil;

                if (flags != 0)
                    _d3dContext.ClearDepthStencilView(_currentDepthStencilView, flags, depth, (byte)stencil);
            }
        }

        private void PlatformDispose()
        {
            // make sure to release full screen or this might cause issues on exit
            if (_swapChain != null && _swapChain.IsFullScreen)
                _swapChain.SetFullscreenState(false, null);

            SharpDX.Utilities.Dispose(ref _renderTargetView);
            SharpDX.Utilities.Dispose(ref _depthStencilView);

            _userIndexBuffer16?.Dispose();
            _userIndexBuffer32?.Dispose();

            foreach (var vb in _userVertexBuffers.Values)
                vb.Dispose();

            SharpDX.Utilities.Dispose(ref _swapChain);

#if WINDOWS_UAP
            if (_bitmapTarget != null)
            {
                _bitmapTarget.Dispose();
                _depthStencilView = null;
            }

            _d2dDevice?.Dispose();
            _d2dDevice = null;

            _d2dContext?.Target = null;
            _d2dContext?.Dispose();
            _d2dContext = null;

            _d2dFactory?.Dispose();
            _d2dFactory = null;
            
            _dwriteFactory?.Dispose();
            _dwriteFactory = null;

            _wicFactory?.Dispose();
            _wicFactory = null;
#endif

            SharpDX.Utilities.Dispose(ref _d3dContext);
            SharpDX.Utilities.Dispose(ref _d3dDevice);
        }

        private void PlatformPresent()
        {
#if WINDOWS_UAP
            // The application may optionally specify "dirty" or "scroll" rects to improve efficiency
            // in certain scenarios.  In this sample, however, we do not utilize those features.
            var parameters = new SharpDX.DXGI.PresentParameters();
            
            try
            {
                // TODO: Hook in PresentationParameters here!

                // The first argument instructs DXGI to block until VSync, putting the application
                // to sleep until the next VSync. This ensures we don't waste any cycles rendering
                // frames that will never be displayed to the screen.
                lock (_d3dContext)
                    _swapChain.Present(1, PresentFlags.None, parameters);
            }
            catch (SharpDX.SharpDXException)
            {
                // TODO: How should we deal with a device lost case here?
                /*               
                // If the device was removed either by a disconnect or a driver upgrade, we 
                // must completely reinitialize the renderer.
                if (    ex.ResultCode == SharpDX.DXGI.DXGIError.DeviceRemoved ||
                        ex.ResultCode == SharpDX.DXGI.DXGIError.DeviceReset)
                    this.Initialize();
                else
                    throw;
                */
            }

#endif
#if WINDOWS

            try
            {
                var syncInterval = PresentationParameters.PresentationInterval.GetSyncInterval();

                // The first argument instructs DXGI to block n VSyncs before presenting.
                lock (_d3dContext)
                    _swapChain.Present(syncInterval, PresentFlags.None);
            }
            catch (SharpDXException)
            {
                // TODO: How should we deal with a device lost case here?
            }
#endif
        }

        private void PlatformSetViewport(Viewport value)
        {
            if (_d3dContext != null)
            {
                var rawViewport = new RawViewportF
                {
                    X = value.X,
                    Y = value.Y,
                    Width = value.Width,
                    Height = value.Height,
                    MinDepth = value.MinDepth,
                    MaxDepth = value.MaxDepth
                };
                lock (_d3dContext)
                    _d3dContext.Rasterizer.SetViewport(rawViewport);
            }
        }

        // Only implemented for DirectX right now, so not in GraphicsDevice.cs
        public void SetRenderTarget(RenderTarget2D renderTarget, int arraySlice)
        {
            if (!Capabilities.SupportsTextureArrays)
                throw new InvalidOperationException(
                    "Texture arrays are not supported on this graphics device.");

            if (renderTarget == null)
                SetRenderTarget(null);
            else
            {
                _tempRenderTargetBinding[0] = new RenderTargetBinding(renderTarget, arraySlice);
                SetRenderTargets(_tempRenderTargetBinding);
            }
        }

        // Only implemented for DirectX right now, so not in GraphicsDevice.cs
        public void SetRenderTarget(RenderTarget3D renderTarget, int arraySlice)
        {
            if (renderTarget == null)
                SetRenderTarget(null);
            else
            {
                _tempRenderTargetBinding[0] = new RenderTargetBinding(renderTarget, arraySlice);
                SetRenderTargets(_tempRenderTargetBinding);
            }
        }

        private void PlatformApplyDefaultRenderTarget()
        {
            // Set the default swap chain.
            Array.Clear(_currentRenderTargets, 0, _currentRenderTargets.Length);
            _currentRenderTargets[0] = _renderTargetView;
            _currentDepthStencilView = _depthStencilView;

            lock (_d3dContext)
                _d3dContext.OutputMerger.SetTargets(_currentDepthStencilView, _currentRenderTargets);
        }

        internal void PlatformResolveRenderTargets()
        {
            for (var i = 0; i < RenderTargetCount; i++)
            {
                var renderTargetBinding = _currentRenderTargetBindings[i];

                // Resolve MSAA render targets
                if (renderTargetBinding.RenderTarget is RenderTarget2D renderTarget &&
                    renderTarget.MultiSampleCount > 1)
                    renderTarget.ResolveSubresource();

                // Generate mipmaps.
                if (renderTargetBinding.RenderTarget.LevelCount > 1)
                {
                    lock (_d3dContext)
                        _d3dContext.GenerateMips(renderTargetBinding.RenderTarget.GetShaderResourceView());
                }
            }
        }

        private IRenderTarget PlatformApplyRenderTargets()
        {
            // Clear the current render targets.
            Array.Clear(_currentRenderTargets, 0, _currentRenderTargets.Length);
            _currentDepthStencilView = null;

            // Make sure none of the new targets are bound
            // to the device as a texture resource.
            lock (_d3dContext)
            {
                VertexTextures.ClearTargets(this, _currentRenderTargetBindings);
                Textures.ClearTargets(this, _currentRenderTargetBindings);
            }

            for (var i = 0; i < RenderTargetCount; i++)
            {
                var binding = _currentRenderTargetBindings[i];
                var target = (IRenderTarget)binding.RenderTarget;
                _currentRenderTargets[i] = target.GetRenderTargetView(binding.ArraySlice);
            }

            // Use the depth from the first target.
            var renderTarget = (IRenderTarget)_currentRenderTargetBindings[0].RenderTarget;
            _currentDepthStencilView = renderTarget.GetDepthStencilView();

            // Set the targets.
            lock (_d3dContext)
                _d3dContext.OutputMerger.SetTargets(_currentDepthStencilView, _currentRenderTargets);

            return renderTarget;
        }

#if WINDOWS_UAP
        internal void ResetRenderTargets()
        {
            if (_d3dContext != null)
            {
                lock (_d3dContext)
                {
                    var viewport = new RawViewportF
                    {
                        X = _viewport.X,
                        Y = _viewport.Y,
                        Width = _viewport.Width,
                        Height = _viewport.Height,
                        MinDepth = _viewport.MinDepth,
                        MaxDepth = _viewport.MaxDepth
                    };
                    _d3dContext.Rasterizer.SetViewport(viewport);
                    _d3dContext.OutputMerger.SetTargets(_currentDepthStencilView, _currentRenderTargets);
                }
            }

            Textures.Dirty();
            SamplerStates.Dirty();
            _depthStencilStateDirty = true;
            _blendStateDirty = true;
            _indexBufferDirty = true;
            _vertexBuffersDirty = true;
            _pixelShaderDirty = true;
            _vertexShaderDirty = true;
            _rasterizerStateDirty = true;
            _scissorRectangleDirty = true;            
        }
#endif

        private static PrimitiveTopology ToPrimitiveTopology(PrimitiveType primitiveType)
        {
            switch (primitiveType)
            {
                case PrimitiveType.LineList:
                    return PrimitiveTopology.LineList;
                case PrimitiveType.LineStrip:
                    return PrimitiveTopology.LineStrip;
                case PrimitiveType.TriangleList:
                    return PrimitiveTopology.TriangleList;
                case PrimitiveType.TriangleStrip:
                    return PrimitiveTopology.TriangleStrip;
            }

            throw new ArgumentException();
        }

        internal void PlatformBeginApplyState()
        {
            Debug.Assert(_d3dContext != null, "The d3d context is null!");
        }

        private void PlatformApplyBlend()
        {
            if (_blendFactorDirty || _blendStateDirty)
            {
                var state = _actualBlendState.GetDxState(this);
                var factor = GetBlendFactor();
                _d3dContext.OutputMerger.SetBlendState(state, factor);

                _blendFactorDirty = false;
                _blendStateDirty = false;
            }
        }

        private RawColor4 GetBlendFactor()
        {
            return new RawColor4(
                    BlendFactor.R / 255.0f,
                    BlendFactor.G / 255.0f,
                    BlendFactor.B / 255.0f,
                    BlendFactor.A / 255.0f);
        }

        internal void PlatformApplyState(bool applyShaders)
        {
            // NOTE: This code assumes _d3dContext has been locked by the caller.

            if (_scissorRectangleDirty)
            {
                _d3dContext.Rasterizer.SetScissorRectangle(
                    _scissorRectangle.X,
                    _scissorRectangle.Y,
                    _scissorRectangle.Right,
                    _scissorRectangle.Bottom);
                _scissorRectangleDirty = false;
            }

            // If we're not applying shaders then early out now.
            if (!applyShaders)
                return;

            if (_indexBufferDirty)
            {
                if (_indexBuffer != null)
                {
                    _d3dContext.InputAssembler.SetIndexBuffer(
                        _indexBuffer._buffer,
                        _indexBuffer.ElementSize == IndexElementSize.Short ?
                            Format.R16_UInt : Format.R32_UInt,
                        0);
                }
                _indexBufferDirty = false;
            }

            if (_vertexBuffersDirty)
            {
                if (_vertexBuffers.Count > 0)
                {
                    for (int slot = 0; slot < _vertexBuffers.Count; slot++)
                    {
                        var vertexBufferBinding = _vertexBuffers.Get(slot);
                        var vertexBuffer = vertexBufferBinding.VertexBuffer;
                        var vertexDeclaration = vertexBuffer.VertexDeclaration;
                        int vertexStride = vertexDeclaration.VertexStride;
                        int vertexOffsetInBytes = vertexBufferBinding.VertexOffset * vertexStride;
                        _d3dContext.InputAssembler.SetVertexBuffers(
                            slot, new SharpDX.Direct3D11.VertexBufferBinding(
                                vertexBuffer._buffer, vertexStride, vertexOffsetInBytes));
                    }
                    _vertexBufferSlotsUsed = _vertexBuffers.Count;
                }
                else
                {
                    for (int slot = 0; slot < _vertexBufferSlotsUsed; slot++)
                        _d3dContext.InputAssembler.SetVertexBuffers(
                            slot, new SharpDX.Direct3D11.VertexBufferBinding());

                    _vertexBufferSlotsUsed = 0;
                }
            }

            if (_vertexShader == null)
                throw new InvalidOperationException("A vertex shader must be set!");
            if (_pixelShader == null)
                throw new InvalidOperationException("A pixel shader must be set!");

            if (VertexShaderDirty)
            {
                _d3dContext.VertexShader.Set(_vertexShader.VertexShader);

                unchecked
                {
                    _graphicsMetrics._vertexShaderCount++;
                }
            }
            if (VertexShaderDirty || _vertexBuffersDirty)
            {
                _d3dContext.InputAssembler.InputLayout = _vertexShader.InputLayouts.GetOrCreate(_vertexBuffers);
                VertexShaderDirty = _vertexBuffersDirty = false;
            }

            if (PixelShaderDirty)
            {
                _d3dContext.PixelShader.Set(_pixelShader.PixelShader);
                PixelShaderDirty = false;

                unchecked
                {
                    _graphicsMetrics._pixelShaderCount++;
                }
            }

            _vertexConstantBuffers.SetConstantBuffers(this);
            _pixelConstantBuffers.SetConstantBuffers(this);

            VertexTextures.SetTextures(this);
            VertexSamplerStates.PlatformSetSamplers(this);
            Textures.SetTextures(this);
            SamplerStates.PlatformSetSamplers(this);
        }

        private void SetUserVertexBuffer<T>(
            ReadOnlySpan<T> vertexData, VertexDeclaration declaration)
            where T : unmanaged
        {
            if (!_userVertexBuffers.TryGetValue(declaration, out DynamicVertexBuffer buffer) || 
                buffer.Capacity < vertexData.Length)
            {
                // Dispose the previous buffer if we have one.
                if (buffer != null)
                    buffer.Dispose();

                buffer = new DynamicVertexBuffer(
                    this, declaration, Math.Max(vertexData.Length, 2000), BufferUsage.WriteOnly);
                _userVertexBuffers[declaration] = buffer;
            }

            buffer.SetData(0, vertexData, declaration.VertexStride, SetDataOptions.Discard);
            SetVertexBuffer(buffer);
        }

        private unsafe void SetUserIndexBuffer<TIndex>(
            ReadOnlySpan<TIndex> indexData, IndexElementSize indexElementSize)
            where TIndex : unmanaged
        {
            DynamicIndexBuffer buffer;
            int requiredIndexCount = Math.Max(indexData.Length, 6000);
            if (indexElementSize == IndexElementSize.Short)
            {
                if (_userIndexBuffer16 == null || _userIndexBuffer16.Capacity < requiredIndexCount)
                {
                    _userIndexBuffer16?.Dispose();
                    _userIndexBuffer16 = new DynamicIndexBuffer(
                        this, indexElementSize, requiredIndexCount, BufferUsage.WriteOnly);
                }
                buffer = _userIndexBuffer16;
            }
            else
            {
                if (_userIndexBuffer32 == null || _userIndexBuffer32.Capacity < requiredIndexCount)
                {
                    _userIndexBuffer32?.Dispose();
                    _userIndexBuffer32 = new DynamicIndexBuffer(
                        this, indexElementSize, requiredIndexCount, BufferUsage.WriteOnly);
                }
                buffer = _userIndexBuffer32;                
            }

            buffer.SetData(indexData, SetDataOptions.Discard);
            Indices = buffer;
        }

        private void PlatformDrawIndexedPrimitives(
            PrimitiveType primitiveType, int baseVertex, int startIndex, int primitiveCount)
        {
            lock (_d3dContext)
            {
                ApplyState(true);

                _d3dContext.InputAssembler.PrimitiveTopology = ToPrimitiveTopology(primitiveType);

                var indexCount = GetElementCountForType(primitiveType, primitiveCount);
                _d3dContext.DrawIndexed(indexCount, startIndex, baseVertex);
            }
        }

        private void PlatformDrawUserPrimitives<T>(
            PrimitiveType primitiveType, ReadOnlySpan<T> vertexData, VertexDeclaration vertexDeclaration) 
            where T : unmanaged
        {
            SetUserVertexBuffer(vertexData, vertexDeclaration);

            lock (_d3dContext)
            {
                ApplyState(true);

                _d3dContext.InputAssembler.PrimitiveTopology = ToPrimitiveTopology(primitiveType);
                _d3dContext.Draw(vertexData.Length, 0);
            }
        }

        private void PlatformDrawPrimitives(PrimitiveType primitiveType, int vertexStart, int vertexCount)
        {
            lock (_d3dContext)
            {
                ApplyState(true);

                _d3dContext.InputAssembler.PrimitiveTopology = ToPrimitiveTopology(primitiveType);
                _d3dContext.Draw(vertexCount, vertexStart);
            }
        }

        private unsafe void PlatformDrawUserIndexedPrimitives<TVertex, TIndex>(
            PrimitiveType primitiveType, ReadOnlySpan<TVertex> vertexData,
            IndexElementSize indexElementSize, ReadOnlySpan<TIndex> indexData, 
            int primitiveCount, VertexDeclaration vertexDeclaration) 
            where TVertex : unmanaged
            where TIndex : unmanaged
        {
            int indexCount = GetElementCountForType(primitiveType, primitiveCount);
            SetUserVertexBuffer(vertexData, vertexDeclaration);
            SetUserIndexBuffer(indexData, indexElementSize);

            lock (_d3dContext)
            {
                ApplyState(true);

                _d3dContext.InputAssembler.PrimitiveTopology = ToPrimitiveTopology(primitiveType);
                _d3dContext.DrawIndexed(indexCount, 0, 0);
            }
        }

<<<<<<< HEAD
        private void PlatformDrawInstancedPrimitives(
            PrimitiveType primitiveType, int baseVertex, int startIndex,
            int primitiveCount, int instanceCount, int baseInstance = 0)
=======
        private void PlatformDrawInstancedPrimitives(PrimitiveType primitiveType, int baseVertex, int startIndex,
            int primitiveCount, int baseInstance, int instanceCount)
>>>>>>> 22d08c17
        {
            lock (_d3dContext)
            {
                ApplyState(true);

                _d3dContext.InputAssembler.PrimitiveTopology = ToPrimitiveTopology(primitiveType);
                int indexCount = GetElementCountForType(primitiveType, primitiveCount);
                _d3dContext.DrawIndexedInstanced(indexCount, instanceCount, startIndex, baseVertex, baseInstance);
            }
        }

        private unsafe void PlatformGetBackBufferData<T>(Span<T> destination, Rectangle rect)
            where T : unmanaged
        {
            // TODO share code with Texture2D.GetData and do pooling for staging textures
            // first set up a staging texture
            const SurfaceFormat format = SurfaceFormat.Color;

            //You can't Map the BackBuffer surface, so we copy to another texture
            using (var backBufferTexture = DXResource.FromSwapChain<DXTexture2D>(_swapChain, 0))
            {
                var desc = backBufferTexture.Description;
                desc.SampleDescription = new SampleDescription(1, 0);
                desc.BindFlags = BindFlags.None;
                desc.CpuAccessFlags = CpuAccessFlags.Read;
                desc.Usage = ResourceUsage.Staging;
                desc.OptionFlags = ResourceOptionFlags.None;

                bool rectFillsBackBuffer =
                    rect.X == 0 &&
                    rect.Y == 0 &&
                    rect.Width == desc.Width &&
                    rect.Height == desc.Height;

                using (var stagingTex = new DXTexture2D(_d3dDevice, desc))
                {
                    lock (_d3dContext)
                    {
                        // Copy the data from the GPU to the staging texture.
                        // if MSAA is enabled we need to first copy to a resource without MSAA
                        if (backBufferTexture.Description.SampleDescription.Count > 1)
                        {
                            desc.Usage = ResourceUsage.Default;
                            desc.CpuAccessFlags = CpuAccessFlags.None;
                            using (var noMsTex = new DXTexture2D(_d3dDevice, desc))
                            {
                                _d3dContext.ResolveSubresource(backBufferTexture, 0, noMsTex, 0, desc.Format);
                                if (rectFillsBackBuffer)
                                {
                                    _d3dContext.CopySubresourceRegion(noMsTex, 0,
                                        new ResourceRegion(rect.Left, rect.Top, 0, rect.Right, rect.Bottom, 1), stagingTex,
                                        0);
                                }
                                else
                                    _d3dContext.CopyResource(noMsTex, stagingTex);
                            }
                        }
                        else
                        {
                            if (rectFillsBackBuffer)
                            {
                                _d3dContext.CopySubresourceRegion(backBufferTexture, 0,
                                    new ResourceRegion(rect.Left, rect.Top, 0, rect.Right, rect.Bottom, 1), stagingTex, 0);
                            }
                            else
                                _d3dContext.CopyResource(backBufferTexture, stagingTex);
                        }

                        // Copy the data to the array.
                        DataStream stream = null;
                        try
                        {
                            var databox = _d3dContext.MapSubresource(
                                stagingTex, 0, MapMode.Read, SharpDX.Direct3D11.MapFlags.None, out stream);

                            int elementsInRow, rows;
                            if (rectFillsBackBuffer)
                            {
                                elementsInRow = rect.Width;
                                rows = rect.Height;
                            }
                            else
                            {
                                elementsInRow = stagingTex.Description.Width;
                                rows = stagingTex.Description.Height;
                            }

                            var data = new T[destination.Length];
                            var elementSize = format.GetSize();
                            var rowSize = elementSize * elementsInRow;
                            if (rowSize == databox.RowPitch)
                            {
                                stream.ReadRange(data, 0, destination.Length);
                            }
                            else
                            {
                                // Some drivers may add pitch to rows.
                                // We need to copy each row separately and skip trailing zeroes.
                                stream.Seek(0, System.IO.SeekOrigin.Begin);

                                for (var row = 0; row < rows; row++)
                                {
                                    int i;
                                    for (i = row * rowSize / sizeof(T); i < (row + 1) * rowSize / sizeof(T); i++)
                                        data[i] = stream.Read<T>();

                                    if (i >= destination.Length)
                                        break;

                                    stream.Seek(databox.RowPitch - rowSize, System.IO.SeekOrigin.Current);
                                }
                            }

                            data.CopyTo(destination);
                        }
                        finally
                        {
                            SharpDX.Utilities.Dispose(ref stream);
                        }
                    }
                }
            }

            /*

            // TODO share code with Texture2D.GetData and pool staging textures
            // first set up a staging texture
            const SurfaceFormat format = SurfaceFormat.Rgba32;

            //You can't Map the BackBuffer surface, so we copy to another texture
            using (var backBufferTexture = DXResource.FromSwapChain<DXTexture2D>(_swapChain, 0))
            {
                var desc = backBufferTexture.Description;
                desc.SampleDescription = new SampleDescription(1, 0);
                desc.BindFlags = BindFlags.None;
                desc.CpuAccessFlags = CpuAccessFlags.Read;
                desc.Usage = ResourceUsage.Staging;
                desc.OptionFlags = ResourceOptionFlags.None;
                
                using (var stagingTex = new DXTexture2D(_d3dDevice, desc))
                {
                    var resRegion = new ResourceRegion(rect.Left, rect.Top, 0, rect.Right, rect.Bottom, 1);
                    bool isRectFull = 
                        rect.X == 0 &&
                        rect.Y == 0 &&
                        rect.Width == desc.Width &&
                        rect.Height == desc.Height;

                    lock (_d3dContext)
                    {
                        // Copy the data from the GPU to the staging texture.
                        // if MSAA is enabled we need to first copy to a resource without MSAA
                        if (backBufferTexture.Description.SampleDescription.Count > 1)
                        {
                            desc.Usage = ResourceUsage.Default;
                            desc.CpuAccessFlags = CpuAccessFlags.None;

                            using (var noMsTex = new DXTexture2D(_d3dDevice, desc))
                            {
                                _d3dContext.ResolveSubresource(backBufferTexture, 0, noMsTex, 0, desc.Format);
                                if (isRectFull)
                                    _d3dContext.CopyResource(noMsTex, stagingTex);
                                else
                                    _d3dContext.CopySubresourceRegion(noMsTex, 0, resRegion, stagingTex, 0);
                            }
                        }
                        else
                        {
                            if (isRectFull)
                                _d3dContext.CopyResource(backBufferTexture, stagingTex);
                            else
                                _d3dContext.CopySubresourceRegion(backBufferTexture, 0, resRegion, stagingTex, 0);
                        }

                        var box = _d3dContext.MapSubresource(stagingTex, 0, MapMode.Read, SharpDX.Direct3D11.MapFlags.None);
                        CopyResourceTo(format, box, rect.Width, rect.Height, destination);
                    }
                }
            }

            */
        }

        private void PlatformFlush()
        {
            _d3dContext.Flush();
        }

        internal static unsafe void CopyResourceTo<T>(
            SurfaceFormat format, DataBox box, int columns, int rows, Span<T> destination)
            where T : unmanaged
        {
            var byteSrc = new ReadOnlySpan<byte>((void*)box.DataPointer, box.RowPitch * rows);
            var byteDst = MemoryMarshal.AsBytes(destination);

            int rowBytes = format.GetSize() * columns;
            if (rowBytes == box.RowPitch)
            {
                byteSrc.CopyTo(byteDst);
            }
            else
            {
                int trailBytes = box.RowPitch - rowBytes;
                int byteOffset = 0;
                for (int row = 0; row < rows; row++)
                {
                    var byteSrcSlice = byteSrc.Slice(byteOffset);
                    var srcSlice = MemoryMarshal.Cast<byte, T>(byteSrcSlice);

                    int start = row * rowBytes / sizeof(T);
                    int end = (row + 1) * rowBytes / sizeof(T);
                    int x = 0;

                    // iterate between start and end of the row in memory
                    for (int i = start; i < end; i++, x++)
                        destination[i] = srcSlice[x];

                    if (end >= destination.Length)
                        break;

                    byteOffset += x * sizeof(T);
                    byteOffset += trailBytes;
                }
            }
        }

#if WINDOWS_UAP
        internal void Trim()
        {
            using (var dxgiDevice3 = _d3dDevice.QueryInterface<SharpDX.DXGI.Device3>())
                dxgiDevice3.Trim();
        }
#endif

        private static Rectangle PlatformGetTitleSafeArea(int x, int y, int width, int height)
        {
            return new Rectangle(x, y, width, height);
        }
    }
}<|MERGE_RESOLUTION|>--- conflicted
+++ resolved
@@ -10,17 +10,17 @@
 using System;
 using System.Collections.Generic;
 using System.Diagnostics;
-using System.Runtime.InteropServices;
-using DXResource = SharpDX.Direct3D11.Resource;
-using DXTexture2D = SharpDX.Direct3D11.Texture2D;
-
+using System.Runtime.InteropServices;
+using DXResource = SharpDX.Direct3D11.Resource;
+using DXTexture2D = SharpDX.Direct3D11.Texture2D;
+
 #if WINDOWS_UAP
 using Windows.UI.Xaml.Controls;
 using Windows.Graphics.Display;
 using Windows.UI.Core;
 using System.Runtime.InteropServices;
 #endif
-
+
 namespace MonoGame.Framework.Graphics
 {
     public partial class GraphicsDevice
@@ -97,7 +97,7 @@
         {
             MaxTextureSlots = 16;
             MaxVertexTextureSlots = 16;
-            
+            
             MaxTexture2DSize = DXResource.MaximumTexture2DSize;
             MaxTexture3DSize = DXResource.MaximumTexture3DSize;
             MaxTextureCubeSize = DXResource.MaximumTextureCubeSize;
@@ -499,8 +499,8 @@
 #if WINDOWS
 
         private void CorrectBackBufferSize()
-        {
-            // Window size can be modified when we're going full screen, 
+        {
+            // Window size can be modified when we're going full screen, 
             // we need to take that into account so the back buffer has the right size.
             if (PresentationParameters.IsFullScreen)
             {
@@ -641,8 +641,8 @@
                 {
                     output = _swapChain.ContainingOutput;
                 }
-                catch (SharpDXException) // ContainingOutput fails on a headless device
-                {
+                catch (SharpDXException) // ContainingOutput fails on a headless device
+                {
                 }
             }
 
@@ -769,9 +769,9 @@
                     SwapEffect = SharpDXHelper.ToSwapEffect(PresentationParameters.PresentationInterval),
                     IsWindowed = true,
                     Flags = SwapChainFlags.AllowModeSwitch
-                };
-
-                // Once the desired swap chain description is configured, 
+                };
+
+                // Once the desired swap chain description is configured, 
                 // it must be created on the same adapter as our D3D Device
 
                 // First, retrieve the underlying DXGI Device from the D3D Device.
@@ -850,8 +850,8 @@
             {
                 output = _swapChain.ContainingOutput;
             }
-            catch (SharpDXException) // ContainingOutput fails on a headless device
-            {
+            catch (SharpDXException) // ContainingOutput fails on a headless device
+            {
             }
 
             if (output != null)
@@ -887,8 +887,8 @@
         /// Zero if multiSampleCount is not supported.
         /// </returns>
         private int GetMultiSamplingQuality(Format format, int multiSampleCount)
-        {
-            // The valid range is between zero and one less than
+        {
+            // The valid range is between zero and one less than
             // the level returned by CheckMultisampleQualityLevels
             // https://msdn.microsoft.com/en-us/library/windows/desktop/bb173072(v=vs.85).aspx
             var quality = _d3dDevice.CheckMultisampleQualityLevels(format, multiSampleCount) - 1;
@@ -1345,8 +1345,8 @@
                 buffer = new DynamicVertexBuffer(
                     this, declaration, Math.Max(vertexData.Length, 2000), BufferUsage.WriteOnly);
                 _userVertexBuffers[declaration] = buffer;
-            }
-
+            }
+
             buffer.SetData(0, vertexData, declaration.VertexStride, SetDataOptions.Discard);
             SetVertexBuffer(buffer);
         }
@@ -1360,7 +1360,7 @@
             if (indexElementSize == IndexElementSize.Short)
             {
                 if (_userIndexBuffer16 == null || _userIndexBuffer16.Capacity < requiredIndexCount)
-                {
+                {
                     _userIndexBuffer16?.Dispose();
                     _userIndexBuffer16 = new DynamicIndexBuffer(
                         this, indexElementSize, requiredIndexCount, BufferUsage.WriteOnly);
@@ -1370,14 +1370,14 @@
             else
             {
                 if (_userIndexBuffer32 == null || _userIndexBuffer32.Capacity < requiredIndexCount)
-                {
+                {
                     _userIndexBuffer32?.Dispose();
                     _userIndexBuffer32 = new DynamicIndexBuffer(
                         this, indexElementSize, requiredIndexCount, BufferUsage.WriteOnly);
                 }
                 buffer = _userIndexBuffer32;                
-            }
-
+            }
+
             buffer.SetData(indexData, SetDataOptions.Discard);
             Indices = buffer;
         }
@@ -1399,74 +1399,188 @@
         private void PlatformDrawUserPrimitives<T>(
             PrimitiveType primitiveType, ReadOnlySpan<T> vertexData, VertexDeclaration vertexDeclaration) 
             where T : unmanaged
-        {
-            SetUserVertexBuffer(vertexData, vertexDeclaration);
-
-            lock (_d3dContext)
-            {
-                ApplyState(true);
-
-                _d3dContext.InputAssembler.PrimitiveTopology = ToPrimitiveTopology(primitiveType);
-                _d3dContext.Draw(vertexData.Length, 0);
-            }
-        }
-
-        private void PlatformDrawPrimitives(PrimitiveType primitiveType, int vertexStart, int vertexCount)
-        {
-            lock (_d3dContext)
-            {
-                ApplyState(true);
-
-                _d3dContext.InputAssembler.PrimitiveTopology = ToPrimitiveTopology(primitiveType);
-                _d3dContext.Draw(vertexCount, vertexStart);
-            }
-        }
-
-        private unsafe void PlatformDrawUserIndexedPrimitives<TVertex, TIndex>(
-            PrimitiveType primitiveType, ReadOnlySpan<TVertex> vertexData,
-            IndexElementSize indexElementSize, ReadOnlySpan<TIndex> indexData, 
-            int primitiveCount, VertexDeclaration vertexDeclaration) 
-            where TVertex : unmanaged
-            where TIndex : unmanaged
-        {
-            int indexCount = GetElementCountForType(primitiveType, primitiveCount);
-            SetUserVertexBuffer(vertexData, vertexDeclaration);
-            SetUserIndexBuffer(indexData, indexElementSize);
-
-            lock (_d3dContext)
-            {
-                ApplyState(true);
-
-                _d3dContext.InputAssembler.PrimitiveTopology = ToPrimitiveTopology(primitiveType);
-                _d3dContext.DrawIndexed(indexCount, 0, 0);
-            }
-        }
-
-<<<<<<< HEAD
-        private void PlatformDrawInstancedPrimitives(
-            PrimitiveType primitiveType, int baseVertex, int startIndex,
-            int primitiveCount, int instanceCount, int baseInstance = 0)
-=======
-        private void PlatformDrawInstancedPrimitives(PrimitiveType primitiveType, int baseVertex, int startIndex,
-            int primitiveCount, int baseInstance, int instanceCount)
->>>>>>> 22d08c17
-        {
-            lock (_d3dContext)
-            {
-                ApplyState(true);
-
-                _d3dContext.InputAssembler.PrimitiveTopology = ToPrimitiveTopology(primitiveType);
-                int indexCount = GetElementCountForType(primitiveType, primitiveCount);
-                _d3dContext.DrawIndexedInstanced(indexCount, instanceCount, startIndex, baseVertex, baseInstance);
-            }
-        }
-
-        private unsafe void PlatformGetBackBufferData<T>(Span<T> destination, Rectangle rect)
-            where T : unmanaged
-        {
-            // TODO share code with Texture2D.GetData and do pooling for staging textures
+        {
+            var startVertex = SetUserVertexBuffer(vertexData, vertexOffset, vertexCount, vertexDeclaration);
+
+            lock (_d3dContext)
+            {
+                ApplyState(true);
+
+                _d3dContext.InputAssembler.PrimitiveTopology = ToPrimitiveTopology(primitiveType);
+                _d3dContext.Draw(vertexCount, startVertex);
+            }
+        }
+
+        private void PlatformDrawPrimitives(PrimitiveType primitiveType, int vertexStart, int vertexCount)
+        {
+            lock (_d3dContext)
+            {
+                ApplyState(true);
+
+                _d3dContext.InputAssembler.PrimitiveTopology = ToPrimitiveTopology(primitiveType);
+                _d3dContext.Draw(vertexCount, vertexStart);
+            }
+        }
+
+        private void PlatformDrawUserIndexedPrimitives<T>(PrimitiveType primitiveType, T[] vertexData, int vertexOffset, int numVertices, short[] indexData, int indexOffset, int primitiveCount, VertexDeclaration vertexDeclaration) where T : struct
+        {
+            var indexCount = GetElementCountArray(primitiveType, primitiveCount);
+            var startVertex = SetUserVertexBuffer(vertexData, vertexOffset, numVertices, vertexDeclaration);
+            var startIndex = SetUserIndexBuffer(indexData, indexOffset, indexCount);
+
+            lock (_d3dContext)
+            {
+                ApplyState(true);
+
+                _d3dContext.InputAssembler.PrimitiveTopology = ToPrimitiveTopology(primitiveType);
+                _d3dContext.DrawIndexed(indexCount, startIndex, startVertex);
+            }
+        }
+
+        private void PlatformDrawUserIndexedPrimitives<T>(PrimitiveType primitiveType, T[] vertexData, int vertexOffset, int numVertices, int[] indexData, int indexOffset, int primitiveCount, VertexDeclaration vertexDeclaration) where T : struct
+        {
+            var indexCount = GetElementCountArray(primitiveType, primitiveCount);
+            var startVertex = SetUserVertexBuffer(vertexData, vertexOffset, numVertices, vertexDeclaration);
+            var startIndex = SetUserIndexBuffer(indexData, indexOffset, indexCount);
+
+            lock (_d3dContext)
+            {
+                ApplyState(true);
+
+                _d3dContext.InputAssembler.PrimitiveTopology = ToPrimitiveTopology(primitiveType);
+                _d3dContext.DrawIndexed(indexCount, startIndex, startVertex);
+            }
+        }
+
+        private void PlatformDrawInstancedPrimitives(PrimitiveType primitiveType, int baseVertex, int startIndex,
+            int primitiveCount, int baseInstance, int instanceCount)
+        {
+            lock (_d3dContext)
+            {
+                ApplyState(true);
+
+                _d3dContext.InputAssembler.PrimitiveTopology = ToPrimitiveTopology(primitiveType);
+                int indexCount = GetElementCountArray(primitiveType, primitiveCount);
+                _d3dContext.DrawIndexedInstanced(indexCount, instanceCount, startIndex, baseVertex, baseInstance);
+            }
+        }
+
+        private void PlatformGetBackBufferData<T>(Rectangle? rect, T[] data, int startIndex, int count) where T : struct
+        {
+            // TODO share code with Texture2D.GetData and do pooling for staging textures
+            // first set up a staging texture
+            const SurfaceFormat format = SurfaceFormat.Color;
+
+            //You can't Map the BackBuffer surface, so we copy to another texture
+            using (var backBufferTexture = DXResource.FromSwapChain<DXTexture2D>(_swapChain, 0))
+            {
+                var desc = backBufferTexture.Description;
+                desc.SampleDescription = new SampleDescription(1, 0);
+                desc.BindFlags = BindFlags.None;
+                desc.CpuAccessFlags = CpuAccessFlags.Read;
+                desc.Usage = ResourceUsage.Staging;
+                desc.OptionFlags = ResourceOptionFlags.None;
+
+                bool rectFillsBackBuffer =
+                    rect.X == 0 &&
+                    rect.Y == 0 &&
+                    rect.Width == desc.Width &&
+                    rect.Height == desc.Height;
+
+                using (var stagingTex = new DXTexture2D(_d3dDevice, desc))
+                {
+                    lock (_d3dContext)
+                    {
+                        // Copy the data from the GPU to the staging texture.
+                        // if MSAA is enabled we need to first copy to a resource without MSAA
+                        if (backBufferTexture.Description.SampleDescription.Count > 1)
+                        {
+                            desc.Usage = ResourceUsage.Default;
+                            desc.CpuAccessFlags = CpuAccessFlags.None;
+                            using (var noMsTex = new DXTexture2D(_d3dDevice, desc))
+                            {
+                                _d3dContext.ResolveSubresource(backBufferTexture, 0, noMsTex, 0, desc.Format);
+                                if (rectFillsBackBuffer)
+                                {
+                                    _d3dContext.CopySubresourceRegion(noMsTex, 0,
+                                        new ResourceRegion(rect.Left, rect.Top, 0, rect.Right, rect.Bottom, 1), stagingTex,
+                                        0);
+                                }
+                                else
+                                    _d3dContext.CopyResource(noMsTex, stagingTex);
+                            }
+                        }
+                        else
+                        {
+                            if (rectFillsBackBuffer)
+                            {
+                                _d3dContext.CopySubresourceRegion(backBufferTexture, 0,
+                                    new ResourceRegion(rect.Left, rect.Top, 0, rect.Right, rect.Bottom, 1), stagingTex, 0);
+                            }
+                            else
+                                _d3dContext.CopyResource(backBufferTexture, stagingTex);
+                        }
+
+                        // Copy the data to the array.
+                        DataStream stream = null;
+                        try
+                        {
+                            var databox = _d3dContext.MapSubresource(
+                                stagingTex, 0, MapMode.Read, SharpDX.Direct3D11.MapFlags.None, out stream);
+
+                            int elementsInRow, rows;
+                            if (rectFillsBackBuffer)
+                            {
+                                elementsInRow = rect.Width;
+                                rows = rect.Height;
+                            }
+                            else
+                            {
+                                elementsInRow = stagingTex.Description.Width;
+                                rows = stagingTex.Description.Height;
+                            }
+
+                            var data = new T[destination.Length];
+                            var elementSize = format.GetSize();
+                            var rowSize = elementSize * elementsInRow;
+                            if (rowSize == databox.RowPitch)
+                            {
+                                stream.ReadRange(data, 0, destination.Length);
+                            }
+                            else
+                            {
+                                // Some drivers may add pitch to rows.
+                                // We need to copy each row separately and skip trailing zeroes.
+                                stream.Seek(0, System.IO.SeekOrigin.Begin);
+
+                                for (var row = 0; row < rows; row++)
+                                {
+                                    int i;
+                                    for (i = row * rowSize / sizeof(T); i < (row + 1) * rowSize / sizeof(T); i++)
+                                        data[i] = stream.Read<T>();
+
+                                    if (i >= destination.Length)
+                                        break;
+
+                                    stream.Seek(databox.RowPitch - rowSize, System.IO.SeekOrigin.Current);
+                                }
+                            }
+
+                            data.CopyTo(destination);
+                        }
+                        finally
+                        {
+                            SharpDX.Utilities.Dispose(ref stream);
+                        }
+                    }
+                }
+            }
+
+            /*
+
+            // TODO share code with Texture2D.GetData and pool staging textures
             // first set up a staging texture
-            const SurfaceFormat format = SurfaceFormat.Color;
+            const SurfaceFormat format = SurfaceFormat.Rgba32;
 
             //You can't Map the BackBuffer surface, so we copy to another texture
             using (var backBufferTexture = DXResource.FromSwapChain<DXTexture2D>(_swapChain, 0))
@@ -1477,15 +1591,16 @@
                 desc.CpuAccessFlags = CpuAccessFlags.Read;
                 desc.Usage = ResourceUsage.Staging;
                 desc.OptionFlags = ResourceOptionFlags.None;
-
-                bool rectFillsBackBuffer =
-                    rect.X == 0 &&
-                    rect.Y == 0 &&
-                    rect.Width == desc.Width &&
-                    rect.Height == desc.Height;
-
+                
                 using (var stagingTex = new DXTexture2D(_d3dDevice, desc))
-                {
+                {
+                    var resRegion = new ResourceRegion(rect.Left, rect.Top, 0, rect.Right, rect.Bottom, 1);
+                    bool isRectFull = 
+                        rect.X == 0 &&
+                        rect.Y == 0 &&
+                        rect.Width == desc.Width &&
+                        rect.Height == desc.Height;
+
                     lock (_d3dContext)
                     {
                         // Copy the data from the GPU to the staging texture.
@@ -1494,125 +1609,13 @@
                         {
                             desc.Usage = ResourceUsage.Default;
                             desc.CpuAccessFlags = CpuAccessFlags.None;
-                            using (var noMsTex = new DXTexture2D(_d3dDevice, desc))
-                            {
-                                _d3dContext.ResolveSubresource(backBufferTexture, 0, noMsTex, 0, desc.Format);
-                                if (rectFillsBackBuffer)
-                                {
-                                    _d3dContext.CopySubresourceRegion(noMsTex, 0,
-                                        new ResourceRegion(rect.Left, rect.Top, 0, rect.Right, rect.Bottom, 1), stagingTex,
-                                        0);
-                                }
-                                else
-                                    _d3dContext.CopyResource(noMsTex, stagingTex);
-                            }
-                        }
-                        else
-                        {
-                            if (rectFillsBackBuffer)
-                            {
-                                _d3dContext.CopySubresourceRegion(backBufferTexture, 0,
-                                    new ResourceRegion(rect.Left, rect.Top, 0, rect.Right, rect.Bottom, 1), stagingTex, 0);
-                            }
-                            else
-                                _d3dContext.CopyResource(backBufferTexture, stagingTex);
-                        }
-
-                        // Copy the data to the array.
-                        DataStream stream = null;
-                        try
-                        {
-                            var databox = _d3dContext.MapSubresource(
-                                stagingTex, 0, MapMode.Read, SharpDX.Direct3D11.MapFlags.None, out stream);
-
-                            int elementsInRow, rows;
-                            if (rectFillsBackBuffer)
-                            {
-                                elementsInRow = rect.Width;
-                                rows = rect.Height;
-                            }
-                            else
-                            {
-                                elementsInRow = stagingTex.Description.Width;
-                                rows = stagingTex.Description.Height;
-                            }
-
-                            var data = new T[destination.Length];
-                            var elementSize = format.GetSize();
-                            var rowSize = elementSize * elementsInRow;
-                            if (rowSize == databox.RowPitch)
-                            {
-                                stream.ReadRange(data, 0, destination.Length);
-                            }
-                            else
-                            {
-                                // Some drivers may add pitch to rows.
-                                // We need to copy each row separately and skip trailing zeroes.
-                                stream.Seek(0, System.IO.SeekOrigin.Begin);
-
-                                for (var row = 0; row < rows; row++)
-                                {
-                                    int i;
-                                    for (i = row * rowSize / sizeof(T); i < (row + 1) * rowSize / sizeof(T); i++)
-                                        data[i] = stream.Read<T>();
-
-                                    if (i >= destination.Length)
-                                        break;
-
-                                    stream.Seek(databox.RowPitch - rowSize, System.IO.SeekOrigin.Current);
-                                }
-                            }
-
-                            data.CopyTo(destination);
-                        }
-                        finally
-                        {
-                            SharpDX.Utilities.Dispose(ref stream);
-                        }
-                    }
-                }
-            }
-
-            /*
-
-            // TODO share code with Texture2D.GetData and pool staging textures
-            // first set up a staging texture
-            const SurfaceFormat format = SurfaceFormat.Rgba32;
-
-            //You can't Map the BackBuffer surface, so we copy to another texture
-            using (var backBufferTexture = DXResource.FromSwapChain<DXTexture2D>(_swapChain, 0))
-            {
-                var desc = backBufferTexture.Description;
-                desc.SampleDescription = new SampleDescription(1, 0);
-                desc.BindFlags = BindFlags.None;
-                desc.CpuAccessFlags = CpuAccessFlags.Read;
-                desc.Usage = ResourceUsage.Staging;
-                desc.OptionFlags = ResourceOptionFlags.None;
-                
-                using (var stagingTex = new DXTexture2D(_d3dDevice, desc))
-                {
-                    var resRegion = new ResourceRegion(rect.Left, rect.Top, 0, rect.Right, rect.Bottom, 1);
-                    bool isRectFull = 
-                        rect.X == 0 &&
-                        rect.Y == 0 &&
-                        rect.Width == desc.Width &&
-                        rect.Height == desc.Height;
-
-                    lock (_d3dContext)
-                    {
-                        // Copy the data from the GPU to the staging texture.
-                        // if MSAA is enabled we need to first copy to a resource without MSAA
-                        if (backBufferTexture.Description.SampleDescription.Count > 1)
-                        {
-                            desc.Usage = ResourceUsage.Default;
-                            desc.CpuAccessFlags = CpuAccessFlags.None;
 
                             using (var noMsTex = new DXTexture2D(_d3dDevice, desc))
                             {
                                 _d3dContext.ResolveSubresource(backBufferTexture, 0, noMsTex, 0, desc.Format);
                                 if (isRectFull)
-                                    _d3dContext.CopyResource(noMsTex, stagingTex);
-                                else
+                                    _d3dContext.CopyResource(noMsTex, stagingTex);
+                                else
                                     _d3dContext.CopySubresourceRegion(noMsTex, 0, resRegion, stagingTex, 0);
                             }
                         }
@@ -1620,10 +1623,10 @@
                         {
                             if (isRectFull)
                                 _d3dContext.CopyResource(backBufferTexture, stagingTex);
-                            else
+                            else
                                 _d3dContext.CopySubresourceRegion(backBufferTexture, 0, resRegion, stagingTex, 0);
-                        }
-
+                        }
+
                         var box = _d3dContext.MapSubresource(stagingTex, 0, MapMode.Read, SharpDX.Direct3D11.MapFlags.None);
                         CopyResourceTo(format, box, rect.Width, rect.Height, destination);
                     }
@@ -1636,44 +1639,44 @@
         private void PlatformFlush()
         {
             _d3dContext.Flush();
-        }
-
-        internal static unsafe void CopyResourceTo<T>(
-            SurfaceFormat format, DataBox box, int columns, int rows, Span<T> destination)
-            where T : unmanaged
-        {
-            var byteSrc = new ReadOnlySpan<byte>((void*)box.DataPointer, box.RowPitch * rows);
-            var byteDst = MemoryMarshal.AsBytes(destination);
-
-            int rowBytes = format.GetSize() * columns;
-            if (rowBytes == box.RowPitch)
-            {
-                byteSrc.CopyTo(byteDst);
-            }
-            else
-            {
-                int trailBytes = box.RowPitch - rowBytes;
-                int byteOffset = 0;
-                for (int row = 0; row < rows; row++)
-                {
-                    var byteSrcSlice = byteSrc.Slice(byteOffset);
-                    var srcSlice = MemoryMarshal.Cast<byte, T>(byteSrcSlice);
-
-                    int start = row * rowBytes / sizeof(T);
-                    int end = (row + 1) * rowBytes / sizeof(T);
-                    int x = 0;
-
-                    // iterate between start and end of the row in memory
-                    for (int i = start; i < end; i++, x++)
-                        destination[i] = srcSlice[x];
-
-                    if (end >= destination.Length)
-                        break;
-
-                    byteOffset += x * sizeof(T);
-                    byteOffset += trailBytes;
-                }
-            }
+        }
+
+        internal static unsafe void CopyResourceTo<T>(
+            SurfaceFormat format, DataBox box, int columns, int rows, Span<T> destination)
+            where T : unmanaged
+        {
+            var byteSrc = new ReadOnlySpan<byte>((void*)box.DataPointer, box.RowPitch * rows);
+            var byteDst = MemoryMarshal.AsBytes(destination);
+
+            int rowBytes = format.GetSize() * columns;
+            if (rowBytes == box.RowPitch)
+            {
+                byteSrc.CopyTo(byteDst);
+            }
+            else
+            {
+                int trailBytes = box.RowPitch - rowBytes;
+                int byteOffset = 0;
+                for (int row = 0; row < rows; row++)
+                {
+                    var byteSrcSlice = byteSrc.Slice(byteOffset);
+                    var srcSlice = MemoryMarshal.Cast<byte, T>(byteSrcSlice);
+
+                    int start = row * rowBytes / sizeof(T);
+                    int end = (row + 1) * rowBytes / sizeof(T);
+                    int x = 0;
+
+                    // iterate between start and end of the row in memory
+                    for (int i = start; i < end; i++, x++)
+                        destination[i] = srcSlice[x];
+
+                    if (end >= destination.Length)
+                        break;
+
+                    byteOffset += x * sizeof(T);
+                    byteOffset += trailBytes;
+                }
+            }
         }
 
 #if WINDOWS_UAP
