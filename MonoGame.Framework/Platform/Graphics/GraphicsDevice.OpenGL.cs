// MonoGame - Copyright (C) The MonoGame Team
// This file is subject to the terms and conditions defined in
// file 'LICENSE.txt', which is part of this source code package.

using System;
using System.Collections.Generic;
using System.Runtime.InteropServices;
using System.Runtime.CompilerServices;
using System.Numerics;
using System.Globalization;
using System.Diagnostics;

#if ANGLE
using OpenTK.Graphics;
#else
using MonoGame.OpenGL;
#endif

namespace MonoGame.Framework.Graphics
{
    public partial class GraphicsDevice
    {
        private static List<IntPtr> ContextDisposeQueue { get; } = new List<IntPtr>();
        private static object DisposeContextsLock { get; } = new object();

        private static BufferBindingInfo[]? _bufferBindingInfos;
        private static bool[]? _newEnabledVertexAttributes;

#if DESKTOPGL || ANGLE
        internal IGraphicsContext Context { get; private set; }
#endif

#if !GLES
        private DrawBuffersEnum[] _drawBuffers;
#endif

        private List<GLHandle> _disposeThisFrame = new List<GLHandle>();
        private List<GLHandle> _resourceFreeQueue = new List<GLHandle>();
        private object ResourceFreeingLock { get; } = new object();

        private ShaderProgramCache _programCache;
        private ShaderProgram? _shaderProgram;

        internal static HashSet<int> EnabledVertexAttributes { get; } = new HashSet<int>();
        internal static bool _attribsDirty;

        internal FramebufferHelper _framebufferHelper;

        internal int _glMajorVersion;
        internal int _glMinorVersion;
        internal int _glFramebuffer;
        internal int MaxVertexAttributes;

        // Keeps track of last applied state to avoid redundant OpenGL calls
        internal bool _lastBlendEnable;
        internal BlendState _lastBlendState = new BlendState();
        internal DepthStencilState _lastDepthStencilState = new DepthStencilState();
        internal RasterizerState _lastRasterizerState = new RasterizerState();
        private DepthStencilState _clearDepthStencilState = new DepthStencilState { StencilEnable = true };
        private Vector4 _lastClearColor = Vector4.Zero;
        private float _lastClearDepth = 1f;
        private int _lastClearStencil;

        /// <summary>
        /// Get a hashed value based on the currently bound shaders.
        /// </summary>
        /// <exception cref="InvalidOperationException">No shaders are bound.</exception>
        private int ShaderProgramHash
        {
            get
            {
                if (_vertexShader == null && _pixelShader == null)
                    throw new InvalidOperationException("There is no shader bound.");

                if (_vertexShader == null)
                    return _pixelShader.HashKey;
                if (_pixelShader == null)
                    return _vertexShader.HashKey;

                int hash = 17 * 23 + _vertexShader.HashKey;
                return hash * 23 + _pixelShader.HashKey;
            }
        }

        internal static void SetVertexAttributeArray(bool[] attrs)
        {
            for (int i = 0; i < attrs.Length; i++)
            {
                bool contains = EnabledVertexAttributes.Contains(i);
                if (attrs[i] && !contains)
                {
                    EnabledVertexAttributes.Add(i);
                    GL.EnableVertexAttribArray(i);
                    GL.CheckError();
                }
                else if (!attrs[i] && contains)
                {
                    EnabledVertexAttributes.Remove(i);
                    GL.DisableVertexAttribArray(i);
                    GL.CheckError();
                }
            }
        }

        private void ApplyAttribs(Shader shader, int baseVertex)
        {
            Debug.Assert(_bufferBindingInfos != null);
            Debug.Assert(_newEnabledVertexAttributes != null);

            int programHash = ShaderProgramHash;
            bool bindingsChanged = false;

            int vertexBufferCount = _vertexBuffers.Count;
            for (int slot = 0; slot < vertexBufferCount; slot++)
            {
                var vertexBufferBinding = _vertexBuffers.Get(slot);
                var vertexDeclaration = vertexBufferBinding.VertexBuffer.VertexDeclaration;
                var attrInfo = vertexDeclaration.GetAttributeInfo(shader, programHash);

                int vertexStride = vertexDeclaration.VertexStride;
                var offset = (IntPtr)(vertexDeclaration.VertexStride * (baseVertex + vertexBufferBinding.VertexOffset));

                if (!_attribsDirty)
                {
                    var info = _bufferBindingInfos[slot];
                    if (info.VertexOffset == offset &&
                        info.InstanceFrequency == vertexBufferBinding.InstanceFrequency &&
                        info.Vbo == vertexBufferBinding.VertexBuffer._glBuffer &&
                        ReferenceEquals(info.AttributeInfo, attrInfo))
                        continue;
                }

                bindingsChanged = true;

                GL.BindBuffer(BufferTarget.ArrayBuffer, vertexBufferBinding.VertexBuffer._glBuffer);
                GL.CheckError();

                // If InstanceFrequency of the buffer is not zero
                // and instancing is not supported, throw an exception.
                if (vertexBufferBinding.InstanceFrequency > 0)
                    AssertSupportsInstancing();

                foreach (var element in attrInfo.Elements.Span)
                {
                    GL.VertexAttribPointer(
                        element.AttributeLocation,
                        element.NumberOfElements,
                        element.VertexAttribPointerType,
                        element.Normalized,
                        vertexStride,
                        offset + element.Offset);

                    // only set the divisor if instancing is supported
                    if (Capabilities.SupportsInstancing)
                        GL.VertexAttribDivisor(element.AttributeLocation, vertexBufferBinding.InstanceFrequency);

                    GL.CheckError();
                }

                _bufferBindingInfos[slot].VertexOffset = offset;
                _bufferBindingInfos[slot].AttributeInfo = attrInfo;
                _bufferBindingInfos[slot].InstanceFrequency = vertexBufferBinding.InstanceFrequency;
                _bufferBindingInfos[slot].Vbo = vertexBufferBinding.VertexBuffer._glBuffer;
            }

            _attribsDirty = false;

            if (bindingsChanged)
            {
                for (int i = 0; i < _newEnabledVertexAttributes.Length; i++)
                    _newEnabledVertexAttributes[i] = false;

                for (int slot = 0; slot < vertexBufferCount; slot++)
                {
                    foreach (var element in _bufferBindingInfos[slot].AttributeInfo.Elements.Span)
                        _newEnabledVertexAttributes[element.AttributeLocation] = true;
                }
            }
            SetVertexAttributeArray(_newEnabledVertexAttributes);
        }

        private void PlatformSetup()
        {
            _programCache = new ShaderProgramCache(this);

#if DESKTOPGL || ANGLE
            var window = SDLGameWindow.Instance;

            if (Context == null || Context.IsDisposed)
                Context = GL.CreateContext(window);

            Context.MakeCurrent(window);
            Context.SwapInterval = PresentationParameters.PresentationInterval.GetSwapInterval();

            Context.MakeCurrent(window);
#endif

            GL.GetInteger(GetPName.MaxCombinedTextureImageUnits, out MaxTextureSlots);
            GL.CheckError();

            GL.GetInteger(GetPName.MaxTextureSize, out int maxTexture2DSize);
            GL.CheckError();
            MaxTexture2DSize = maxTexture2DSize;

            GL.GetInteger(GetPName.MaxTextureSize, out int maxTexture3DSize);
            GL.CheckError();
            MaxTexture3DSize = maxTexture2DSize;

            GL.GetInteger(GetPName.MaxTextureSize, out int maxTextureCubeSize);
            GL.CheckError();
            MaxTextureCubeSize = maxTextureCubeSize;

            GL.GetInteger(GetPName.MaxVertexAttribs, out MaxVertexAttributes);
            GL.CheckError();

            _maxVertexBufferSlots = MaxVertexAttributes;
            _newEnabledVertexAttributes = new bool[MaxVertexAttributes];

            // try getting the context version
            // GL_MAJOR_VERSION and GL_MINOR_VERSION are GL 3.0+ only, so we need to rely on the GL_VERSION string
            // for non GLES this string always starts with the version number in the "major.minor" format,
            // but can be followed by multiple vendor specific characters.
            // For GLES this string is formatted as: OpenGL ES <version number> <vendor-specific information>

            try
            {
                string? version = GL.GetString(StringName.Version);
                if (string.IsNullOrEmpty(version))
                    throw new NoSuitableGraphicsDeviceException("Unable to retrieve OpenGL version.");
#if GLES
                string[] versionSplit = version.Split(' ');
                if (versionSplit.Length > 2 && versionSplit[0].Equals("OpenGL") && versionSplit[1].Equals("ES"))
                {
                    _glMajorVersion = Convert.ToInt32(versionSplit[2].Substring(0, 1));
                    _glMinorVersion = Convert.ToInt32(versionSplit[2].Substring(2, 1));
                }
                else
                {
                    _glMajorVersion = 1;
                    _glMinorVersion = 1;
                }
#else
                _glMajorVersion = Convert.ToInt32(version.Substring(0, 1), CultureInfo.InvariantCulture);
                _glMinorVersion = Convert.ToInt32(version.Substring(2, 1), CultureInfo.InvariantCulture);
#endif
            }
            catch (FormatException)
            {
                //if it fails we default to 1.1 context
                _glMajorVersion = 1;
                _glMinorVersion = 1;
            }

#if !GLES
            // Initialize draw buffer attachment array
            GL.GetInteger(GetPName.MaxDrawBuffers, out int maxDrawBuffers);
            GL.CheckError();

            _drawBuffers = new DrawBuffersEnum[maxDrawBuffers];
            for (int i = 0; i < maxDrawBuffers; i++)
                _drawBuffers[i] = (DrawBuffersEnum)(FramebufferAttachment.ColorAttachment0Ext + i);
#endif
        }

        private void PlatformInitialize()
        {
            _viewport = new Viewport(
                0, 0, PresentationParameters.BackBufferWidth, PresentationParameters.BackBufferHeight);

            // Ensure the vertex attributes are reset
            EnabledVertexAttributes.Clear();

            // Free all the cached shader programs. 
            _programCache.Clear();
            _shaderProgram = null;

            _framebufferHelper = FramebufferHelper.Create(this);

            // Force resetting states
            PlatformApplyBlend(true);
            DepthStencilState.PlatformApplyState(this, true);
            RasterizerState.PlatformApplyState(this, true);

            _bufferBindingInfos = new BufferBindingInfo[_maxVertexBufferSlots];
            for (int i = 0; i < _bufferBindingInfos.Length; i++)
                _bufferBindingInfos[i] = new BufferBindingInfo { Vbo = default };
        }

        private void PlatformClear(ClearOptions options, Vector4 color, float depth, int stencil)
        {
            // TODO: We need to figure out how to detect if we have a
            // depth stencil buffer or not, and clear options relating
            // to them if not attached.

            // Unlike with XNA and DirectX...  GL.Clear() obeys several
            // different render states:
            //
            //  - The color write flags.
            //  - The scissor rectangle.
            //  - The depth/stencil state.
            //
            // So overwrite these states with what is needed to perform
            // the clear correctly and restore it afterwards.
            //
            var prevScissorRect = ScissorRectangle;
            var prevDepthStencilState = DepthStencilState;
            var prevBlendState = BlendState;
            ScissorRectangle = _viewport.Bounds;
            // DepthStencilState.Default has the Stencil Test disabled; 
            // make sure stencil test is enabled before we clear since
            // some drivers won't clear with stencil test disabled
            DepthStencilState = _clearDepthStencilState;
            BlendState = BlendState.Opaque;
            ApplyState(false);

            ClearBufferMask bufferMask = 0;
            if ((options & ClearOptions.Target) == ClearOptions.Target)
            {
                if (color != _lastClearColor)
                {
                    GL.ClearColor(color.X, color.Y, color.Z, color.W);
                    GL.CheckError();
                    _lastClearColor = color;
                }
                bufferMask |= ClearBufferMask.ColorBufferBit;
            }
            if ((options & ClearOptions.Stencil) == ClearOptions.Stencil)
            {
                if (stencil != _lastClearStencil)
                {
                    GL.ClearStencil(stencil);
                    GL.CheckError();
                    _lastClearStencil = stencil;
                }
                bufferMask |= ClearBufferMask.StencilBufferBit;
            }

            if ((options & ClearOptions.DepthBuffer) == ClearOptions.DepthBuffer)
            {
                if (depth != _lastClearDepth)
                {
                    GL.ClearDepth(depth);
                    GL.CheckError();
                    _lastClearDepth = depth;
                }
                bufferMask |= ClearBufferMask.DepthBufferBit;
            }

#if MONOMAC || IOS
            if (GL.CheckFramebufferStatus(FramebufferTarget.FramebufferExt) == 
                FramebufferErrorCode.FramebufferComplete)
#endif
            {
                GL.Clear(bufferMask);
                GL.CheckError();
            }

            // Restore the previous render state.
            ScissorRectangle = prevScissorRect;
            DepthStencilState = prevDepthStencilState;
            BlendState = prevBlendState;
        }

        private void PlatformFlush()
        {
            GL.Flush();
        }

        private void PlatformReset()
        {
        }

        private void PlatformDispose()
        {
            // Free all the cached shader programs.
            _programCache.Dispose();

#if DESKTOPGL || ANGLE
            Context?.Dispose();
#endif

            _lastBlendState?.Dispose();

            _lastDepthStencilState?.Dispose();

            _lastRasterizerState?.Dispose();

            _clearDepthStencilState?.Dispose();
        }

        internal void DisposeResource(GLHandle handle)
        {
            if (IsDisposed || handle.IsNull)
                return;

            lock (ResourceFreeingLock)
                _resourceFreeQueue.Add(handle);
        }

#if DESKTOPGL || ANGLE
        static internal void DisposeContext(IntPtr resource)
        {
            lock (DisposeContextsLock)
                ContextDisposeQueue.Add(resource);
        }

        static internal void DisposeContexts()
        {
            lock (DisposeContextsLock)
            {
                int count = ContextDisposeQueue.Count;
                for (int i = 0; i < count; i++)
                    SDL.GL.DeleteContext(ContextDisposeQueue[i]);
                ContextDisposeQueue.Clear();
            }
        }
#endif

        private void PlatformPresent()
        {
#if DESKTOPGL || ANGLE
            Context.SwapBuffers();
#endif
            GL.CheckError();

            // Dispose of any GL resources that were disposed in another thread
            int count = _disposeThisFrame.Count;
            for (int i = 0; i < count; i++)
                _disposeThisFrame[i].Free();
            _disposeThisFrame.Clear();

            lock (ResourceFreeingLock)
            {
                // Swap lists so resources added during this draw will be released after the next draw
                var tmp = _disposeThisFrame;
                _disposeThisFrame = _resourceFreeQueue;
                _resourceFreeQueue = tmp;
            }
        }

        private void PlatformSetViewport(in Viewport value)
        {
            if (IsRenderTargetBound)
            {
                GL.Viewport(value.X, value.Y, value.Width, value.Height);
            }
            else
            {
                var pp = PresentationParameters;
                GL.Viewport(value.X, pp.BackBufferHeight - value.Y - value.Height, value.Width, value.Height);
            }
            GL.LogError("GraphicsDevice.Viewport_set() GL.Viewport");

            GL.DepthRange(value.MinDepth, value.MaxDepth);
            GL.LogError("GraphicsDevice.Viewport_set() GL.DepthRange");

            // In OpenGL we have to re-apply the special "posFixup"
            // vertex shader uniform if the viewport changes.
            VertexShaderDirty = true;
        }

        private void PlatformApplyDefaultRenderTarget()
        {
            _framebufferHelper.BindFramebuffer(_glFramebuffer);

            // Reset the raster state because we flip vertices
            // when rendering offscreen and hence the cull direction.
            _rasterizerStateDirty = true;

            // Textures will need to be rebound to render correctly in the new render target.
            Textures.MarkDirty();
        }

        /// <summary>
        /// FBO cache, we create 1 FBO per RenderTargetBinding combination.
        /// </summary>
        private Dictionary<RenderTargetBinding[], int> _glFramebuffers =
            new Dictionary<RenderTargetBinding[], int>(RenderTargetBindingArrayComparer.Instance);

        /// <summary>
        /// FBO cache used to resolve MSAA rendertargets, we create 1 FBO per RenderTargetBinding combination
        /// </summary>
        private Dictionary<RenderTargetBinding[], int> _glResolveFramebuffers =
            new Dictionary<RenderTargetBinding[], int>(RenderTargetBindingArrayComparer.Instance);

        internal void PlatformCreateRenderTarget(
            IRenderTarget renderTarget, int width, int height, bool mipMap,
            SurfaceFormat preferredFormat,
            DepthFormat preferredDepthFormat,
            int preferredMultiSampleCount,
            RenderTargetUsage usage)
        {
            void Construct()
            {
                int color = 0;
                int depth = 0;
                int stencil = 0;

                if (preferredMultiSampleCount > 0 && _framebufferHelper.SupportsBlitFramebuffer)
                {
                    _framebufferHelper.GenRenderbuffer(out color);
                    _framebufferHelper.BindRenderbuffer(color);
                    _framebufferHelper.RenderbufferStorageMultisample(
                        preferredMultiSampleCount, (int)RenderbufferStorage.Rgba8, width, height);
                }

                if (preferredDepthFormat != DepthFormat.None)
                {
                    var depthInternalFormat = RenderbufferStorage.DepthComponent16;
                    var stencilInternalFormat = (RenderbufferStorage)0;
                    switch (preferredDepthFormat)
                    {
                        case DepthFormat.Depth16:
                            depthInternalFormat = RenderbufferStorage.DepthComponent16;
                            break;
#if GLES
                        case DepthFormat.Depth24:
                            if (Capabilities.SupportsDepth24)
                                depthInternalFormat = RenderbufferStorage.DepthComponent24Oes;
                            else if (Capabilities.SupportsDepthNonLinear)
                                depthInternalFormat = (RenderbufferStorage)0x8E2C;
                            else
                                depthInternalFormat = RenderbufferStorage.DepthComponent16;
                            break;

                        case DepthFormat.Depth24Stencil8:
                            if (Capabilities.SupportsPackedDepthStencil)
                                depthInternalFormat = RenderbufferStorage.Depth24Stencil8Oes;
                            else
                            {
                                if (Capabilities.SupportsDepth24)
                                    depthInternalFormat = RenderbufferStorage.DepthComponent24Oes;
                                else if (Capabilities.SupportsDepthNonLinear)
                                    depthInternalFormat = (RenderbufferStorage)0x8E2C;
                                else
                                    depthInternalFormat = RenderbufferStorage.DepthComponent16;
                                stencilInternalFormat = RenderbufferStorage.StencilIndex8;
                                break;
                            }
                            break;
#else
                        case DepthFormat.Depth24:
                            depthInternalFormat = RenderbufferStorage.DepthComponent24;
                            break;

                        case DepthFormat.Depth24Stencil8:
                            depthInternalFormat = RenderbufferStorage.Depth24Stencil8;
                            break;
#endif
                    }

                    if (depthInternalFormat != 0)
                    {
                        _framebufferHelper.GenRenderbuffer(out depth);
                        _framebufferHelper.BindRenderbuffer(depth);
                        _framebufferHelper.RenderbufferStorageMultisample(
                            preferredMultiSampleCount, (int)depthInternalFormat, width, height);

                        if (preferredDepthFormat == DepthFormat.Depth24Stencil8)
                        {
                            stencil = depth;
                            if (stencilInternalFormat != 0)
                            {
                                _framebufferHelper.GenRenderbuffer(out stencil);
                                _framebufferHelper.BindRenderbuffer(stencil);
                                _framebufferHelper.RenderbufferStorageMultisample(
                                    preferredMultiSampleCount, (int)stencilInternalFormat, width, height);
                            }
                        }
                    }
                }

                renderTarget.GLColorBuffer = color != 0 ? color : renderTarget.GLTexture;
                renderTarget.GLDepthBuffer = depth;
                renderTarget.GLStencilBuffer = stencil;
            }

            if (Threading.IsOnMainThread)
                Construct();
            else
                Threading.BlockOnMainThread(Construct);
        }

        internal void PlatformDeleteRenderTarget(IRenderTarget renderTarget)
        {
            void Delete()
            {
                int color = renderTarget.GLColorBuffer;
                if (color == 0)
                    return;

                int depth = renderTarget.GLDepthBuffer;
                int stencil = renderTarget.GLStencilBuffer;
                bool colorIsRenderbuffer = color != renderTarget.GLTexture;

                if (colorIsRenderbuffer)
                    _framebufferHelper.DeleteRenderbuffer(color);
                if (stencil != 0 && stencil != depth)
                    _framebufferHelper.DeleteRenderbuffer(stencil);
                if (depth != 0)
                    _framebufferHelper.DeleteRenderbuffer(depth);

                var bindingsToDelete = new List<RenderTargetBinding[]>();
                foreach (var bindings in _glFramebuffers.Keys)
                {
                    foreach (var binding in bindings)
                    {
                        if (binding.RenderTarget == renderTarget)
                        {
                            bindingsToDelete.Add(bindings);
                            break;
                        }
                    }
                }

                foreach (var bindings in bindingsToDelete)
                {
                    if (_glFramebuffers.TryGetValue(bindings, out int fbo))
                    {
                        _framebufferHelper.DeleteFramebuffer(fbo);
                        _glFramebuffers.Remove(bindings);
                    }

                    if (_glResolveFramebuffers.TryGetValue(bindings, out fbo))
                    {
                        _framebufferHelper.DeleteFramebuffer(fbo);
                        _glResolveFramebuffers.Remove(bindings);
                    }
                }
            }

            if (Threading.IsOnMainThread)
                Delete();
            else
                Threading.BlockOnMainThread(Delete);
        }

        private void PlatformResolveRenderTargets()
        {
            if (RenderTargetCount == 0)
                return;

            var renderTargetBinding = _currentRenderTargetBindings[0];
            var renderTarget = (IRenderTarget)renderTargetBinding.RenderTarget;
            if (renderTarget.MultiSampleCount > 0 && _framebufferHelper.SupportsBlitFramebuffer)
            {
                if (!_glResolveFramebuffers.TryGetValue(_currentRenderTargetBindings, out int glResolveFramebuffer))
                {
                    _framebufferHelper.GenFramebuffer(out glResolveFramebuffer);
                    _framebufferHelper.BindFramebuffer(glResolveFramebuffer);
                    for (var i = 0; i < RenderTargetCount; ++i)
                    {
                        var rt = (IRenderTarget)_currentRenderTargetBindings[i].RenderTarget;
                        var texTarget = (int)rt.GetFramebufferTarget(renderTargetBinding);
                        _framebufferHelper.FramebufferTexture2D((int)(
                            FramebufferAttachment.ColorAttachment0 + i), texTarget, rt.GLTexture);
                    }
                    _glResolveFramebuffers.Add(
                        (RenderTargetBinding[])_currentRenderTargetBindings.Clone(), glResolveFramebuffer);
                }
                else
                {
                    _framebufferHelper.BindFramebuffer(glResolveFramebuffer);
                }

                // The only fragment operations which affect the resolve are 
                // the pixel ownership test, the scissor test, and dithering.
                if (_lastRasterizerState.ScissorTestEnable)
                {
                    GL.Disable(EnableCap.ScissorTest);
                    GL.CheckError();
                }

                var glFramebuffer = _glFramebuffers[_currentRenderTargetBindings];
                _framebufferHelper.BindReadFramebuffer(glFramebuffer);
                for (var i = 0; i < RenderTargetCount; ++i)
                {
                    renderTargetBinding = _currentRenderTargetBindings[i];
                    renderTarget = (IRenderTarget)renderTargetBinding.RenderTarget;
                    _framebufferHelper.BlitFramebuffer(i, renderTarget.Width, renderTarget.Height);
                }

                if (renderTarget.RenderTargetUsage == RenderTargetUsage.DiscardContents &&
                    _framebufferHelper.SupportsInvalidateFramebuffer)
                    _framebufferHelper.InvalidateReadFramebuffer();

                if (_lastRasterizerState.ScissorTestEnable)
                {
                    GL.Enable(EnableCap.ScissorTest);
                    GL.CheckError();
                }
            }
            for (var i = 0; i < RenderTargetCount; ++i)
            {
                renderTargetBinding = _currentRenderTargetBindings[i];
                renderTarget = (IRenderTarget)renderTargetBinding.RenderTarget;
                if (renderTarget.LevelCount > 1)
                {
                    GL.BindTexture(renderTarget.GLTarget, renderTarget.GLTexture);
                    GL.CheckError();
                    _framebufferHelper.GenerateMipmap((int)renderTarget.GLTarget);
                }
            }
        }

        private IRenderTarget PlatformApplyRenderTargets()
        {
            if (!_glFramebuffers.TryGetValue(_currentRenderTargetBindings, out int glFramebuffer))
            {
                _framebufferHelper.GenFramebuffer(out glFramebuffer);
                _framebufferHelper.BindFramebuffer(glFramebuffer);

                var renderTargetBinding = _currentRenderTargetBindings[0];
                var renderTarget = (IRenderTarget)renderTargetBinding.RenderTarget;
                var depthBuffer = renderTarget.GLDepthBuffer;
                _framebufferHelper.FramebufferRenderbuffer((int)FramebufferAttachment.DepthAttachment, depthBuffer, 0);
                _framebufferHelper.FramebufferRenderbuffer((int)FramebufferAttachment.StencilAttachment, depthBuffer, 0);

                for (int i = 0; i < RenderTargetCount; ++i)
                {
                    renderTargetBinding = _currentRenderTargetBindings[i];
                    renderTarget = (IRenderTarget)renderTargetBinding.RenderTarget;
                    var attachement = (int)(FramebufferAttachment.ColorAttachment0 + i);
                    if (renderTarget.GLColorBuffer != renderTarget.GLTexture)
                        _framebufferHelper.FramebufferRenderbuffer(attachement, renderTarget.GLColorBuffer, 0);
                    else
                        _framebufferHelper.FramebufferTexture2D(
                            attachement, (int)renderTarget.GetFramebufferTarget(renderTargetBinding),
                            renderTarget.GLTexture, 0, renderTarget.MultiSampleCount);
                }

#if DEBUG
                _framebufferHelper.CheckFramebufferStatus();
#endif
                _glFramebuffers.Add((RenderTargetBinding[])_currentRenderTargetBindings.Clone(), glFramebuffer);
            }
            else
            {
                _framebufferHelper.BindFramebuffer(glFramebuffer);
            }
#if !GLES
            GL.DrawBuffers(RenderTargetCount, _drawBuffers);
#endif

            // Reset the raster state because we flip vertices
            // when rendering offscreen and hence the cull direction.
            _rasterizerStateDirty = true;

            // Textures will need to be rebound to render correctly in the new render target.
            Textures.MarkDirty();

            return (IRenderTarget)_currentRenderTargetBindings[0].RenderTarget;
        }

        private static GLPrimitiveType PrimitiveTypeGL(PrimitiveType primitiveType)
        {
            return primitiveType switch
            {
                PrimitiveType.LineList => GLPrimitiveType.Lines,
                PrimitiveType.LineStrip => GLPrimitiveType.LineStrip,
                PrimitiveType.TriangleList => GLPrimitiveType.Triangles,
                PrimitiveType.TriangleStrip => GLPrimitiveType.TriangleStrip,
                _ => throw new ArgumentOutOfRangeException(nameof(primitiveType)),
            };
        }

        /// <summary>
        /// Activates the current vertex/pixel shader pair into a program.         
        /// </summary>
        private unsafe void ActivateShaderProgram()
        {
            // Lookup the shader program.
            var shaderProgram = _programCache.GetProgram(VertexShader, PixelShader);
            if (shaderProgram.Program.IsNull)
                return;

            // Set the new program if it has changed.
            if (_shaderProgram != shaderProgram)
            {
                GL.UseProgram(shaderProgram.Program);
                GL.CheckError();
                _shaderProgram = shaderProgram;
            }

            var yFixupLoc = shaderProgram.GetUniformLocation("yFixup");
            if (yFixupLoc == -1)
                return;

            // Apply vertex shader fix:
            // The following line is appended to the end of vertex shaders
            // to account for rendering differences between OpenGL and DirectX:
            //
            // gl_Position.y = gl_Position.y * posFixup.y;
            //
            // (the following paraphrased from wine, wined3d/state.c and wined3d/glsl_shader.c)
            // - We need to flip along the y-axis in case of offscreen rendering.

            //If we have a render target bound (rendering offscreen), flip vertically
            float yFixup = IsRenderTargetBound ? -1 : 1;

            GL.Uniform1(yFixupLoc, yFixup);
            GL.CheckError();
        }

        internal void PlatformBeginApplyState()
        {
            Threading.AssertMainThread();
        }

        private void PlatformApplyBlend(bool force = false)
        {
            _actualBlendState.PlatformApplyState(this, force);
            ApplyBlendFactor(force);
        }

        private void ApplyBlendFactor(bool force)
        {
            if (force || BlendFactor != _lastBlendState.BlendFactor)
            {
                GL.BlendColor(
                    BlendFactor.R / 255f,
                    BlendFactor.G / 255f,
                    BlendFactor.B / 255f,
                    BlendFactor.A / 255f);

                GL.CheckError();
                _lastBlendState.BlendFactor = BlendFactor;
            }
        }

        internal void PlatformApplyState(bool applyShaders)
        {
            if (_scissorRectangleDirty)
            {
                var scissorRect = _scissorRectangle;
                if (!IsRenderTargetBound)
                    scissorRect.Y = PresentationParameters.BackBufferHeight - (scissorRect.Y + scissorRect.Height);

                GL.Scissor(scissorRect.X, scissorRect.Y, scissorRect.Width, scissorRect.Height);
                GL.CheckError();
                _scissorRectangleDirty = false;
            }

            // If we're not applying shaders then early out now.
            if (!applyShaders)
                return;

            Debug.Assert(_shaderProgram != null);

            if (_indexBufferDirty && _indexBuffer != null)
            {
                GL.BindBuffer(BufferTarget.ElementArrayBuffer, _indexBuffer._glBuffer);
                GL.CheckError();
            }
            _indexBufferDirty = false;

            if (_vertexShader == null)
                throw new InvalidOperationException("A vertex shader must be set.");
            if (_pixelShader == null)
                throw new InvalidOperationException("A pixel shader must be set.");

            if (VertexShaderDirty || PixelShaderDirty)
            {
                ActivateShaderProgram();

                unchecked
                {
                    if (VertexShaderDirty)
                        _graphicsMetrics._vertexShaderCount++;

                    if (PixelShaderDirty)
                        _graphicsMetrics._pixelShaderCount++;
                }

                VertexShaderDirty = false;
                PixelShaderDirty = false;
            }

            _vertexConstantBuffers.SetConstantBuffers(this, _shaderProgram);
            _pixelConstantBuffers.SetConstantBuffers(this, _shaderProgram);

            Textures.SetTextures(this);
            SamplerStates.PlatformSetSamplers(this);
        }

        private void PlatformDrawIndexedPrimitives(
            PrimitiveType primitiveType, int baseVertex, int startIndex, int primitiveCount)
        {
            ApplyState(true);
            ApplyAttribs(_vertexShader, baseVertex);

            var elementType = _indexBuffer.ElementSize == IndexElementSize.Short
                ? IndexElementType.UnsignedShort : IndexElementType.UnsignedInt;
            int elementCount = GetElementCountForType(primitiveType, primitiveCount);
            var indexOffsetInBytes = new IntPtr(startIndex * (int)elementType);

            GL.DrawElements(
                PrimitiveTypeGL(primitiveType), elementCount, elementType, indexOffsetInBytes);
            GL.CheckError();
        }

        private void PlatformDrawPrimitives(PrimitiveType primitiveType, int vertexStart, int vertexCount)
        {
            ApplyState(true);
            ApplyAttribs(_vertexShader, 0);

            if (vertexStart < 0)
                vertexStart = 0;

            GL.DrawArrays(PrimitiveTypeGL(primitiveType), vertexStart, vertexCount);
            GL.CheckError();
        }

        private unsafe void PlatformDrawUserPrimitives<T>(
            PrimitiveType type, ReadOnlySpan<T> vertices, VertexDeclaration declaration)
            where T : unmanaged
        {
            ApplyState(true);

            // Unbind current VBOs.
            GL.BindBuffer(BufferTarget.ArrayBuffer, 0);
            GL.CheckError();

            GL.BindBuffer(BufferTarget.ElementArrayBuffer, 0);
            GL.CheckError();
            _indexBufferDirty = true;

            fixed (T* vertexPtr = vertices)
            {
                // Setup the vertex declaration to point at the VB data.
                declaration.GraphicsDevice = this;
                declaration.Apply(_vertexShader, (IntPtr)vertexPtr, ShaderProgramHash);

                GL.DrawArrays(PrimitiveTypeGL(type), 0, vertices.Length);
                GL.CheckError();
            }
        }

        private unsafe void PlatformDrawUserIndexedPrimitives<TVertex, TIndex>(
            PrimitiveType primitiveType,
            ReadOnlySpan<TVertex> vertices,
            IndexElementSize indexElementSize,
            ReadOnlySpan<TIndex> indices,
            int primitiveCount,
            VertexDeclaration declaration)
            where TVertex : unmanaged
            where TIndex : unmanaged
        {
            ApplyState(true);

            // Unbind current VBOs.
            GL.BindBuffer(BufferTarget.ArrayBuffer, 0);
            GL.CheckError();

            GL.BindBuffer(BufferTarget.ElementArrayBuffer, 0);
            GL.CheckError();
            _indexBufferDirty = true;

            var pType = PrimitiveTypeGL(primitiveType);
            int elementCount = GetElementCountForType(primitiveType, primitiveCount);
            var elementType = indexElementSize == IndexElementSize.Short
                ? IndexElementType.UnsignedShort : IndexElementType.UnsignedInt;

            fixed (TVertex* vertexPtr = vertices)
            {
                // Setup the vertex declaration to point at the VB data.
                declaration.GraphicsDevice = this;
                declaration.Apply(_vertexShader, (IntPtr)vertexPtr, ShaderProgramHash);

                fixed (TIndex* indexPtr = indices)
                {
                    GL.DrawElements(pType, elementCount, elementType, (IntPtr)indexPtr);
                    GL.CheckError();
                }
            }
        }

<<<<<<< HEAD
        private void PlatformDrawInstancedPrimitives(
            PrimitiveType primitiveType, int baseVertex, int startIndex, int primitiveCount,
            int instanceCount, int baseInstance = 0)
=======
        private void PlatformDrawInstancedPrimitives(PrimitiveType primitiveType, int baseVertex, int startIndex, int primitiveCount, int baseInstance, int instanceCount)
>>>>>>> 22d08c17
        {
            AssertSupportsInstancing();
            ApplyState(true);

            var elementCount = GetElementCountForType(primitiveType, primitiveCount);
            var elementType = _indexBuffer.ElementSize == IndexElementSize.Short
                ? IndexElementType.UnsignedShort : IndexElementType.UnsignedInt;

            var indexOffsetInBytes = new IntPtr(startIndex * (int)elementType);

            ApplyAttribs(_vertexShader, baseVertex);

            if (baseInstance > 0)
            {
                if (!Capabilities.SupportsBaseIndexInstancing)
                    throw new PlatformNotSupportedException(
                        "Instanced geometry drawing with base instance requires at least OpenGL 4.2. " +
                        "Try upgrading your graphics card drivers.");

                GL.DrawElementsInstancedBaseInstance(
                    PrimitiveTypeGL(primitiveType),
                    elementCount,
                    elementType,
                    indexOffsetInBytes,
                    instanceCount,
                    baseInstance);
            }
            else
            {
                GL.DrawElementsInstanced(
                    PrimitiveTypeGL(primitiveType),
                    elementCount,
                    elementType,
                    indexOffsetInBytes,
                    instanceCount);
            }
            GL.CheckError();
        }

        private void PlatformGetBackBufferData<T>(Span<T> destination, Rectangle rect)
            where T : unmanaged
        {
            unsafe
            {
                fixed (T* ptr = destination)
                {
                    int flippedY = PresentationParameters.BackBufferHeight - rect.Bottom;
                    GL.ReadPixels(
                        rect.X, flippedY, rect.Width, rect.Height,
                        PixelFormat.Rgba, PixelType.UnsignedByte, (IntPtr)ptr);
                }
            }

            // ReadPixels returns data upside down, so we must swap rows around
            int rowBytes = rect.Width * PresentationParameters.BackBufferFormat.GetSize();
            int rowSize = rowBytes / Unsafe.SizeOf<T>();
            int count = destination.Length;

            Span<byte> buffer = stackalloc byte[Math.Min(4096, rowBytes)];
            var rowBuffer = MemoryMarshal.Cast<byte, T>(buffer);

            for (int dy = 0; dy < rect.Height / 2; dy++)
            {
                int left = Math.Min(count, rowSize);
                if (left == 0)
                    break;

                int offset = 0;
                var topRow = destination.Slice(dy * rowSize, rowSize);
                var bottomRow = destination.Slice((rect.Height - dy - 1) * rowSize, rowSize);

                while (left > 0)
                {
                    int toCopy = Math.Min(left, rowBuffer.Length);

                    var bottomRowSlice = bottomRow.Slice(offset, toCopy);
                    bottomRowSlice.CopyTo(rowBuffer);

                    var topRowSlice = topRow.Slice(offset, toCopy);
                    topRowSlice.CopyTo(bottomRowSlice);

                    rowBuffer.Slice(0, toCopy).CopyTo(topRowSlice);

                    count -= toCopy;
                    offset += toCopy;
                    left -= toCopy;
                }
            }
        }

        private static Rectangle PlatformGetTitleSafeArea(int x, int y, int width, int height)
        {
            return new Rectangle(x, y, width, height);
        }

        internal void PlatformSetMultiSamplingToMaximum(
            PresentationParameters presentationParameters, out int quality)
        {
            presentationParameters.MultiSampleCount = 4;
            quality = 0;
        }

        internal void OnPresentationChanged()
        {
#if DESKTOPGL || ANGLE
            Context.MakeCurrent(SDLGameWindow.Instance);
            Context.SwapInterval = PresentationParameters.PresentationInterval.GetSwapInterval();
#endif

            ApplyRenderTargets(null);
        }

        // Holds information for caching
        private struct BufferBindingInfo
        {
            public IntPtr VertexOffset;
            public int InstanceFrequency;
            public GLHandle Vbo;
            public VertexDeclaration.AttributeInfo AttributeInfo;
        }

        private void AssertSupportsInstancing()
        {
            if (!Capabilities.SupportsInstancing)
                throw new PlatformNotSupportedException(
                    "Instanced geometry drawing requires at least OpenGL 3.2 or GLES 3.2. " +
                    "Try upgrading your graphics card drivers.");
        }

        // FIXME: why is this even here
        //private void GetModeSwitchedSize(out int width, out int height)
        //{
        //    var mode = new SDL.Display.Mode
        //    {
        //        Width = PresentationParameters.BackBufferWidth,
        //        Height = PresentationParameters.BackBufferHeight,
        //        Format = 0,
        //        RefreshRate = 0,
        //        DriverData = IntPtr.Zero
        //    };
        //    SDL.Display.GetClosestDisplayMode(0, mode, out SDL.Display.Mode closest);
        //    width = closest.Width;
        //    height = closest.Height;
        //}
        //
        //private void GetDisplayResolution(out int width, out int height)
        //{
        //    SDL.Display.GetCurrentDisplayMode(0, out SDL.Display.Mode mode);
        //    width = mode.Width;
        //    height = mode.Height;
        //}
    }
}<|MERGE_RESOLUTION|>--- conflicted
+++ resolved
@@ -4,12 +4,12 @@
 
 using System;
 using System.Collections.Generic;
-using System.Runtime.InteropServices;
-using System.Runtime.CompilerServices;
-using System.Numerics;
-using System.Globalization;
-using System.Diagnostics;
-
+using System.Runtime.InteropServices;
+using System.Runtime.CompilerServices;
+using System.Numerics;
+using System.Globalization;
+using System.Diagnostics;
+
 #if ANGLE
 using OpenTK.Graphics;
 #else
@@ -24,17 +24,17 @@
         private static object DisposeContextsLock { get; } = new object();
 
         private static BufferBindingInfo[]? _bufferBindingInfos;
-        private static bool[]? _newEnabledVertexAttributes;
-
+        private static bool[]? _newEnabledVertexAttributes;
+
 #if DESKTOPGL || ANGLE
         internal IGraphicsContext Context { get; private set; }
 #endif
 
 #if !GLES
         private DrawBuffersEnum[] _drawBuffers;
-#endif
-
-        private List<GLHandle> _disposeThisFrame = new List<GLHandle>();
+#endif
+
+        private List<GLHandle> _disposeThisFrame = new List<GLHandle>();
         private List<GLHandle> _resourceFreeQueue = new List<GLHandle>();
         private object ResourceFreeingLock { get; } = new object();
 
@@ -61,8 +61,8 @@
         private float _lastClearDepth = 1f;
         private int _lastClearStencil;
 
-        /// <summary>
-        /// Get a hashed value based on the currently bound shaders.
+        /// <summary>
+        /// Get a hashed value based on the currently bound shaders.
         /// </summary>
         /// <exception cref="InvalidOperationException">No shaders are bound.</exception>
         private int ShaderProgramHash
@@ -103,8 +103,8 @@
         }
 
         private void ApplyAttribs(Shader shader, int baseVertex)
-        {
-            Debug.Assert(_bufferBindingInfos != null);
+        {
+            Debug.Assert(_bufferBindingInfos != null);
             Debug.Assert(_newEnabledVertexAttributes != null);
 
             int programHash = ShaderProgramHash;
@@ -120,14 +120,14 @@
                 int vertexStride = vertexDeclaration.VertexStride;
                 var offset = (IntPtr)(vertexDeclaration.VertexStride * (baseVertex + vertexBufferBinding.VertexOffset));
 
-                if (!_attribsDirty)
+                if (!_attribsDirty)
                 {
                     var info = _bufferBindingInfos[slot];
                     if (info.VertexOffset == offset &&
                         info.InstanceFrequency == vertexBufferBinding.InstanceFrequency &&
                         info.Vbo == vertexBufferBinding.VertexBuffer._glBuffer &&
-                        ReferenceEquals(info.AttributeInfo, attrInfo))
-                        continue;
+                        ReferenceEquals(info.AttributeInfo, attrInfo))
+                        continue;
                 }
 
                 bindingsChanged = true;
@@ -140,8 +140,8 @@
                 if (vertexBufferBinding.InstanceFrequency > 0)
                     AssertSupportsInstancing();
 
-                foreach (var element in attrInfo.Elements.Span)
-                {
+                foreach (var element in attrInfo.Elements.Span)
+                {
                     GL.VertexAttribPointer(
                         element.AttributeLocation,
                         element.NumberOfElements,
@@ -156,23 +156,23 @@
 
                     GL.CheckError();
                 }
-
+
                 _bufferBindingInfos[slot].VertexOffset = offset;
                 _bufferBindingInfos[slot].AttributeInfo = attrInfo;
                 _bufferBindingInfos[slot].InstanceFrequency = vertexBufferBinding.InstanceFrequency;
                 _bufferBindingInfos[slot].Vbo = vertexBufferBinding.VertexBuffer._glBuffer;
             }
 
-            _attribsDirty = false;
+            _attribsDirty = false;
 
             if (bindingsChanged)
             {
-                for (int i = 0; i < _newEnabledVertexAttributes.Length; i++)
-                    _newEnabledVertexAttributes[i] = false;
+                for (int i = 0; i < _newEnabledVertexAttributes.Length; i++)
+                    _newEnabledVertexAttributes[i] = false;
 
                 for (int slot = 0; slot < vertexBufferCount; slot++)
-                {
-                    foreach (var element in _bufferBindingInfos[slot].AttributeInfo.Elements.Span)
+                {
+                    foreach (var element in _bufferBindingInfos[slot].AttributeInfo.Elements.Span)
                         _newEnabledVertexAttributes[element.AttributeLocation] = true;
                 }
             }
@@ -226,7 +226,7 @@
             {
                 string? version = GL.GetString(StringName.Version);
                 if (string.IsNullOrEmpty(version))
-                    throw new NoSuitableGraphicsDeviceException("Unable to retrieve OpenGL version.");
+                    throw new NoSuitableGraphicsDeviceException("Unable to retrieve OpenGL version.");
 #if GLES
                 string[] versionSplit = version.Split(' ');
                 if (versionSplit.Length > 2 && versionSplit[0].Equals("OpenGL") && versionSplit[1].Equals("ES"))
@@ -350,8 +350,8 @@
             if (GL.CheckFramebufferStatus(FramebufferTarget.FramebufferExt) == 
                 FramebufferErrorCode.FramebufferComplete)
 #endif
-            {
-                GL.Clear(bufferMask);
+            {
+                GL.Clear(bufferMask);
                 GL.CheckError();
             }
 
@@ -361,13 +361,13 @@
             BlendState = prevBlendState;
         }
 
-        private void PlatformFlush()
-        {
-            GL.Flush();
-        }
-
-        private void PlatformReset()
-        {
+        private void PlatformFlush()
+        {
+            GL.Flush();
+        }
+
+        private void PlatformReset()
+        {
         }
 
         private void PlatformDispose()
@@ -390,10 +390,10 @@
 
         internal void DisposeResource(GLHandle handle)
         {
-            if (IsDisposed || handle.IsNull)
-                return;
-
-            lock (ResourceFreeingLock)
+            if (IsDisposed || handle.IsNull)
+                return;
+
+            lock (ResourceFreeingLock)
                 _resourceFreeQueue.Add(handle);
         }
 
@@ -440,14 +440,14 @@
 
         private void PlatformSetViewport(in Viewport value)
         {
-            if (IsRenderTargetBound)
-            {
-                GL.Viewport(value.X, value.Y, value.Width, value.Height);
-            }
-            else
-            {
-                var pp = PresentationParameters;
-                GL.Viewport(value.X, pp.BackBufferHeight - value.Y - value.Height, value.Width, value.Height);
+            if (IsRenderTargetBound)
+            {
+                GL.Viewport(value.X, value.Y, value.Width, value.Height);
+            }
+            else
+            {
+                var pp = PresentationParameters;
+                GL.Viewport(value.X, pp.BackBufferHeight - value.Y - value.Height, value.Width, value.Height);
             }
             GL.LogError("GraphicsDevice.Viewport_set() GL.Viewport");
 
@@ -471,14 +471,14 @@
             Textures.MarkDirty();
         }
 
-        /// <summary>
-        /// FBO cache, we create 1 FBO per RenderTargetBinding combination.
+        /// <summary>
+        /// FBO cache, we create 1 FBO per RenderTargetBinding combination.
         /// </summary>
-        private Dictionary<RenderTargetBinding[], int> _glFramebuffers =
-            new Dictionary<RenderTargetBinding[], int>(RenderTargetBindingArrayComparer.Instance);
-
-        /// <summary>
-        /// FBO cache used to resolve MSAA rendertargets, we create 1 FBO per RenderTargetBinding combination
+        private Dictionary<RenderTargetBinding[], int> _glFramebuffers =
+            new Dictionary<RenderTargetBinding[], int>(RenderTargetBindingArrayComparer.Instance);
+
+        /// <summary>
+        /// FBO cache used to resolve MSAA rendertargets, we create 1 FBO per RenderTargetBinding combination
         /// </summary>
         private Dictionary<RenderTargetBinding[], int> _glResolveFramebuffers =
             new Dictionary<RenderTargetBinding[], int>(RenderTargetBindingArrayComparer.Instance);
@@ -489,90 +489,90 @@
             DepthFormat preferredDepthFormat,
             int preferredMultiSampleCount,
             RenderTargetUsage usage)
-        {
-            void Construct()
-            {
-                int color = 0;
-                int depth = 0;
-                int stencil = 0;
-
-                if (preferredMultiSampleCount > 0 && _framebufferHelper.SupportsBlitFramebuffer)
-                {
-                    _framebufferHelper.GenRenderbuffer(out color);
-                    _framebufferHelper.BindRenderbuffer(color);
-                    _framebufferHelper.RenderbufferStorageMultisample(
-                        preferredMultiSampleCount, (int)RenderbufferStorage.Rgba8, width, height);
-                }
-
-                if (preferredDepthFormat != DepthFormat.None)
-                {
-                    var depthInternalFormat = RenderbufferStorage.DepthComponent16;
-                    var stencilInternalFormat = (RenderbufferStorage)0;
-                    switch (preferredDepthFormat)
-                    {
-                        case DepthFormat.Depth16:
-                            depthInternalFormat = RenderbufferStorage.DepthComponent16;
-                            break;
+        {
+            void Construct()
+            {
+                int color = 0;
+                int depth = 0;
+                int stencil = 0;
+
+                if (preferredMultiSampleCount > 0 && _framebufferHelper.SupportsBlitFramebuffer)
+                {
+                    _framebufferHelper.GenRenderbuffer(out color);
+                    _framebufferHelper.BindRenderbuffer(color);
+                    _framebufferHelper.RenderbufferStorageMultisample(
+                        preferredMultiSampleCount, (int)RenderbufferStorage.Rgba8, width, height);
+                }
+
+                if (preferredDepthFormat != DepthFormat.None)
+                {
+                    var depthInternalFormat = RenderbufferStorage.DepthComponent16;
+                    var stencilInternalFormat = (RenderbufferStorage)0;
+                    switch (preferredDepthFormat)
+                    {
+                        case DepthFormat.Depth16:
+                            depthInternalFormat = RenderbufferStorage.DepthComponent16;
+                            break;
 #if GLES
-                        case DepthFormat.Depth24:
-                            if (Capabilities.SupportsDepth24)
-                                depthInternalFormat = RenderbufferStorage.DepthComponent24Oes;
-                            else if (Capabilities.SupportsDepthNonLinear)
-                                depthInternalFormat = (RenderbufferStorage)0x8E2C;
-                            else
-                                depthInternalFormat = RenderbufferStorage.DepthComponent16;
-                            break;
-
-                        case DepthFormat.Depth24Stencil8:
-                            if (Capabilities.SupportsPackedDepthStencil)
-                                depthInternalFormat = RenderbufferStorage.Depth24Stencil8Oes;
-                            else
-                            {
-                                if (Capabilities.SupportsDepth24)
-                                    depthInternalFormat = RenderbufferStorage.DepthComponent24Oes;
-                                else if (Capabilities.SupportsDepthNonLinear)
-                                    depthInternalFormat = (RenderbufferStorage)0x8E2C;
-                                else
-                                    depthInternalFormat = RenderbufferStorage.DepthComponent16;
-                                stencilInternalFormat = RenderbufferStorage.StencilIndex8;
-                                break;
-                            }
-                            break;
+                        case DepthFormat.Depth24:
+                            if (Capabilities.SupportsDepth24)
+                                depthInternalFormat = RenderbufferStorage.DepthComponent24Oes;
+                            else if (Capabilities.SupportsDepthNonLinear)
+                                depthInternalFormat = (RenderbufferStorage)0x8E2C;
+                            else
+                                depthInternalFormat = RenderbufferStorage.DepthComponent16;
+                            break;
+
+                        case DepthFormat.Depth24Stencil8:
+                            if (Capabilities.SupportsPackedDepthStencil)
+                                depthInternalFormat = RenderbufferStorage.Depth24Stencil8Oes;
+                            else
+                            {
+                                if (Capabilities.SupportsDepth24)
+                                    depthInternalFormat = RenderbufferStorage.DepthComponent24Oes;
+                                else if (Capabilities.SupportsDepthNonLinear)
+                                    depthInternalFormat = (RenderbufferStorage)0x8E2C;
+                                else
+                                    depthInternalFormat = RenderbufferStorage.DepthComponent16;
+                                stencilInternalFormat = RenderbufferStorage.StencilIndex8;
+                                break;
+                            }
+                            break;
 #else
-                        case DepthFormat.Depth24:
-                            depthInternalFormat = RenderbufferStorage.DepthComponent24;
-                            break;
-
-                        case DepthFormat.Depth24Stencil8:
-                            depthInternalFormat = RenderbufferStorage.Depth24Stencil8;
-                            break;
-#endif
-                    }
-
-                    if (depthInternalFormat != 0)
-                    {
-                        _framebufferHelper.GenRenderbuffer(out depth);
-                        _framebufferHelper.BindRenderbuffer(depth);
-                        _framebufferHelper.RenderbufferStorageMultisample(
-                            preferredMultiSampleCount, (int)depthInternalFormat, width, height);
-
-                        if (preferredDepthFormat == DepthFormat.Depth24Stencil8)
-                        {
-                            stencil = depth;
-                            if (stencilInternalFormat != 0)
-                            {
-                                _framebufferHelper.GenRenderbuffer(out stencil);
-                                _framebufferHelper.BindRenderbuffer(stencil);
-                                _framebufferHelper.RenderbufferStorageMultisample(
-                                    preferredMultiSampleCount, (int)stencilInternalFormat, width, height);
-                            }
-                        }
-                    }
-                }
-
-                renderTarget.GLColorBuffer = color != 0 ? color : renderTarget.GLTexture;
-                renderTarget.GLDepthBuffer = depth;
-                renderTarget.GLStencilBuffer = stencil;
+                        case DepthFormat.Depth24:
+                            depthInternalFormat = RenderbufferStorage.DepthComponent24;
+                            break;
+
+                        case DepthFormat.Depth24Stencil8:
+                            depthInternalFormat = RenderbufferStorage.Depth24Stencil8;
+                            break;
+#endif
+                    }
+
+                    if (depthInternalFormat != 0)
+                    {
+                        _framebufferHelper.GenRenderbuffer(out depth);
+                        _framebufferHelper.BindRenderbuffer(depth);
+                        _framebufferHelper.RenderbufferStorageMultisample(
+                            preferredMultiSampleCount, (int)depthInternalFormat, width, height);
+
+                        if (preferredDepthFormat == DepthFormat.Depth24Stencil8)
+                        {
+                            stencil = depth;
+                            if (stencilInternalFormat != 0)
+                            {
+                                _framebufferHelper.GenRenderbuffer(out stencil);
+                                _framebufferHelper.BindRenderbuffer(stencil);
+                                _framebufferHelper.RenderbufferStorageMultisample(
+                                    preferredMultiSampleCount, (int)stencilInternalFormat, width, height);
+                            }
+                        }
+                    }
+                }
+
+                renderTarget.GLColorBuffer = color != 0 ? color : renderTarget.GLTexture;
+                renderTarget.GLDepthBuffer = depth;
+                renderTarget.GLStencilBuffer = stencil;
             }
 
             if (Threading.IsOnMainThread)
@@ -582,51 +582,51 @@
         }
 
         internal void PlatformDeleteRenderTarget(IRenderTarget renderTarget)
-        {
-            void Delete()
-            {
-                int color = renderTarget.GLColorBuffer;
-                if (color == 0)
-                    return;
-
-                int depth = renderTarget.GLDepthBuffer;
-                int stencil = renderTarget.GLStencilBuffer;
-                bool colorIsRenderbuffer = color != renderTarget.GLTexture;
-
-                if (colorIsRenderbuffer)
-                    _framebufferHelper.DeleteRenderbuffer(color);
-                if (stencil != 0 && stencil != depth)
-                    _framebufferHelper.DeleteRenderbuffer(stencil);
-                if (depth != 0)
-                    _framebufferHelper.DeleteRenderbuffer(depth);
-
-                var bindingsToDelete = new List<RenderTargetBinding[]>();
-                foreach (var bindings in _glFramebuffers.Keys)
-                {
-                    foreach (var binding in bindings)
-                    {
-                        if (binding.RenderTarget == renderTarget)
-                        {
-                            bindingsToDelete.Add(bindings);
-                            break;
-                        }
-                    }
-                }
-
-                foreach (var bindings in bindingsToDelete)
-                {
-                    if (_glFramebuffers.TryGetValue(bindings, out int fbo))
-                    {
-                        _framebufferHelper.DeleteFramebuffer(fbo);
-                        _glFramebuffers.Remove(bindings);
-                    }
-
-                    if (_glResolveFramebuffers.TryGetValue(bindings, out fbo))
-                    {
-                        _framebufferHelper.DeleteFramebuffer(fbo);
-                        _glResolveFramebuffers.Remove(bindings);
-                    }
-                }
+        {
+            void Delete()
+            {
+                int color = renderTarget.GLColorBuffer;
+                if (color == 0)
+                    return;
+
+                int depth = renderTarget.GLDepthBuffer;
+                int stencil = renderTarget.GLStencilBuffer;
+                bool colorIsRenderbuffer = color != renderTarget.GLTexture;
+
+                if (colorIsRenderbuffer)
+                    _framebufferHelper.DeleteRenderbuffer(color);
+                if (stencil != 0 && stencil != depth)
+                    _framebufferHelper.DeleteRenderbuffer(stencil);
+                if (depth != 0)
+                    _framebufferHelper.DeleteRenderbuffer(depth);
+
+                var bindingsToDelete = new List<RenderTargetBinding[]>();
+                foreach (var bindings in _glFramebuffers.Keys)
+                {
+                    foreach (var binding in bindings)
+                    {
+                        if (binding.RenderTarget == renderTarget)
+                        {
+                            bindingsToDelete.Add(bindings);
+                            break;
+                        }
+                    }
+                }
+
+                foreach (var bindings in bindingsToDelete)
+                {
+                    if (_glFramebuffers.TryGetValue(bindings, out int fbo))
+                    {
+                        _framebufferHelper.DeleteFramebuffer(fbo);
+                        _glFramebuffers.Remove(bindings);
+                    }
+
+                    if (_glResolveFramebuffers.TryGetValue(bindings, out fbo))
+                    {
+                        _framebufferHelper.DeleteFramebuffer(fbo);
+                        _glResolveFramebuffers.Remove(bindings);
+                    }
+                }
             }
 
             if (Threading.IsOnMainThread)
@@ -754,14 +754,14 @@
 
         private static GLPrimitiveType PrimitiveTypeGL(PrimitiveType primitiveType)
         {
-            return primitiveType switch
-            {
-                PrimitiveType.LineList => GLPrimitiveType.Lines,
-                PrimitiveType.LineStrip => GLPrimitiveType.LineStrip,
-                PrimitiveType.TriangleList => GLPrimitiveType.Triangles,
-                PrimitiveType.TriangleStrip => GLPrimitiveType.TriangleStrip,
-                _ => throw new ArgumentOutOfRangeException(nameof(primitiveType)),
-            };
+            return primitiveType switch
+            {
+                PrimitiveType.LineList => GLPrimitiveType.Lines,
+                PrimitiveType.LineStrip => GLPrimitiveType.LineStrip,
+                PrimitiveType.TriangleList => GLPrimitiveType.Triangles,
+                PrimitiveType.TriangleStrip => GLPrimitiveType.TriangleStrip,
+                _ => throw new ArgumentOutOfRangeException(nameof(primitiveType)),
+            };
         }
 
         /// <summary>
@@ -797,7 +797,7 @@
 
             //If we have a render target bound (rendering offscreen), flip vertically
             float yFixup = IsRenderTargetBound ? -1 : 1;
-
+
             GL.Uniform1(yFixupLoc, yFixup);
             GL.CheckError();
         }
@@ -848,10 +848,10 @@
             Debug.Assert(_shaderProgram != null);
 
             if (_indexBufferDirty && _indexBuffer != null)
-            {
-                GL.BindBuffer(BufferTarget.ElementArrayBuffer, _indexBuffer._glBuffer);
+            {
+                GL.BindBuffer(BufferTarget.ElementArrayBuffer, _indexBuffer._glBuffer);
                 GL.CheckError();
-            }
+            }
             _indexBufferDirty = false;
 
             if (_vertexShader == null)
@@ -861,18 +861,18 @@
 
             if (VertexShaderDirty || PixelShaderDirty)
             {
-                ActivateShaderProgram();
-
-                unchecked
-                {
+                ActivateShaderProgram();
+
+                unchecked
+                {
                     if (VertexShaderDirty)
-                        _graphicsMetrics._vertexShaderCount++;
-
+                        _graphicsMetrics._vertexShaderCount++;
+
                     if (PixelShaderDirty)
-                        _graphicsMetrics._pixelShaderCount++;
-                }
-
-                VertexShaderDirty = false;
+                        _graphicsMetrics._pixelShaderCount++;
+                }
+
+                VertexShaderDirty = false;
                 PixelShaderDirty = false;
             }
 
@@ -886,10 +886,10 @@
         private void PlatformDrawIndexedPrimitives(
             PrimitiveType primitiveType, int baseVertex, int startIndex, int primitiveCount)
         {
-            ApplyState(true);
+            ApplyState(true);
             ApplyAttribs(_vertexShader, baseVertex);
 
-            var elementType = _indexBuffer.ElementSize == IndexElementSize.Short
+            var elementType = _indexBuffer.ElementSize == IndexElementSize.Short
                 ? IndexElementType.UnsignedShort : IndexElementType.UnsignedInt;
             int elementCount = GetElementCountForType(primitiveType, primitiveCount);
             var indexOffsetInBytes = new IntPtr(startIndex * (int)elementType);
@@ -911,7 +911,7 @@
             GL.CheckError();
         }
 
-        private unsafe void PlatformDrawUserPrimitives<T>(
+        private unsafe void PlatformDrawUserPrimitives<T>(
             PrimitiveType type, ReadOnlySpan<T> vertices, VertexDeclaration declaration)
             where T : unmanaged
         {
@@ -925,27 +925,27 @@
             GL.CheckError();
             _indexBufferDirty = true;
 
-            fixed (T* vertexPtr = vertices)
-            {
-                // Setup the vertex declaration to point at the VB data.
-                declaration.GraphicsDevice = this;
-                declaration.Apply(_vertexShader, (IntPtr)vertexPtr, ShaderProgramHash);
-
-                GL.DrawArrays(PrimitiveTypeGL(type), 0, vertices.Length);
-                GL.CheckError();
-            }
-        }
-
-        private unsafe void PlatformDrawUserIndexedPrimitives<TVertex, TIndex>(
-            PrimitiveType primitiveType,
-            ReadOnlySpan<TVertex> vertices,
-            IndexElementSize indexElementSize,
-            ReadOnlySpan<TIndex> indices,
-            int primitiveCount,
-            VertexDeclaration declaration)
-            where TVertex : unmanaged
-            where TIndex : unmanaged
-        {
+            fixed (T* vertexPtr = vertices)
+            {
+                // Setup the vertex declaration to point at the VB data.
+                declaration.GraphicsDevice = this;
+                declaration.Apply(_vertexShader, (IntPtr)vertexPtr, ShaderProgramHash);
+
+                GL.DrawArrays(PrimitiveTypeGL(type), 0, vertices.Length);
+                GL.CheckError();
+            }
+        }
+
+        private unsafe void PlatformDrawUserIndexedPrimitives<TVertex, TIndex>(
+            PrimitiveType primitiveType,
+            ReadOnlySpan<TVertex> vertices,
+            IndexElementSize indexElementSize,
+            ReadOnlySpan<TIndex> indices,
+            int primitiveCount,
+            VertexDeclaration declaration)
+            where TVertex : unmanaged
+            where TIndex : unmanaged
+        {
             ApplyState(true);
 
             // Unbind current VBOs.
@@ -954,51 +954,48 @@
 
             GL.BindBuffer(BufferTarget.ElementArrayBuffer, 0);
             GL.CheckError();
-            _indexBufferDirty = true;
-
-            var pType = PrimitiveTypeGL(primitiveType);
-            int elementCount = GetElementCountForType(primitiveType, primitiveCount);
-            var elementType = indexElementSize == IndexElementSize.Short
+            _indexBufferDirty = true;
+
+            var pType = PrimitiveTypeGL(primitiveType);
+            int elementCount = GetElementCountForType(primitiveType, primitiveCount);
+            var elementType = indexElementSize == IndexElementSize.Short
+                ? IndexElementType.UnsignedShort : IndexElementType.UnsignedInt;
+
+            fixed (TVertex* vertexPtr = vertices)
+            {
+                // Setup the vertex declaration to point at the VB data.
+                declaration.GraphicsDevice = this;
+                declaration.Apply(_vertexShader, (IntPtr)vertexPtr, ShaderProgramHash);
+
+                fixed (TIndex* indexPtr = indices)
+                {
+                    GL.DrawElements(pType, elementCount, elementType, (IntPtr)indexPtr);
+                    GL.CheckError();
+                }
+            }
+        }
+
+        private void PlatformDrawInstancedPrimitives(
+            PrimitiveType primitiveType, int baseVertex, 
+            int startIndex, int primitiveCount,
+            int baseInstance, int instanceCount)
+        {
+            AssertSupportsInstancing();
+            ApplyState(true);
+
+            var elementCount = GetElementCountForType(primitiveType, primitiveCount);
+            var elementType = _indexBuffer.ElementSize == IndexElementSize.Short
                 ? IndexElementType.UnsignedShort : IndexElementType.UnsignedInt;
 
-            fixed (TVertex* vertexPtr = vertices)
-            {
-                // Setup the vertex declaration to point at the VB data.
-                declaration.GraphicsDevice = this;
-                declaration.Apply(_vertexShader, (IntPtr)vertexPtr, ShaderProgramHash);
-
-                fixed (TIndex* indexPtr = indices)
-                {
-                    GL.DrawElements(pType, elementCount, elementType, (IntPtr)indexPtr);
-                    GL.CheckError();
-                }
-            }
-        }
-
-<<<<<<< HEAD
-        private void PlatformDrawInstancedPrimitives(
-            PrimitiveType primitiveType, int baseVertex, int startIndex, int primitiveCount,
-            int instanceCount, int baseInstance = 0)
-=======
-        private void PlatformDrawInstancedPrimitives(PrimitiveType primitiveType, int baseVertex, int startIndex, int primitiveCount, int baseInstance, int instanceCount)
->>>>>>> 22d08c17
-        {
-            AssertSupportsInstancing();
-            ApplyState(true);
-
-            var elementCount = GetElementCountForType(primitiveType, primitiveCount);
-            var elementType = _indexBuffer.ElementSize == IndexElementSize.Short
-                ? IndexElementType.UnsignedShort : IndexElementType.UnsignedInt;
-
-            var indexOffsetInBytes = new IntPtr(startIndex * (int)elementType);
-
+            var indexOffsetInBytes = new IntPtr(startIndex * (int)elementType);
+
             ApplyAttribs(_vertexShader, baseVertex);
 
             if (baseInstance > 0)
             {
                 if (!Capabilities.SupportsBaseIndexInstancing)
                     throw new PlatformNotSupportedException(
-                        "Instanced geometry drawing with base instance requires at least OpenGL 4.2. " +
+                        "Instanced geometry drawing with base instance requires at least OpenGL 4.2. " +
                         "Try upgrading your graphics card drivers.");
 
                 GL.DrawElementsInstancedBaseInstance(
@@ -1009,14 +1006,14 @@
                     instanceCount,
                     baseInstance);
             }
-            else
+            else
             {
                 GL.DrawElementsInstanced(
                     PrimitiveTypeGL(primitiveType),
                     elementCount,
                     elementType,
                     indexOffsetInBytes,
-                    instanceCount);
+                    instanceCount);
             }
             GL.CheckError();
         }
@@ -1024,52 +1021,52 @@
         private void PlatformGetBackBufferData<T>(Span<T> destination, Rectangle rect)
             where T : unmanaged
         {
-            unsafe
-            {
-                fixed (T* ptr = destination)
-                {
-                    int flippedY = PresentationParameters.BackBufferHeight - rect.Bottom;
-                    GL.ReadPixels(
-                        rect.X, flippedY, rect.Width, rect.Height,
-                        PixelFormat.Rgba, PixelType.UnsignedByte, (IntPtr)ptr);
-                }
-            }
-
-            // ReadPixels returns data upside down, so we must swap rows around
-            int rowBytes = rect.Width * PresentationParameters.BackBufferFormat.GetSize();
-            int rowSize = rowBytes / Unsafe.SizeOf<T>();
-            int count = destination.Length;
-
-            Span<byte> buffer = stackalloc byte[Math.Min(4096, rowBytes)];
-            var rowBuffer = MemoryMarshal.Cast<byte, T>(buffer);
-
-            for (int dy = 0; dy < rect.Height / 2; dy++)
-            {
-                int left = Math.Min(count, rowSize);
-                if (left == 0)
-                    break;
-
-                int offset = 0;
-                var topRow = destination.Slice(dy * rowSize, rowSize);
-                var bottomRow = destination.Slice((rect.Height - dy - 1) * rowSize, rowSize);
-
-                while (left > 0)
-                {
-                    int toCopy = Math.Min(left, rowBuffer.Length);
-
-                    var bottomRowSlice = bottomRow.Slice(offset, toCopy);
-                    bottomRowSlice.CopyTo(rowBuffer);
-
-                    var topRowSlice = topRow.Slice(offset, toCopy);
-                    topRowSlice.CopyTo(bottomRowSlice);
-
-                    rowBuffer.Slice(0, toCopy).CopyTo(topRowSlice);
-
-                    count -= toCopy;
-                    offset += toCopy;
-                    left -= toCopy;
-                }
-            }
+            unsafe
+            {
+                fixed (T* ptr = destination)
+                {
+                    int flippedY = PresentationParameters.BackBufferHeight - rect.Bottom;
+                    GL.ReadPixels(
+                        rect.X, flippedY, rect.Width, rect.Height,
+                        PixelFormat.Rgba, PixelType.UnsignedByte, (IntPtr)ptr);
+                }
+            }
+
+            // ReadPixels returns data upside down, so we must swap rows around
+            int rowBytes = rect.Width * PresentationParameters.BackBufferFormat.GetSize();
+            int rowSize = rowBytes / Unsafe.SizeOf<T>();
+            int count = destination.Length;
+
+            Span<byte> buffer = stackalloc byte[Math.Min(4096, rowBytes)];
+            var rowBuffer = MemoryMarshal.Cast<byte, T>(buffer);
+
+            for (int dy = 0; dy < rect.Height / 2; dy++)
+            {
+                int left = Math.Min(count, rowSize);
+                if (left == 0)
+                    break;
+
+                int offset = 0;
+                var topRow = destination.Slice(dy * rowSize, rowSize);
+                var bottomRow = destination.Slice((rect.Height - dy - 1) * rowSize, rowSize);
+
+                while (left > 0)
+                {
+                    int toCopy = Math.Min(left, rowBuffer.Length);
+
+                    var bottomRowSlice = bottomRow.Slice(offset, toCopy);
+                    bottomRowSlice.CopyTo(rowBuffer);
+
+                    var topRowSlice = topRow.Slice(offset, toCopy);
+                    topRowSlice.CopyTo(bottomRowSlice);
+
+                    rowBuffer.Slice(0, toCopy).CopyTo(topRowSlice);
+
+                    count -= toCopy;
+                    offset += toCopy;
+                    left -= toCopy;
+                }
+            }
         }
 
         private static Rectangle PlatformGetTitleSafeArea(int x, int y, int width, int height)
@@ -1102,13 +1099,13 @@
             public GLHandle Vbo;
             public VertexDeclaration.AttributeInfo AttributeInfo;
         }
-
-        private void AssertSupportsInstancing()
+
+        private void AssertSupportsInstancing()
         {
             if (!Capabilities.SupportsInstancing)
                 throw new PlatformNotSupportedException(
-                    "Instanced geometry drawing requires at least OpenGL 3.2 or GLES 3.2. " +
-                    "Try upgrading your graphics card drivers.");
+                    "Instanced geometry drawing requires at least OpenGL 3.2 or GLES 3.2. " +
+                    "Try upgrading your graphics card drivers.");
         }
 
         // FIXME: why is this even here
