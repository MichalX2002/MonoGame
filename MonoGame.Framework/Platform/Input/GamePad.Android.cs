﻿// MonoGame - Copyright (C) The MonoGame Team
// This file is subject to the terms and conditions defined in
// file 'LICENSE.txt', which is part of this source code package.

using Android.Views;

namespace Microsoft.Xna.Framework.Input
{
    internal class AndroidGamePad
    {
        public InputDevice _device;
        public int _deviceId;
        public string _descriptor;
        public bool _isConnected;
        public bool DPadButtons;

        public Buttons _buttons;
        public float _leftTrigger, _rightTrigger;
        public Vector2 _leftStick, _rightStick;

        public readonly GamePadCapabilities _capabilities;

        public AndroidGamePad(InputDevice device)
        {
            _device = device;
            _deviceId = device.Id;
            _descriptor = device.Descriptor;
            _isConnected = true;

            _capabilities = CapabilitiesOfDevice(device);
        }

        private static GamePadCapabilities CapabilitiesOfDevice(InputDevice device)
        {
            var capabilities = new GamePadCapabilities();
            capabilities.IsConnected = true;
            capabilities.GamePadType = GamePadType.GamePad;
            capabilities.HasLeftVibrationMotor = capabilities.HasRightVibrationMotor = device.Vibrator.HasVibrator;

            // build out supported inputs from what the gamepad exposes
            int[] keyMap = new int[16];
            keyMap[0] = (int)Keycode.ButtonA;
            keyMap[1] = (int)Keycode.ButtonB;
            keyMap[2] = (int)Keycode.ButtonX;
            keyMap[3] = (int)Keycode.ButtonY;

            keyMap[4] = (int)Keycode.ButtonThumbl;
            keyMap[5] = (int)Keycode.ButtonThumbr;

            keyMap[6] = (int)Keycode.ButtonL1;
            keyMap[7] = (int)Keycode.ButtonR1;
            keyMap[8] = (int)Keycode.ButtonL2;
            keyMap[9] = (int)Keycode.ButtonR2;

            keyMap[10] = (int)Keycode.DpadDown;
            keyMap[11] = (int)Keycode.DpadLeft;
            keyMap[12] = (int)Keycode.DpadRight;
            keyMap[13] = (int)Keycode.DpadUp;

            keyMap[14] = (int)Keycode.ButtonStart;
            keyMap[15] = (int)Keycode.Back;

            // get a bool[] with indices matching the keyMap
<<<<<<< HEAD
            bool[] hasMap = device.HasKeys(keyMap);
=======
            bool[] hasMap = new bool[16];
            // HasKeys() was defined in Kitkat / API19 / Android 4.4
            if (Android.OS.Build.VERSION.SdkInt < Android.OS.BuildVersionCodes.Kitkat)
            {
                var keyMap2 = new Keycode[keyMap.Length];
                for(int i=0; i<keyMap.Length;i++)
                    keyMap2[i] = (Keycode)keyMap[i];
                hasMap = KeyCharacterMap.DeviceHasKeys(keyMap2);
            }
            else
            {
                hasMap = device.HasKeys(keyMap);
            }
>>>>>>> ea096ebd

            capabilities.HasAButton = hasMap[0];
            capabilities.HasBButton = hasMap[1];
            capabilities.HasXButton = hasMap[2];
            capabilities.HasYButton = hasMap[3];

            // we only check for the thumb button to see if we have 2 thumbsticks
            // if ever a controller doesn't support buttons on the thumbsticks,
            // this will need fixing
            capabilities.HasLeftXThumbStick = hasMap[4];
            capabilities.HasLeftYThumbStick = hasMap[4];
            capabilities.HasRightXThumbStick = hasMap[5];
            capabilities.HasRightYThumbStick = hasMap[5];

            capabilities.HasLeftShoulderButton = hasMap[6];
            capabilities.HasRightShoulderButton = hasMap[7];
            capabilities.HasLeftTrigger = hasMap[8];
            capabilities.HasRightTrigger = hasMap[9];

            capabilities.HasDPadDownButton = hasMap[10];
            capabilities.HasDPadLeftButton = hasMap[11];
            capabilities.HasDPadRightButton = hasMap[12];
            capabilities.HasDPadUpButton = hasMap[13];

            capabilities.HasStartButton = hasMap[14];
            capabilities.HasBackButton = hasMap[15];

            return capabilities;
        }
    }


    static partial class GamePad
    {
        // we will support up to 4 local controllers
        private static readonly AndroidGamePad[] GamePads = new AndroidGamePad[4];
        // support the back button when we don't have a gamepad connected
        internal static bool Back;

        private static int PlatformGetMaxNumberOfGamePads()
        {
            return 4;
        }

        private static GamePadCapabilities PlatformGetCapabilities(int index)
        {
            var gamePad = GamePads[index];
            if (gamePad != null)
                return gamePad._capabilities;

            // we need to add the default "no gamepad connected but the user hit back"
            // behaviour here
            GamePadCapabilities capabilities = new GamePadCapabilities();
            capabilities.IsConnected = false;
            capabilities.HasBackButton = true;

            return capabilities;
        }

        private static GamePadState PlatformGetState(int index, GamePadDeadZone leftDeadZoneMode, GamePadDeadZone rightDeadZoneMode)
        {
            var gamePad = GamePads[index];
            GamePadState state = GamePadState.Default;
            if (gamePad != null && gamePad._isConnected)
            {
                // Check if the device was disconnected
                var dvc = InputDevice.GetDevice(gamePad._deviceId);
                if (dvc == null)
                {
                    Android.Util.Log.Debug("MonoGame", "Detected controller disconnect [" + index + "] ");
                    gamePad._isConnected = false;
                    return state;
                }

                GamePadThumbSticks thumbSticks = new GamePadThumbSticks(gamePad._leftStick, gamePad._rightStick, leftDeadZoneMode, rightDeadZoneMode);

                state = new GamePadState(
                    thumbSticks,
                    new GamePadTriggers(gamePad._leftTrigger, gamePad._rightTrigger),
                    new GamePadButtons(gamePad._buttons),
                    new GamePadDPad(gamePad._buttons));
            }
            // we need to add the default "no gamepad connected but the user hit back"
            // behaviour here
            else {
                if (index == 0 && Back)
                {
                    // Consume state
                    state = new GamePadState(new GamePadThumbSticks(), new GamePadTriggers(), new GamePadButtons(Buttons.Back), new GamePadDPad());
                    state.IsConnected = false;
                }
                else
                    state = new GamePadState();
            }

            return state;
        }

        private static bool PlatformSetVibration(int index, float leftMotor, float rightMotor, float leftTrigger, float rightTrigger)
        {
            var gamePad = GamePads[index];
            if (gamePad == null)
                return false;

            var vibrator = gamePad._device.Vibrator;
            if (!vibrator.HasVibrator)
                return false;
            vibrator.Vibrate(500);
            return true;
        }

        internal static AndroidGamePad GetGamePad(InputDevice device)
        {
            if (device == null || (device.Sources & InputSourceType.Gamepad) != InputSourceType.Gamepad)
                return null;

            int firstDisconnectedPadId = -1;
            for (int i = 0; i < GamePads.Length; i++)
            {
                var pad = GamePads[i];
                if (pad != null && pad._isConnected && pad._deviceId == device.Id)
                {
                    return pad;
                }
                else if (pad != null && !pad._isConnected && pad._descriptor == device.Descriptor)
                {
                    Android.Util.Log.Debug("MonoGame", "Found previous controller [" + i + "] " + device.Name);
                    pad._deviceId = device.Id;
                    pad._isConnected = true;
                    return pad;
                }
                else if (pad == null)
                {
                    Android.Util.Log.Debug("MonoGame", "Found new controller [" + i + "] " + device.Name);
                    pad = new AndroidGamePad(device);
                    GamePads[i] = pad;
                    return pad;
                }
                else if (!pad._isConnected && firstDisconnectedPadId < 0)
                {
                    firstDisconnectedPadId = i;
                }
            }

            // If we get here, we failed to find a game pad or an empty slot to create one.
            // If we're holding onto a disconnected pad, overwrite it with this one
            if (firstDisconnectedPadId >= 0)
            {
                Android.Util.Log.Debug("MonoGame", "Found new controller in place of disconnected controller [" + firstDisconnectedPadId + "] " + device.Name);
                var pad = new AndroidGamePad(device);
                GamePads[firstDisconnectedPadId] = pad;
                return pad;
            }

            // All pad slots are taken so ignore further devices.
            return null;
        }

        internal static bool OnKeyDown(Keycode keyCode, KeyEvent e)
        {
            var gamePad = GetGamePad(e.Device);
            if (gamePad == null)
                return false;

            gamePad.DPadButtons |= e.KeyCode == Keycode.DpadLeft ||
                                   e.KeyCode == Keycode.DpadUp || 
                                   e.KeyCode == Keycode.DpadRight || 
                                   e.KeyCode == Keycode.DpadDown;
            gamePad._buttons |= ButtonForKeyCode(keyCode);

            return true;
        }

        internal static bool OnKeyUp(Keycode keyCode, KeyEvent e)
        {
            var gamePad = GetGamePad(e.Device);
            if (gamePad == null)
                return false;

            gamePad._buttons &= ~ButtonForKeyCode(keyCode);
            return true;
        }

        internal static bool OnGenericMotionEvent(MotionEvent e)
        {
            var gamePad = GetGamePad(e.Device);
            if (gamePad == null)
                return false;

            if (e.Action != MotionEventActions.Move)
                return false;

            gamePad._leftStick = new Vector2(e.GetAxisValue(Axis.X), -e.GetAxisValue(Axis.Y));
            gamePad._rightStick = new Vector2(e.GetAxisValue(Axis.Z), -e.GetAxisValue(Axis.Rz));
            gamePad._leftTrigger = e.GetAxisValue(Axis.Ltrigger);
            gamePad._rightTrigger = e.GetAxisValue(Axis.Rtrigger);

            if(!gamePad.DPadButtons)
            {
                if(e.GetAxisValue(Axis.HatX) < 0)
                {
                    gamePad._buttons |= Buttons.DPadLeft;
                    gamePad._buttons &= ~Buttons.DPadRight;
                }
                else if(e.GetAxisValue(Axis.HatX) > 0)
                {
                    gamePad._buttons &= ~Buttons.DPadLeft;
                    gamePad._buttons |= Buttons.DPadRight;
                }
                else
                {
                    gamePad._buttons &= ~Buttons.DPadLeft;
                    gamePad._buttons &= ~Buttons.DPadRight;
                }

                if(e.GetAxisValue(Axis.HatY) < 0)
                {
                    gamePad._buttons |= Buttons.DPadUp;
                    gamePad._buttons &= ~Buttons.DPadDown;
                }
                else if(e.GetAxisValue(Axis.HatY) > 0)
                {
                    gamePad._buttons &= ~Buttons.DPadUp;
                    gamePad._buttons |= Buttons.DPadDown;
                }
                else
                {
                    gamePad._buttons &= ~Buttons.DPadUp;
                    gamePad._buttons &= ~Buttons.DPadDown;
                }
            }

            return true;
        }

        private static Buttons ButtonForKeyCode(Keycode keyCode)
        {
            switch (keyCode)
            {
                case Keycode.ButtonA:
                    return Buttons.A;
                case Keycode.ButtonX:
                    return Buttons.X;
                case Keycode.ButtonY:
                    return Buttons.Y;
                case Keycode.ButtonB:
                    return Buttons.B;

                case Keycode.ButtonL1:
                    return Buttons.LeftShoulder;
                case Keycode.ButtonL2:
                    return Buttons.LeftTrigger;
                case Keycode.ButtonR1:
                    return Buttons.RightShoulder;
                case Keycode.ButtonR2:
                    return Buttons.RightTrigger;

                case Keycode.ButtonThumbl:
                    return Buttons.LeftStick;
                case Keycode.ButtonThumbr:
                    return Buttons.RightStick;

                case Keycode.DpadUp:
                    return Buttons.DPadUp;
                case Keycode.DpadDown:
                    return Buttons.DPadDown;
                case Keycode.DpadLeft:
                    return Buttons.DPadLeft;
                case Keycode.DpadRight:
                    return Buttons.DPadRight;

                case Keycode.ButtonStart:
                    return Buttons.Start;
                case Keycode.Back:
                    return Buttons.Back;
            }

            return 0;
        }

        internal static void Initialize()
        {
            //Iterate and 'connect' any detected gamepads
            foreach (var deviceId in InputDevice.GetDeviceIds())
            {
                GetGamePad(InputDevice.GetDevice(deviceId));
            }
        }
    }
}<|MERGE_RESOLUTION|>--- conflicted
+++ resolved
@@ -61,9 +61,6 @@
             keyMap[15] = (int)Keycode.Back;
 
             // get a bool[] with indices matching the keyMap
-<<<<<<< HEAD
-            bool[] hasMap = device.HasKeys(keyMap);
-=======
             bool[] hasMap = new bool[16];
             // HasKeys() was defined in Kitkat / API19 / Android 4.4
             if (Android.OS.Build.VERSION.SdkInt < Android.OS.BuildVersionCodes.Kitkat)
@@ -77,7 +74,6 @@
             {
                 hasMap = device.HasKeys(keyMap);
             }
->>>>>>> ea096ebd
 
             capabilities.HasAButton = hasMap[0];
             capabilities.HasBButton = hasMap[1];
