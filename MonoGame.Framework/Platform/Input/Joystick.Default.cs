﻿// MonoGame - Copyright (C) The MonoGame Team
// This file is subject to the terms and conditions defined in
// file 'LICENSE.txt', which is part of this source code package.

namespace MonoGame.Framework.Input
{
    static partial class Joystick
    {
        private const bool PlatformIsSupported = false;

        private static JoystickCapabilities PlatformGetCapabilities(int index)
        {
<<<<<<< HEAD
            return default;
=======
            return new JoystickCapabilities()
            {
                IsConnected = false,
                DisplayName = string.Empty,
                IsGamepad = false,
                AxisCount = 0,
                ButtonCount = 0,
                HatCount = 0
            };
>>>>>>> ea096ebd
        }

        private static JoystickState PlatformGetState(int index)
        {
<<<<<<< HEAD
            return JoystickState.Default;
=======
            return _defaultJoystickState;
        }

        private static int PlatformLastConnectedIndex
        {
            get
            {
                return -1;
            }
        }

        private static void PlatformGetState(ref JoystickState joystickState, int index)
        {

>>>>>>> ea096ebd
        }
    }
}
<|MERGE_RESOLUTION|>--- conflicted
+++ resolved
@@ -1,7 +1,7 @@
 ﻿// MonoGame - Copyright (C) The MonoGame Team
 // This file is subject to the terms and conditions defined in
 // file 'LICENSE.txt', which is part of this source code package.
-
+
 namespace MonoGame.Framework.Input
 {
     static partial class Joystick
@@ -10,9 +10,6 @@
 
         private static JoystickCapabilities PlatformGetCapabilities(int index)
         {
-<<<<<<< HEAD
-            return default;
-=======
             return new JoystickCapabilities()
             {
                 IsConnected = false,
@@ -22,29 +19,17 @@
                 ButtonCount = 0,
                 HatCount = 0
             };
->>>>>>> ea096ebd
         }
 
         private static JoystickState PlatformGetState(int index)
         {
-<<<<<<< HEAD
-            return JoystickState.Default;
-=======
             return _defaultJoystickState;
         }
 
-        private static int PlatformLastConnectedIndex
-        {
-            get
-            {
-                return -1;
-            }
-        }
+        private static int PlatformLastConnectedIndex => -1;
 
         private static void PlatformGetState(ref JoystickState joystickState, int index)
         {
-
->>>>>>> ea096ebd
         }
     }
 }
