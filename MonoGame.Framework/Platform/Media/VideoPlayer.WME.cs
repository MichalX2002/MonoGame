// MonoGame - Copyright (C) The MonoGame Team
// This file is subject to the terms and conditions defined in
// file 'LICENSE.txt', which is part of this source code package.

using System;
using MonoGame.Framework.Graphics;

using SharpDX.MediaFoundation;

namespace MonoGame.Framework.Media
{
    public sealed partial class VideoPlayer : IDisposable
    {
        private MediaEngine _mediaEngine;
        private Texture2D _lastFrame;

        DXGIDeviceManager _devManager;

        private void PlatformInitialize()
        {
            MediaManager.Startup();

            _devManager = new DXGIDeviceManager();
            _devManager.ResetDevice(Game.Instance.GraphicsDevice._d3dDevice);

            using (var factory = new MediaEngineClassFactory())
            using (var attributes = new MediaEngineAttributes
            {
                VideoOutputFormat = (int)SharpDX.DXGI.Format.B8G8R8A8_UNorm,
                DxgiManager = _devManager
                
            })
            {
                _mediaEngine = new MediaEngine(factory, attributes, MediaEngineCreateFlags.None, OnMediaEngineEvent);
            }
        }

        private void OnMediaEngineEvent(MediaEngineEvent mediaEvent, long param1, int param2)
        {
            if (!_mediaEngine.HasVideo())
                return;

            switch (mediaEvent)
            {
                case MediaEngineEvent.Play:
                    _lastFrame = null;
                    break;
                
                case MediaEngineEvent.Ended:

                    if (IsLooped)
                    {
                        PlatformPlay();
                        return;
                    }   
                    
                    _state = MediaState.Stopped;
                    break;
            }
        }

        private Texture2D PlatformGetTexture()
        {
            // This will return a null texture if
            // the video hasn't started playing yet
            // or the last frame if the video is stopped
            // as per XNA's behavior.
            if (_state != MediaState.Playing)
                return _lastFrame;

            long pts;
            if (!_mediaEngine.HasVideo() || !_mediaEngine.OnVideoStreamTick(out pts))
                return _lastFrame;

            _lastFrame = new Texture2D(Game.Instance.GraphicsDevice,
                                        _currentVideo.Width,
                                        _currentVideo.Height,
                                        false,
                                        SurfaceFormat.Bgra32, 
                                        Texture2D.SurfaceType.RenderTarget);

<<<<<<< HEAD
            var region = new SharpDX.Mathematics.Interop.RawRectangle(0, 0, _currentVideo.Width, _currentVideo.Height);
            _mediaEngine.TransferVideoFrame(_lastFrame._texture, null, region, null);
=======
			var region = new SharpDX.Mathematics.Interop.RawRectangle(0, 0, _currentVideo.Width, _currentVideo.Height);
            _mediaEngine.TransferVideoFrame(_lastFrame.GetTexture(), null, region, null);
>>>>>>> 22d08c17

            return _lastFrame;
        }

        private void PlatformGetState(ref MediaState result)
        {
        }

        private void PlatformPause()
        {
            // Calling PlatformGetTexture() manually will save the last frame
            // so we can return the same one without doing unnecessary copies
            // if GetTexture() keeps getting called while paused
            PlatformGetTexture();

            _mediaEngine.Pause();
        }

        private void PlatformResume()
        {
            _mediaEngine.Play();
        }

        private void PlatformPlay()
        {
            _mediaEngine.Source = System.IO.Path.Combine(TitleContainer.Location, _currentVideo.FileName);
            _mediaEngine.Play();
        }

        private void PlatformStop()
        {
            // Calling PlatformGetTexture() manually will save the last frame
            // so we can return the same one without doing unnecessary copies
            // if GetTexture() keeps getting called while stopped
            PlatformGetTexture();

            _mediaEngine.Pause();
            _mediaEngine.CurrentTime = 0.0;
        }

        private void PlatformSetIsLooped()
        {
            throw new NotImplementedException();
        }

        private void PlatformSetIsMuted()
        {
            throw new NotImplementedException();
        }

        private TimeSpan PlatformGetPlayPosition()
        {
            return TimeSpan.FromSeconds(_mediaEngine.CurrentTime);
        }

        private void PlatformSetVolume()
        {
            _mediaEngine.Volume = _volume;
        }

        private void PlatformDispose(bool disposing)
        {
        }
    }
}<|MERGE_RESOLUTION|>--- conflicted
+++ resolved
@@ -79,13 +79,8 @@
                                         SurfaceFormat.Bgra32, 
                                         Texture2D.SurfaceType.RenderTarget);
 
-<<<<<<< HEAD
-            var region = new SharpDX.Mathematics.Interop.RawRectangle(0, 0, _currentVideo.Width, _currentVideo.Height);
-            _mediaEngine.TransferVideoFrame(_lastFrame._texture, null, region, null);
-=======
 			var region = new SharpDX.Mathematics.Interop.RawRectangle(0, 0, _currentVideo.Width, _currentVideo.Height);
             _mediaEngine.TransferVideoFrame(_lastFrame.GetTexture(), null, region, null);
->>>>>>> 22d08c17
 
             return _lastFrame;
         }
