// MonoGame - Copyright (C) The MonoGame Team
// This file is subject to the terms and conditions defined in
// file 'LICENSE.txt', which is part of this source code package.

using System;
using System.Collections.Generic;
using System.Diagnostics;
using System.Threading;
using System.Runtime.InteropServices;
using MonoGame.Framework.Graphics;
using MonoGame.Framework.Input;
using MonoGame.Utilities;
using System.Text;

namespace MonoGame.Framework
{
    internal class SdlGamePlatform : GamePlatform
    {
        public override GameRunBehavior DefaultRunBehavior => GameRunBehavior.Synchronous;

        private readonly Game _game;
        private readonly List<Keys> _keys;

        private int _isExiting;
        private SdlGameWindow _window;

        public SdlGamePlatform(Game game) : base(game)
        {
            _game = game;
            _keys = new List<Keys>();
            Keyboard.SetKeyList(_keys);

            Sdl.GetVersion(out Sdl.Version sdlVersion);
            Sdl.Major = sdlVersion.Major;
            Sdl.Minor = sdlVersion.Minor;
            Sdl.Patch = sdlVersion.Patch;

            int version = 100 * Sdl.Major + 10 * Sdl.Minor + Sdl.Patch;
            if (version <= 204)
                Debug.WriteLine("Please use SDL 2.0.5 or higher.");

            // Needed so VS can debug the project on Windows
            if (version >= 205 && CurrentPlatform.OS == OS.Windows && Debugger.IsAttached)
                Sdl.SetHint("SDL_WINDOWS_DISABLE_THREAD_NAMING", "1");

            Sdl.Init((int)(
                Sdl.InitFlags.Video |
                Sdl.InitFlags.Joystick |
                Sdl.InitFlags.GameController |
                Sdl.InitFlags.Haptic
            ));

            Sdl.DisableScreenSaver();

            GamePad.InitDatabase();
            Window = _window = new SdlGameWindow(_game);
        }

        public override void BeforeInitialize()
        {
            SdlRunLoop();

            base.BeforeInitialize();
        }

        protected override void OnIsMouseVisibleChanged()
        {
            _window.SetCursorVisible(_game.IsMouseVisible);
        }

        internal override void OnPresentationChanged(PresentationParameters pp)
        {
            var displayIndex = Sdl.Window.GetDisplayIndex(Window.Handle);
            var displayName = Sdl.Display.GetDisplayName(displayIndex);
            BeginScreenDeviceChange(pp.IsFullScreen);
            EndScreenDeviceChange(displayName, pp.BackBufferWidth, pp.BackBufferHeight);
        }

        public override void RunLoop()
        {
            Sdl.Window.Show(Window.Handle);
            InitTaskbarList();

            while (true)
            {
                SdlRunLoop();
                Keyboard.Modifiers = Sdl.Keyboard.GetModState();
                Game.Tick();
                Threading.Run();
                GraphicsDevice.DisposeContexts();

                if (_isExiting > 0)
                    break;
            }
        }

        private void InitTaskbarList()
        {
            if (CurrentPlatform.OS == OS.Windows)
            {
                using (var process = Process.GetCurrentProcess())
                    _window.InitTaskbarList(process.MainWindowHandle);
            }
        }

        private void SdlRunLoop()
        {
            while (Sdl.PollEvent(out Sdl.Event ev) == 1)
            {
<<<<<<< HEAD
                switch (ev.Type)
                {
                    case Sdl.EventType.Quit:
                        _isExiting++;
                        break;

                    case Sdl.EventType.JoyDeviceAdded:
                        Joystick.AddDevice(ev.JoystickDevice.Which);
                        break;

                    case Sdl.EventType.JoyDeviceRemoved:
                        Joystick.RemoveDevice(ev.JoystickDevice.Which);
                        break;

                    case Sdl.EventType.ControllerDeviceRemoved:
                        GamePad.RemoveDevice(ev.ControllerDevice.Which);
                        break;

                    case Sdl.EventType.MouseMotion:
                        Window.MouseState.X = ev.Motion.X;
                        Window.MouseState.Y = ev.Motion.Y;
                        break;

                    case Sdl.EventType.MouseWheel:
                        const int wheelDelta = 120;
                        Mouse.ScrollY += ev.Wheel.Y * wheelDelta;
                        Mouse.ScrollX += ev.Wheel.X * wheelDelta;
                        break;

                    case Sdl.EventType.KeyDown:
                        Keys key = KeyboardUtil.ToXna(ev.Key.Keysym.Sym);
                        if (!_keys.Contains(key))
                            _keys.Add(key);

                        if (char.IsControl((char)ev.Key.Keysym.Sym))
                            _window.CallTextInput(ev.Key.Keysym.Sym, key);
                        break;

                    case Sdl.EventType.KeyUp:
                        _keys.Remove(KeyboardUtil.ToXna(ev.Key.Keysym.Sym));
                        break;

                    case Sdl.EventType.TextInput:
                        if (!_window.IsTextInputHandled)
                            break;
                        ProcessTextInputEvent(ev.Text);
                        break;

                    case Sdl.EventType.WindowEvent:
                        if (ev.Window.WindowID != _window.ID)
                            break;
                        ProcessWindowEvent(ev.Window);
                        break;
=======
                switch (ev.Type)
                {
                    case Sdl.EventType.Quit:
                        _isExiting++;
                        break;
                    case Sdl.EventType.JoyDeviceAdded:
                        Joystick.AddDevice(ev.JoystickDevice.Which);
                        break;
                    case Sdl.EventType.JoyDeviceRemoved:
                        Joystick.RemoveDevice(ev.JoystickDevice.Which);
                        break;
                    case Sdl.EventType.ControllerDeviceRemoved:
                        GamePad.RemoveDevice(ev.ControllerDevice.Which);
                        break;
                    case Sdl.EventType.ControllerButtonUp:
                    case Sdl.EventType.ControllerButtonDown:
                    case Sdl.EventType.ControllerAxisMotion:
                        GamePad.UpdatePacketInfo(ev.ControllerDevice.Which, ev.ControllerDevice.TimeStamp);
                        break;
                    case Sdl.EventType.MouseWheel:
                        const int wheelDelta = 120;
                        Mouse.ScrollY += ev.Wheel.Y * wheelDelta;
                        Mouse.ScrollX += ev.Wheel.X * wheelDelta;
                        break;
                    case Sdl.EventType.MouseMotion:
                        Window.MouseState.X = ev.Motion.X;
                        Window.MouseState.Y = ev.Motion.Y;
                        break;
                    case Sdl.EventType.KeyDown:
                    {
                        var key = KeyboardUtil.ToXna(ev.Key.Keysym.Sym);
                        if (!_keys.Contains(key))
                            _keys.Add(key);
                        char character = (char)ev.Key.Keysym.Sym;
                        _view.OnKeyDown(new InputKeyEventArgs(key));
                        if (char.IsControl(character))
                            _view.OnTextInput(new TextInputEventArgs(character, key));
                        break;
                    }
                    case Sdl.EventType.KeyUp:
                    {
                        var key = KeyboardUtil.ToXna(ev.Key.Keysym.Sym);
                        _keys.Remove(key);
                        _view.OnKeyUp(new InputKeyEventArgs(key));
                        break;
                    }
                    case Sdl.EventType.TextInput:
                        if (_view.IsTextInputHandled)
                        {
                            int len = 0;
                            int utf8character = 0; // using an int to encode multibyte characters longer than 2 bytes
                            byte currentByte = 0;
                            int charByteSize = 0; // UTF8 char lenght to decode
                            int remainingShift = 0;
                            unsafe
                            {
                                while ((currentByte = Marshal.ReadByte((IntPtr)ev.Text.Text, len)) != 0)
                                {
                                    // we're reading the first UTF8 byte, we need to check if it's multibyte
                                    if (charByteSize == 0)
                                    {
                                        if (currentByte < 192)
                                            charByteSize = 1;
                                        else if (currentByte < 224)
                                            charByteSize = 2;
                                        else if (currentByte < 240)
                                            charByteSize = 3;
                                        else
                                            charByteSize = 4;

                                        utf8character = 0;
                                        remainingShift = 4;
                                    }

                                    // assembling the character
                                    utf8character <<= 8;
                                    utf8character |= currentByte;

                                    charByteSize--;
                                    remainingShift--;

                                    if (charByteSize == 0) // finished decoding the current character
                                    {
                                        utf8character <<= remainingShift * 8; // shifting it to full UTF8 scope

                                        // SDL returns UTF8-encoded characters while C# char type is UTF16-encoded (and limited to the 0-FFFF range / does not support surrogate pairs)
                                        // so we need to convert it to Unicode codepoint and check if it's within the supported range
                                        int codepoint = UTF8ToUnicode(utf8character);

                                        if (codepoint >= 0 && codepoint < 0xFFFF)
                                        {
                                            _view.OnTextInput(new TextInputEventArgs((char)codepoint, KeyboardUtil.ToXna(codepoint)));
                                            // UTF16 characters beyond 0xFFFF are not supported (and would require a surrogate encoding that is not supported by the char type)
                                        }
                                    }

                                    len++;
                                }
                            }
                        }
                        break;
                    case Sdl.EventType.WindowEvent:

                        switch (ev.Window.EventID)
                        {
                            case Sdl.Window.EventId.Resized:
                            case Sdl.Window.EventId.SizeChanged:
                                _view.ClientResize(ev.Window.Data1, ev.Window.Data2);
                                break;
                            case Sdl.Window.EventId.FocusGained:
                                IsActive = true;
                                break;
                            case Sdl.Window.EventId.FocusLost:
                                IsActive = false;
                                break;
                            case Sdl.Window.EventId.Moved:
                                _view.Moved();
                                break;
                            case Sdl.Window.EventId.Close:
                                _isExiting++;
                                break;
                        }
                        break;
>>>>>>> 08259b0c
                }
            }
        }

        private unsafe static int GetCharacter32(char* chars, ref int offset, int count)
        {
            char firstChar = chars[offset];
            return char.IsHighSurrogate(firstChar) && ++offset < count
                ? char.ConvertToUtf32(firstChar, chars[offset])
                : firstChar;
        }

        private unsafe void ProcessTextInputEvent(Sdl.Keyboard.TextInputEvent inputEvent)
        {
            int len = 0;
            while (Marshal.ReadByte((IntPtr)inputEvent.Text, len) != 0)
                len++;

            int charCount = Encoding.UTF8.GetCharCount(inputEvent.Text, len);
            char* chars = stackalloc char[charCount];
            int decodedChars = Encoding.UTF8.GetChars(inputEvent.Text, len, chars, charCount);

            for (int i = 0; i < decodedChars; i++)
            {
                int character = GetCharacter32(chars, ref i, decodedChars);
                _window.CallTextInput(character, KeyboardUtil.ToXna(character));
            }
        }

        private void ProcessWindowEvent(Sdl.Window.Event windowEvent)
        {
            switch (windowEvent.EventID)
            {
                case Sdl.Window.EventId.Resized:
                case Sdl.Window.EventId.SizeChanged:
                    _window.ClientResize(windowEvent.Data1, windowEvent.Data2);
                    break;

                case Sdl.Window.EventId.FocusGained:
                    IsActive = true;
                    break;

                case Sdl.Window.EventId.FocusLost:
                    IsActive = false;
                    break;

                case Sdl.Window.EventId.Moved:
                    _window.Moved();
                    break;

                case Sdl.Window.EventId.Close:
                    _isExiting++;
                    break;
            }
        }

        public override void StartRunLoop()
        {
            throw new NotSupportedException("The desktop platform does not support asynchronous run loops.");
        }

        public override void Exit()
        {
            Interlocked.Increment(ref _isExiting);
        }

        public override bool BeforeUpdate(GameTime gameTime)
        {
            return true;
        }

        public override bool BeforeDraw(GameTime gameTime)
        {
            return true;
        }

        public override void EnterFullScreen()
        {
        }

        public override void ExitFullScreen()
        {
        }

        public override void BeginScreenDeviceChange(bool willBeFullScreen)
        {
            _window.BeginScreenDeviceChange(willBeFullScreen);
        }

        public override void EndScreenDeviceChange(string screenDeviceName, int clientWidth, int clientHeight)
        {
            _window.EndScreenDeviceChange(screenDeviceName, clientWidth, clientHeight);
        }

        public override void Log(string message)
        {
            Debug.WriteLine(message);
        }

        public override void Present()
        {
            if (Game.GraphicsDevice != null)
                Game.GraphicsDevice.Present();
        }

        protected override void Dispose(bool disposing)
        {
            if (_window != null)
            {
                _window.Dispose();
                _window = null;

                Joystick.CloseDevices();
                Sdl.Quit();
            }

            base.Dispose(disposing);
        }
    }
}<|MERGE_RESOLUTION|>--- conflicted
+++ resolved
@@ -16,8 +16,8 @@
 {
     internal class SdlGamePlatform : GamePlatform
     {
-        public override GameRunBehavior DefaultRunBehavior => GameRunBehavior.Synchronous;
-
+        public override GameRunBehavior DefaultRunBehavior => GameRunBehavior.Synchronous;
+
         private readonly Game _game;
         private readonly List<Keys> _keys;
 
@@ -33,8 +33,8 @@
             Sdl.GetVersion(out Sdl.Version sdlVersion);
             Sdl.Major = sdlVersion.Major;
             Sdl.Minor = sdlVersion.Minor;
-            Sdl.Patch = sdlVersion.Patch;
-
+            Sdl.Patch = sdlVersion.Patch;
+
             int version = 100 * Sdl.Major + 10 * Sdl.Minor + Sdl.Patch;
             if (version <= 204)
                 Debug.WriteLine("Please use SDL 2.0.5 or higher.");
@@ -94,74 +94,17 @@
             }
         }
 
-        private void InitTaskbarList()
-        {
-            if (CurrentPlatform.OS == OS.Windows)
+        private void InitTaskbarList()
+        {
+            if (CurrentPlatform.OS == OS.Windows)
+            {
+                using (var process = Process.GetCurrentProcess())
+                    _window.InitTaskbarList(process.MainWindowHandle);
+            }
+        }
+
+            while (Sdl.PollEvent(out ev) == 1)
             {
-                using (var process = Process.GetCurrentProcess())
-                    _window.InitTaskbarList(process.MainWindowHandle);
-            }
-        }
-
-        private void SdlRunLoop()
-        {
-            while (Sdl.PollEvent(out Sdl.Event ev) == 1)
-            {
-<<<<<<< HEAD
-                switch (ev.Type)
-                {
-                    case Sdl.EventType.Quit:
-                        _isExiting++;
-                        break;
-
-                    case Sdl.EventType.JoyDeviceAdded:
-                        Joystick.AddDevice(ev.JoystickDevice.Which);
-                        break;
-
-                    case Sdl.EventType.JoyDeviceRemoved:
-                        Joystick.RemoveDevice(ev.JoystickDevice.Which);
-                        break;
-
-                    case Sdl.EventType.ControllerDeviceRemoved:
-                        GamePad.RemoveDevice(ev.ControllerDevice.Which);
-                        break;
-
-                    case Sdl.EventType.MouseMotion:
-                        Window.MouseState.X = ev.Motion.X;
-                        Window.MouseState.Y = ev.Motion.Y;
-                        break;
-
-                    case Sdl.EventType.MouseWheel:
-                        const int wheelDelta = 120;
-                        Mouse.ScrollY += ev.Wheel.Y * wheelDelta;
-                        Mouse.ScrollX += ev.Wheel.X * wheelDelta;
-                        break;
-
-                    case Sdl.EventType.KeyDown:
-                        Keys key = KeyboardUtil.ToXna(ev.Key.Keysym.Sym);
-                        if (!_keys.Contains(key))
-                            _keys.Add(key);
-
-                        if (char.IsControl((char)ev.Key.Keysym.Sym))
-                            _window.CallTextInput(ev.Key.Keysym.Sym, key);
-                        break;
-
-                    case Sdl.EventType.KeyUp:
-                        _keys.Remove(KeyboardUtil.ToXna(ev.Key.Keysym.Sym));
-                        break;
-
-                    case Sdl.EventType.TextInput:
-                        if (!_window.IsTextInputHandled)
-                            break;
-                        ProcessTextInputEvent(ev.Text);
-                        break;
-
-                    case Sdl.EventType.WindowEvent:
-                        if (ev.Window.WindowID != _window.ID)
-                            break;
-                        ProcessWindowEvent(ev.Window);
-                        break;
-=======
                 switch (ev.Type)
                 {
                     case Sdl.EventType.Quit:
@@ -285,61 +228,30 @@
                                 break;
                         }
                         break;
->>>>>>> 08259b0c
                 }
             }
         }
 
-        private unsafe static int GetCharacter32(char* chars, ref int offset, int count)
-        {
-            char firstChar = chars[offset];
-            return char.IsHighSurrogate(firstChar) && ++offset < count
-                ? char.ConvertToUtf32(firstChar, chars[offset])
-                : firstChar;
-        }
-
-        private unsafe void ProcessTextInputEvent(Sdl.Keyboard.TextInputEvent inputEvent)
-        {
-            int len = 0;
-            while (Marshal.ReadByte((IntPtr)inputEvent.Text, len) != 0)
-                len++;
-
-            int charCount = Encoding.UTF8.GetCharCount(inputEvent.Text, len);
-            char* chars = stackalloc char[charCount];
-            int decodedChars = Encoding.UTF8.GetChars(inputEvent.Text, len, chars, charCount);
-
-            for (int i = 0; i < decodedChars; i++)
-            {
-                int character = GetCharacter32(chars, ref i, decodedChars);
-                _window.CallTextInput(character, KeyboardUtil.ToXna(character));
-            }
-        }
-
-        private void ProcessWindowEvent(Sdl.Window.Event windowEvent)
-        {
-            switch (windowEvent.EventID)
-            {
-                case Sdl.Window.EventId.Resized:
-                case Sdl.Window.EventId.SizeChanged:
-                    _window.ClientResize(windowEvent.Data1, windowEvent.Data2);
-                    break;
-
-                case Sdl.Window.EventId.FocusGained:
-                    IsActive = true;
-                    break;
-
-                case Sdl.Window.EventId.FocusLost:
-                    IsActive = false;
-                    break;
-
-                case Sdl.Window.EventId.Moved:
-                    _window.Moved();
-                    break;
-
-                case Sdl.Window.EventId.Close:
-                    _isExiting++;
-                    break;
-            }
+        private int UTF8ToUnicode(int utf8)
+        {
+            int
+                byte4 = utf8 & 0xFF,
+                byte3 = (utf8 >> 8) & 0xFF,
+                byte2 = (utf8 >> 16) & 0xFF,
+                byte1 = (utf8 >> 24) & 0xFF;
+
+            if (byte1 < 0x80)
+                return byte1;
+            else if (byte1 < 0xC0)
+                return -1;
+            else if (byte1 < 0xE0 && byte2 >= 0x80 && byte2 < 0xC0)
+                return (byte1 % 0x20) * 0x40 + (byte2 % 0x40);
+            else if (byte1 < 0xF0 && byte2 >= 0x80 && byte2 < 0xC0 && byte3 >= 0x80 && byte3 < 0xC0)
+                return (byte1 % 0x10) * 0x40 * 0x40 + (byte2 % 0x40) * 0x40 + (byte3 % 0x40);
+            else if (byte1 < 0xF8 && byte2 >= 0x80 && byte2 < 0xC0 && byte3 >= 0x80 && byte3 < 0xC0 && byte4 >= 0x80 && byte4 < 0xC0)
+                return (byte1 % 0x8) * 0x40 * 0x40 * 0x40 + (byte2 % 0x40) * 0x40 * 0x40 + (byte3 % 0x40) * 0x40 + (byte4 % 0x40);
+            else
+                return -1;
         }
 
         public override void StartRunLoop()
