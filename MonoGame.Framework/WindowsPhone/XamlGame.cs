using System;
using System.Windows;
using System.Windows.Controls;
using System.Windows.Media;
using SharpDX;
using SharpDX.Direct3D11;
using Microsoft.Phone.Controls;
using Microsoft.Xna.Framework;
using Microsoft.Xna.Framework.Input.Touch;
using Windows.Graphics.Display;
using Windows.Phone.Input.Interop;
using Windows.UI.Core;
using Vector2 = Microsoft.Xna.Framework.Vector2;

namespace MonoGame.Framework.WindowsPhone
{
    /// <summary>
    /// Static class for initializing a Game object for a XAML application.
    /// </summary>
    /// <typeparam name="T">A class derived from Game.</typeparam>
    public static class XamlGame<T>
        where T : Game, new()
    {
        class SurfaceTouchHandler : IDrawingSurfaceManipulationHandler
        {
            public void SetManipulationHost(DrawingSurfaceManipulationHost manipulationHost)
            {
                manipulationHost.PointerPressed += OnPointerPressed;
                manipulationHost.PointerMoved += OnPointerMoved;
                manipulationHost.PointerReleased += OnPointerReleased;
            }

            private static void OnPointerPressed(DrawingSurfaceManipulationHost sender, PointerEventArgs args)
            {
                var pointerPoint = args.CurrentPoint;

                // To convert from DIPs (device independent pixels) to screen resolution pixels.
                var dipFactor = DisplayProperties.LogicalDpi / 96.0f;
                var pos = new Vector2((float)pointerPoint.Position.X, (float)pointerPoint.Position.Y) * dipFactor;
                TouchPanel.AddEvent((int)pointerPoint.PointerId, TouchLocationState.Pressed, pos);
            }

            private static void OnPointerMoved(DrawingSurfaceManipulationHost sender, PointerEventArgs args)
            {
                var pointerPoint = args.CurrentPoint;

                // To convert from DIPs (device independent pixels) to screen resolution pixels.
                var dipFactor = DisplayProperties.LogicalDpi / 96.0f;
                var pos = new Vector2((float)pointerPoint.Position.X, (float)pointerPoint.Position.Y) * dipFactor;
                TouchPanel.AddEvent((int)pointerPoint.PointerId, TouchLocationState.Moved, pos);
            }

            private static void OnPointerReleased(DrawingSurfaceManipulationHost sender, PointerEventArgs args)
            {
                var pointerPoint = args.CurrentPoint;

                // To convert from DIPs (device independent pixels) to screen resolution pixels.
                var dipFactor = DisplayProperties.LogicalDpi / 96.0f;
                var pos = new Vector2((float)pointerPoint.Position.X, (float)pointerPoint.Position.Y) * dipFactor;
                TouchPanel.AddEvent((int)pointerPoint.PointerId, TouchLocationState.Released, pos);
            }
        }

        class DrawingSurfaceBackgroundContentProvider : DrawingSurfaceBackgroundContentProviderNativeBase                                                        
        {
            private readonly SurfaceUpdateHandler _surfaceUpdateHandler;


            public DrawingSurfaceBackgroundContentProvider(T game)
            {
                _surfaceUpdateHandler = new SurfaceUpdateHandler(game);
            }

            public override void Connect(DrawingSurfaceRuntimeHost host, Device device)
            {
                _surfaceUpdateHandler.Connect(host);
            }

            public override void Disconnect()
            {
                _surfaceUpdateHandler.Disconnect();
            }

            public override void Draw(Device device, DeviceContext context, RenderTargetView renderTargetView)
            {
                _surfaceUpdateHandler.Draw(device, context, renderTargetView);
            }

            public override void PrepareResources(DateTime presentTargetTime, ref Size2F desiredRenderTargetSize)
            {
                _surfaceUpdateHandler.UpdateGameWindowSize(desiredRenderTargetSize);
            }
        }

 
        /// <summary>
        /// Creates your Game class initializing it to worth within a XAML application window.
        /// </summary>
        /// <param name="launchParameters">The command line arguments from launch.</param>
        /// <param name="drawingSurface">The XAML drawing surface to which we render the scene and recieve input events.</param>
        /// <param name="mediaElement">The XAML media element to use for playing music and video.</param>
        /// <returns></returns>
<<<<<<< HEAD
        static public T Create(string launchParameters, PhoneApplicationPage page, UIElement drawingSurface = null)
=======
        /// 
        static public T Create(string launchParameters, PhoneApplicationPage page)
>>>>>>> e60d8295
        {
            if (launchParameters == null)
                throw new NullReferenceException("The launch parameters cannot be null!");
            if (page == null)
                throw new NullReferenceException("The page parameter cannot be null!");

<<<<<<< HEAD
            if (drawingSurface == null)
                drawingSurface = page.Content;

            if (!(drawingSurface is DrawingSurfaceBackgroundGrid) && !(drawingSurface is DrawingSurface))
                throw new NullReferenceException("The drawing surface could not be found!");
            
=======
            MediaElement mediaElement = null;
            for (int i = 0; i < VisualTreeHelper.GetChildrenCount(page.Content); i++)
            {
                var child = VisualTreeHelper.GetChild(page.Content, i);
                if (child.GetType() == typeof(MediaElement))
                    mediaElement = (MediaElement)child;
            }
            if (mediaElement == null)
                throw new NullReferenceException("The media element could not be found! Add it to the GamePage.");
            Microsoft.Xna.Framework.Media.MediaPlayer._mediaElement = mediaElement;

>>>>>>> e60d8295
            WindowsPhoneGamePlatform.LaunchParameters = launchParameters;
            WindowsPhoneGameWindow.Width = ((FrameworkElement)drawingSurface).ActualWidth;
            WindowsPhoneGameWindow.Height = ((FrameworkElement)drawingSurface).ActualHeight;
            WindowsPhoneGameWindow.Page = page;

            page.BackKeyPress += Microsoft.Xna.Framework.Input.GamePad.GamePageWP8_BackKeyPress;

            // Construct the game.
            var game = new T();
            if (game.graphicsDeviceManager == null)
                throw new NullReferenceException("You must create the GraphicsDeviceManager in the Game constructor!");

            SurfaceTouchHandler surfaceTouchHandler = new SurfaceTouchHandler();

            if (drawingSurface is DrawingSurfaceBackgroundGrid)
            {
                // Hookup the handlers for updates and touch.
                DrawingSurfaceBackgroundGrid drawingSurfaceBackgroundGrid = (DrawingSurfaceBackgroundGrid)drawingSurface;
                drawingSurfaceBackgroundGrid.SetBackgroundContentProvider(new DrawingSurfaceBackgroundContentProvider(game));
                drawingSurfaceBackgroundGrid.SetBackgroundManipulationHandler(surfaceTouchHandler);
            }
            else
            {
                DrawingSurface ds = (DrawingSurface)drawingSurface;
                var drawingSurfaceUpdateHandler = new DrawingSurfaceUpdateHandler(game);

                // Hook-up native component to DrawingSurface
                ds.SetContentProvider(drawingSurfaceUpdateHandler.ContentProvider);
                ds.SetManipulationHandler(surfaceTouchHandler);
            }

            // Return the constructed, but not initialized game.
            return game;
        }
    }
}<|MERGE_RESOLUTION|>--- conflicted
+++ resolved
@@ -100,26 +100,20 @@
         /// <param name="drawingSurface">The XAML drawing surface to which we render the scene and recieve input events.</param>
         /// <param name="mediaElement">The XAML media element to use for playing music and video.</param>
         /// <returns></returns>
-<<<<<<< HEAD
+        /// 
         static public T Create(string launchParameters, PhoneApplicationPage page, UIElement drawingSurface = null)
-=======
-        /// 
-        static public T Create(string launchParameters, PhoneApplicationPage page)
->>>>>>> e60d8295
         {
             if (launchParameters == null)
                 throw new NullReferenceException("The launch parameters cannot be null!");
             if (page == null)
                 throw new NullReferenceException("The page parameter cannot be null!");
 
-<<<<<<< HEAD
             if (drawingSurface == null)
                 drawingSurface = page.Content;
 
             if (!(drawingSurface is DrawingSurfaceBackgroundGrid) && !(drawingSurface is DrawingSurface))
                 throw new NullReferenceException("The drawing surface could not be found!");
             
-=======
             MediaElement mediaElement = null;
             for (int i = 0; i < VisualTreeHelper.GetChildrenCount(page.Content); i++)
             {
@@ -131,7 +125,6 @@
                 throw new NullReferenceException("The media element could not be found! Add it to the GamePage.");
             Microsoft.Xna.Framework.Media.MediaPlayer._mediaElement = mediaElement;
 
->>>>>>> e60d8295
             WindowsPhoneGamePlatform.LaunchParameters = launchParameters;
             WindowsPhoneGameWindow.Width = ((FrameworkElement)drawingSurface).ActualWidth;
             WindowsPhoneGameWindow.Height = ((FrameworkElement)drawingSurface).ActualHeight;
