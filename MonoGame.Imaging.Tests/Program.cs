--- conflicted
+++ resolved
@@ -33,30 +33,6 @@
             TestEntry(manager, archive, "tga/32bit_compressed.tga");
             TestEntry(manager, archive, "tga/24bit.tga");
             TestEntry(manager, archive, "tga/24bit_compressed.tga");
-            
-            var watch = new Stopwatch();
-            var fs = new FileStream("test.png", FileMode.Open);
-            using(var img = new Image(fs, false))
-            {
-                watch.Restart();
-                var wtf = img.GetImageInfo();
-                Console.WriteLine(wtf);
-                watch.Stop();
-                Console.WriteLine("Info: " + watch.Elapsed.TotalMilliseconds + "ms");
-
-                watch.Restart();
-                img.GetDataPointer();
-                watch.Stop();
-                Console.WriteLine("Pointer: " + watch.Elapsed.TotalMilliseconds + "ms");
-
-                using (var outFs = new FileStream("out.png", FileMode.Create))
-                {
-                    watch.Restart();
-                    img.Save(outFs);
-                    watch.Stop();
-                    Console.WriteLine("Saving: " + watch.Elapsed.TotalMilliseconds + "ms");
-                }
-            }
 
             /*
             var watch = new Stopwatch();
@@ -94,11 +70,7 @@
         static void TestEntry(MemoryManager manager, ZipArchive archive, string name)
         {
             Stopwatch watch = new Stopwatch();
-<<<<<<< HEAD
-            int tries = 50;
-=======
             int tries = 1;
->>>>>>> 572f4a20
 
             byte[] buf = new byte[1024 * 128];
 
@@ -140,12 +112,7 @@
                             FileInfo outputInfo = new FileInfo(name);
                             outputInfo.Directory.Create();
 
-<<<<<<< HEAD
-                            //using (var fs = new FileStream(outputInfo.FullName, FileMode.Create))
-                            using (var fs = new MemoryStream(buf))
-=======
                             using (var fs = new FileStream(outputInfo.FullName, FileMode.Create))
->>>>>>> 572f4a20
                             {
                                 watch.Restart();
                                 img.Save(fs);
