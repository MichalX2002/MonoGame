--- conflicted
+++ resolved
@@ -4,15 +4,9 @@
 using System.Diagnostics;
 using System.IO;
 using MonoGame.Framework;
-<<<<<<< HEAD
-using MonoGame.Imaging.Attributes;
-using MonoGame.Imaging.Attributes.Format;
-using MonoGame.Utilities.Collections;
-=======
 using MonoGame.Imaging.Coding;
 using MonoGame.Framework.Collections;
 using FormatList = MonoGame.Framework.Collections.CachedReadOnlyList<MonoGame.Imaging.ImageFormat>;
->>>>>>> 4f19483a
 
 namespace MonoGame.Imaging
 {
@@ -22,94 +16,13 @@
     // an alternative coder in place of an existing one
 
     [DebuggerDisplay("{ToString(),nq}")]
-<<<<<<< HEAD
-    public class ImageFormat : IImageFormatAttribute
-=======
     public partial class ImageFormat : IImageFormatAttribute
->>>>>>> 4f19483a
     {
         private static object RegistrationMutex { get; } = new object();
 
-<<<<<<< HEAD
-        #region Built-in Formats
-
-        /// <summary>
-        /// Gets the "Portable Network Graphics" format.
-        /// </summary>
-        public static ImageFormat Png { get; }
-
-        /// <summary> 
-        /// Gets the "Joint Photographic Experts Group" (i.e JPEG) format. 
-        /// </summary>
-        public static ImageFormat Jpeg { get; }
-
-        /// <summary>
-        /// Gets the "Graphics Interchange Format".
-        /// </summary>
-        public static ImageFormat Gif { get; }
-
-        /// <summary>
-        /// Gets the "Bitmap" format.
-        /// </summary>
-        public static ImageFormat Bmp { get; }
-
-        /// <summary>
-        /// Gets the "Truevision Graphics Adapter" format.
-        /// </summary>
-        public static ImageFormat Tga { get; }
-
-        /// <summary>
-        /// Gets the "RGBE" format (also known as "Radiance HDR").
-        /// </summary>
-        public static ImageFormat Rgbe { get; }
-
-        /// <summary>
-        /// Gets the "PhotoShop Document" format.
-        /// </summary>
-        public static ImageFormat Psd { get; }
-
-        #endregion
-
-        // TODO: add coder priority so the user can implement
-        // an alternative coder in place of an existing one
-
-        #region Static Constructor
-
-        static ImageFormat()
-        {
-            _formats = new HashSet<ImageFormat>();
-            _builtinFormats = new HashSet<ImageFormat>();
-            _byExtension = new Dictionary<string, ImageFormat>(StringComparer.OrdinalIgnoreCase);
-            _byMimeType = new Dictionary<string, ImageFormat>(StringComparer.OrdinalIgnoreCase);
-
-            Png = AddBuiltIn("Portable Network Graphics", "PNG", new[] { "image/png" }, new[] { ".png" });
-            Jpeg = AddBuiltIn("Joint Photographic Experts Group", "JPEG", new[] { "image/jpeg" }, new[] { ".jpeg", ".jpg", ".jpe", ".jfif", ".jif" });
-            Gif = AddBuiltIn("Graphics Interchange Format", "GIF", new[] { "image/gif" }, new[] { ".gif" }, new[] { typeof(IAnimatedFormatAttribute) });
-            Bmp = AddBuiltIn("Bitmap", "BMP", new[] { "image/bmp", "image/x-bmp" }, new[] { ".bmp", ".bm" });
-            Tga = AddBuiltIn("Truevision Graphics Adapter", "TGA", new[] { "image/x-tga", "image/x-targa" }, new[] { ".tga", ".targa" });
-            Rgbe = AddBuiltIn("Radiance HDR", "RGBE", new[] { "image/vnd.radiance", "image/x-hdr" }, new[] { ".hdr", ".rgbe" });
-            Psd = AddBuiltIn("PhotoShop Document", "PSD", new[] { "image/vnd.adobe.photoshop", "application/x-photoshop" }, new[] { ".psd" }, new[] { typeof(ILayeredFormatAttribute) });
-        }
-
-        private static ImageFormat AddBuiltIn(
-            string fullName, string name, string[] mimeTypes, string[] extensions, Type[] attributes = null)
-        {
-            var mimeSet = new ReadOnlySet<string>(mimeTypes, StringComparer.OrdinalIgnoreCase);
-            var extensionSet = new ReadOnlySet<string>(extensions, StringComparer.OrdinalIgnoreCase);
-            var attributeSet = new ReadOnlySet<Type>(attributes ?? Array.Empty<Type>());
-            var format = new ImageFormat(fullName, name, mimeTypes[0], extensions[0], mimeSet, extensionSet, attributeSet);
-
-            _builtinFormats.Add(format);
-            AddFormat(format);
-            return format;
-        }
-
-        #endregion
-=======
         private static HashSet<ImageFormat> _formats = new HashSet<ImageFormat>();
         private static FormatDictionary _byMimeType = new FormatDictionary(StringComparer.OrdinalIgnoreCase);
         private static FormatDictionary _byExtension = new FormatDictionary(StringComparer.OrdinalIgnoreCase);
->>>>>>> 4f19483a
 
         #region Properties
 
