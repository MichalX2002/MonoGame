﻿using System;
using MonoGame.Imaging.Pixels;
using MonoGame.Utilities.PackedVector;

namespace MonoGame.Imaging
{
    /// <summary>
    /// Represents read-only pixel rows with additional information.
    /// </summary>
    public class ReadOnlyImageFrame<TPixel> :
        IReadOnlyPixelBuffer<TPixel>, IEquatable<ReadOnlyImageFrame<TPixel>>
        where TPixel : unmanaged, IPixel
    {
        /// <summary>
        /// Gets the pixels assigned to this frame.
        /// </summary>
        public IReadOnlyPixelBuffer<TPixel> Pixels { get; }

        public int Width => Pixels.Width;
        public int Height => Pixels.Height;

        /// <summary>
        /// Gets the delay in milliseconds between this and the next frame.
        /// </summary>
        public int Delay { get; }

<<<<<<< HEAD
        public int Width => Pixels.Width;
        public int Height => Pixels.Height;

        public ReadOnlyImageFrame(IReadOnlyPixelBuffer<TPixel> pixels, int delay)
=======
        public ReadOnlyImageFrame(IReadOnlyPixelRows<TPixel> pixels, int delay)
>>>>>>> a07daeee
        {
            Pixels = pixels ?? throw new ArgumentNullException(nameof(pixels));
            Delay = delay;
        }

        public ReadOnlySpan<TPixel> GetPixelRowSpan(int row) => Pixels.GetPixelRowSpan(row);

        #region Object Overrides

        public bool Equals(ReadOnlyImageFrame<TPixel> other)
        {
            return Equals(other.Pixels)
                && Delay == other.Delay;
        }

        public override bool Equals(object obj)
        {
            return obj is ReadOnlyImageFrame<TPixel> frame && Equals(frame);
        }

        public override int GetHashCode()
        {
            unchecked
            {
                int code = 7;
                if (Pixels != null)
                    code = code * 21 + Pixels.GetHashCode();
                code = code * 21 + Delay.GetHashCode();
                return code;
            }
        }

        #endregion

        void IDisposable.Dispose()
        {
        }
    }
}
<|MERGE_RESOLUTION|>--- conflicted
+++ resolved
@@ -1,73 +1,66 @@
-﻿using System;
-using MonoGame.Imaging.Pixels;
-using MonoGame.Utilities.PackedVector;
-
-namespace MonoGame.Imaging
-{
-    /// <summary>
-    /// Represents read-only pixel rows with additional information.
-    /// </summary>
-    public class ReadOnlyImageFrame<TPixel> :
-        IReadOnlyPixelBuffer<TPixel>, IEquatable<ReadOnlyImageFrame<TPixel>>
-        where TPixel : unmanaged, IPixel
-    {
-        /// <summary>
-        /// Gets the pixels assigned to this frame.
-        /// </summary>
-        public IReadOnlyPixelBuffer<TPixel> Pixels { get; }
-
-        public int Width => Pixels.Width;
-        public int Height => Pixels.Height;
-
-        /// <summary>
-        /// Gets the delay in milliseconds between this and the next frame.
-        /// </summary>
-        public int Delay { get; }
-
-<<<<<<< HEAD
-        public int Width => Pixels.Width;
-        public int Height => Pixels.Height;
-
-        public ReadOnlyImageFrame(IReadOnlyPixelBuffer<TPixel> pixels, int delay)
-=======
-        public ReadOnlyImageFrame(IReadOnlyPixelRows<TPixel> pixels, int delay)
->>>>>>> a07daeee
-        {
-            Pixels = pixels ?? throw new ArgumentNullException(nameof(pixels));
-            Delay = delay;
-        }
-
-        public ReadOnlySpan<TPixel> GetPixelRowSpan(int row) => Pixels.GetPixelRowSpan(row);
-
-        #region Object Overrides
-
-        public bool Equals(ReadOnlyImageFrame<TPixel> other)
-        {
-            return Equals(other.Pixels)
-                && Delay == other.Delay;
-        }
-
-        public override bool Equals(object obj)
-        {
-            return obj is ReadOnlyImageFrame<TPixel> frame && Equals(frame);
-        }
-
-        public override int GetHashCode()
-        {
+﻿using System;
+using MonoGame.Imaging.Pixels;
+using MonoGame.Utilities.PackedVector;
+
+namespace MonoGame.Imaging
+{
+    /// <summary>
+    /// Represents read-only pixel rows with additional information.
+    /// </summary>
+    public class ReadOnlyImageFrame<TPixel> :
+        IReadOnlyPixelBuffer<TPixel>, IEquatable<ReadOnlyImageFrame<TPixel>>
+        where TPixel : unmanaged, IPixel
+    {
+        /// <summary>
+        /// Gets the delay in milliseconds between this and the next frame.
+        /// </summary>
+        public int Delay { get; }
+
+        /// <summary>
+        /// Gets the pixels assigned to this frame.
+        /// </summary>
+        public IReadOnlyPixelBuffer<TPixel> Pixels { get; }
+
+        public int Width => Pixels.Width;
+        public int Height => Pixels.Height;
+
+        public ReadOnlyImageFrame(IReadOnlyPixelBuffer<TPixel> pixels, int delay)
+        {
+            Pixels = pixels ?? throw new ArgumentNullException(nameof(pixels));
+            Delay = delay;
+        }
+
+        public ReadOnlySpan<TPixel> GetPixelRowSpan(int row) => Pixels.GetPixelRowSpan(row);
+
+        #region Object Overrides
+
+        public bool Equals(ReadOnlyImageFrame<TPixel> other)
+        {
+            return Equals(other.Pixels)
+                && Delay == other.Delay;
+        }
+
+        public override bool Equals(object obj)
+        {
+            return obj is ReadOnlyImageFrame<TPixel> frame && Equals(frame);
+        }
+
+        public override int GetHashCode()
+        {
             unchecked
             {
-                int code = 7;
-                if (Pixels != null)
+                int code = 7;
+                if (Pixels != null)
                     code = code * 21 + Pixels.GetHashCode();
                 code = code * 21 + Delay.GetHashCode();
                 return code;
-            }
-        }
-
-        #endregion
-
-        void IDisposable.Dispose()
-        {
-        }
-    }
-}
+            }
+        }
+
+        #endregion
+
+        void IDisposable.Dispose()
+        {
+        }
+    }
+}