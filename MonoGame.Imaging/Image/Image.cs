--- conflicted
+++ resolved
@@ -1,338 +1,329 @@
-﻿using System;
-using System.Collections.Generic;
-using System.IO;
-using System.Threading;
-<<<<<<< HEAD
-using MonoGame.Imaging.Coding;
-using MonoGame.Imaging.Coding.Decoding;
-using MonoGame.Imaging.Coding.Encoding;
-using MonoGame.Utilities;
-using MonoGame.Utilities.Memory;
-using MonoGame.Utilities.PackedVector;
-=======
-using MonoGame.Imaging.Decoding;
-using MonoGame.Imaging.Encoding;
-using MonoGame.Framework;
-using MonoGame.Framework.Memory;
-using MonoGame.Framework.PackedVector;
->>>>>>> 4f19483a
-
-namespace MonoGame.Imaging
-{
-    // TODO: fix IReadOnlyMemory<T> stuff
-
-    /// <summary>
-    /// Helper for detecting image formats and identifying and creating 
-    /// images by decoding a stream or memory, copying memory, or wrapping around memory.
-    /// </summary>
-    public static partial class Image
-    {
-        // TODO: fix up this mess of coder lists
-
-        private static List<IImageDecoder> _decoders;
-        private static Dictionary<ImageFormat, IImageDecoder> _decoderByFormat;
-
-        private static List<IImageEncoder> _encoders;
-        private static Dictionary<ImageFormat, IImageEncoder> _encoderByFormat;
-
-        private static List<IImageInfoDetector> _infoDetectors;
-        private static Dictionary<ImageFormat, IImageInfoDetector> _infoDetectorByFormat;
-
-        private static List<IImageInfoDetector> GetInfoDetectors()
-        {
-            if (_infoDetectors == null)
-            {
-                _infoDetectors = new List<IImageInfoDetector>();
-                _infoDetectors.Add(new PngInfoDetector());
-                _infoDetectors.Add(new BmpInfoDetector());
-            }
-            return _infoDetectors;
-        }
-
-        private static List<IImageDecoder> GetDecoders()
-        {
-            if (_decoders == null)
-            {
-                _decoders = new List<IImageDecoder>();
-                _decoders.Add(new BmpDecoder());
-                _decoders.Add(new PngDecoder());
-            }
-            return _decoders;
-        }
-
-        private static List<IImageEncoder> GetEncoders()
-        {
-            if (_encoders == null)
-            {
-                _encoders = new List<IImageEncoder>();
-                _encoders.Add(new PngEncoder());
-            }
-            return _encoders;
-        }
-
-        public static EncoderOptions GetDefaultEncoderOptions(ImageFormat format)
-        {
-            return GetEncoder(format).DefaultOptions;
-        }
-
-        #region [Try]GetInfoDetector
-
-        public static bool TryGetInfoDetector(ImageFormat format, out IImageInfoDetector infoDetector)
-        {
-            if (_infoDetectorByFormat == null)
-            {
-                _infoDetectorByFormat = new Dictionary<ImageFormat, IImageInfoDetector>
-                {
-                    { GetInfoDetectors()[0].Format, GetInfoDetectors()[0] },
-                    { GetInfoDetectors()[1].Format, GetInfoDetectors()[1] }
-                };
-            }
-            return _infoDetectorByFormat.TryGetValue(format, out infoDetector);
-        }
-
-        public static IImageInfoDetector GetInfoDetector(ImageFormat format)
-        {
-            if (TryGetInfoDetector(format, out var infoDetector))
-                return infoDetector;
-            throw new MissingInfoDetectorException(format);
-        }
-
-        #endregion
-
-        #region [Try]GetDecoder
-
-        public static bool TryGetDecoder(ImageFormat format, out IImageDecoder decoder)
-        {
-            if (_decoderByFormat == null)
-            {
-                _decoderByFormat = new Dictionary<ImageFormat, IImageDecoder>
-                {
-                    { GetDecoders()[0].Format, GetDecoders()[0] },
-                    { GetDecoders()[1].Format, GetDecoders()[1] }
-                };
-            }
-            return _decoderByFormat.TryGetValue(format, out decoder);
-        }
-
-        public static IImageDecoder GetDecoder(ImageFormat format)
-        {
-            if (TryGetDecoder(format, out var decoder))
-                return decoder;
-            throw new MissingDecoderException(format);
-        }
-
-        #endregion
-
-        #region [Try]GetEncoder
-
-        public static bool TryGetEncoder(ImageFormat format, out IImageEncoder encoder)
-        {
-            if (_encoderByFormat == null)
-            {
-                _encoderByFormat = new Dictionary<ImageFormat, IImageEncoder>
-                {
-                    { GetEncoders()[0].Format, GetEncoders()[0] }
-                };
-            }
-            return _encoderByFormat.TryGetValue(format, out encoder);
-        }
-
-        public static IImageEncoder GetEncoder(ImageFormat format)
-        {
-            if (TryGetEncoder(format, out var encoder))
-                return encoder;
-            throw new MissingEncoderException(format);
-        }
-
-        #endregion
-
-        #region WrapMemory
-
-        public static unsafe Image<TPixel> WrapMemory<TPixel>(
-            Memory<TPixel> memory, int width, int height, int stride)
-            where TPixel : unmanaged, IPixel
-        {
-            CommonArgumentGuard.AssertAboveZero(width, nameof(width));
-            CommonArgumentGuard.AssertAboveZero(height, nameof(height));
-            ImagingArgumentGuard.AssertContigousLargeEnough(memory.Length, width * height, nameof(memory));
-
-            var buffer = new Image<TPixel>.Buffer(memory, stride);
-            return new Image<TPixel>(buffer, width, height);
-        }
-
-        public static unsafe Image<TPixel> WrapMemory<TPixel>(
-            Memory<TPixel> memory, int width, int height)
-            where TPixel : unmanaged, IPixel
-        {
-            return WrapMemory(memory, width, height, width * sizeof(TPixel));
-        }
-
-        public static unsafe Image<TPixel> WrapMemory<TPixel>(
-            IMemory<TPixel> memory, int width, int height, int stride, bool leaveOpen)
-            where TPixel : unmanaged, IPixel
-        {
-            CommonArgumentGuard.AssertAboveZero(width, nameof(width));
-            CommonArgumentGuard.AssertAboveZero(height, nameof(height));
-            ImagingArgumentGuard.AssertContigousLargeEnough(memory.Span.Length, width * height, nameof(memory));
-
-            var buffer = new Image<TPixel>.Buffer(memory, stride, leaveOpen);
-            return new Image<TPixel>(buffer, width, height);
-        }
-
-        public static unsafe Image<TPixel> WrapMemory<TPixel>(
-            IMemory<TPixel> memory, int width, int height, bool leaveOpen)
-            where TPixel : unmanaged, IPixel
-        {
-            return WrapMemory(memory, width, height, width * sizeof(TPixel), leaveOpen);
-        }
-
-        #endregion
-
-        #region Create
-
-        /// <summary>
-        /// Creates an empty image using the
-        /// <see cref="Image{TPixel}.Image(int, int)"/> constructor.
-        /// </summary>
-        public static unsafe Image<TPixel> Create<TPixel>(int width, int height)
-            where TPixel : unmanaged, IPixel
-        {
-            return new Image<TPixel>(width, height);
-        }
-
-        #endregion
-
-        #region [Try]DetectFormat
-
-        private static bool TryDetectFormat(
-            ImageReadStream stream, ImagingConfig config, out ImageFormat format)
-        {
-            foreach (var infoDetector in GetInfoDetectors())
-            {
-                format = infoDetector.DetectFormat(stream, config);
-                if (format != null)
-                    return true;
-            }
-            format = default;
-            return false;
-        }
-
-        public static bool TryDetectFormat(
-            Stream stream, ImagingConfig config,
-            CancellationToken cancellation, out ImageFormat format)
-        {
-            using (var imageStream = config.CreateReadStream(stream, cancellation))
-                return TryDetectFormat(imageStream, config, out format);
-        }
-
-        private static ImageFormat DetectFormat(
-            ImageReadStream imageStream, ImagingConfig config)
-        {
-            if (TryDetectFormat(imageStream, config, out var format))
-                return format;
-            throw new UnknownImageFormatException();
-        }
-
-        public static ImageFormat DetectFormat(
-            Stream stream, ImagingConfig config, CancellationToken cancellation)
-        {
-            using (var imageStream = config.CreateReadStream(stream, cancellation))
-                return DetectFormat(imageStream, config);
-        }
-
-        /*
-
-        public static bool TryDetectFormat(
-            IReadOnlyMemory<byte> data, ImagingConfig config,
-            CancellationToken cancellation, out ImageFormat format)
-        {
-            if (!data.IsEmpty())
-            {
-                foreach (var infoDetector in GetInfoDetectors())
-                {
-                    format = infoDetector.DetectFormat(data, config, cancellation);
-                    if (format != null)
-                        return true;
-                }
-            }
-            format = default;
-            return false;
-        }
-
-        public static ImageFormat DetectFormat(
-            IReadOnlyMemory<byte> data, ImagingConfig config, CancellationToken cancellation)
-        {
-            if (TryDetectFormat(data, config, cancellation, out var format))
-                return format;
-            throw new UnknownImageFormatException();
-        }
-
-        */
-
-        #endregion
-
-        #region [Try]Identify
-
-        public static bool TryIdentify(
-            Stream stream, ImagingConfig config,
-            CancellationToken cancellation, out ImageInfo info)
-        {
-            using (var imageStream = config.CreateReadStream(stream, cancellation))
-            {
-                if (TryDetectFormat(imageStream, config, out var format))
-                {
-                    if (TryGetInfoDetector(format, out var detector))
-                    {
-                        info = detector.Identify(imageStream, config);
-                        if (info != null)
-                            return true;
-                    }
-                }
-            }
-            info = default;
-            return false;
-        }
-
-        public static ImageInfo Identify(
-            Stream stream, ImagingConfig config, CancellationToken cancellation)
-        {
-            using (var imageStream = config.CreateReadStream(stream, cancellation))
-            {
-                var format = DetectFormat(imageStream, config);
-                var infoDetector = GetInfoDetector(format);
-                var info = infoDetector.Identify(imageStream, config);
-                if (info != null)
-                    return info;
-                throw new InvalidDataException();
-            }
-        }
-
-        /*
-        public static bool TryIdentify(
-            IReadOnlyMemory<byte> data, ImagingConfig config,
-            CancellationToken cancellation, out ImageInfo info)
-        {
-            if (TryDetectFormat(data, config, cancellation, out var format))
-                if (TryGetDecoder(format, out var decoder))
-                    return decoder.TryIdentify(data, config, cancellation, out info);
-
-            info = default;
-            return false;
-        }
-        */
-
-        /*
-        public static ImageInfo Identify(
-            IReadOnlyMemory<byte> data, ImagingConfig config, CancellationToken cancellation)
-        {
-            var format = DetectFormat(data, config, cancellation);
-            var decoder = GetDecoder(format);
-            if (!decoder.TryIdentify(data, config, cancellation, out var info))
-                throw new InvalidDataException();
-            return info;
-        }
-        */
-
-        #endregion
-    }
-}
+﻿using System;
+using System.Collections.Generic;
+using System.IO;
+using System.Threading;
+using MonoGame.Imaging.Decoding;
+using MonoGame.Imaging.Encoding;
+using MonoGame.Framework;
+using MonoGame.Framework.Memory;
+using MonoGame.Framework.PackedVector;
+
+namespace MonoGame.Imaging
+{
+    // TODO: fix IReadOnlyMemory<T> stuff
+
+    /// <summary>
+    /// Helper for detecting image formats and identifying and creating 
+    /// images by decoding a stream or memory, copying memory, or wrapping around memory.
+    /// </summary>
+    public static partial class Image
+    {
+        // TODO: fix up this mess of coder lists
+
+        private static List<IImageDecoder> _decoders;
+        private static Dictionary<ImageFormat, IImageDecoder> _decoderByFormat;
+
+        private static List<IImageEncoder> _encoders;
+        private static Dictionary<ImageFormat, IImageEncoder> _encoderByFormat;
+
+        private static List<IImageInfoDetector> _infoDetectors;
+        private static Dictionary<ImageFormat, IImageInfoDetector> _infoDetectorByFormat;
+
+        private static List<IImageInfoDetector> GetInfoDetectors()
+        {
+            if (_infoDetectors == null)
+            {
+                _infoDetectors = new List<IImageInfoDetector>();
+                _infoDetectors.Add(new PngInfoDetector());
+                _infoDetectors.Add(new BmpInfoDetector());
+            }
+            return _infoDetectors;
+        }
+
+        private static List<IImageDecoder> GetDecoders()
+        {
+            if (_decoders == null)
+            {
+                _decoders = new List<IImageDecoder>();
+                _decoders.Add(new BmpDecoder());
+                _decoders.Add(new PngDecoder());
+            }
+            return _decoders;
+        }
+
+        private static List<IImageEncoder> GetEncoders()
+        {
+            if (_encoders == null)
+            {
+                _encoders = new List<IImageEncoder>();
+                _encoders.Add(new PngEncoder());
+            }
+            return _encoders;
+        }
+
+        public static EncoderOptions GetDefaultEncoderOptions(ImageFormat format)
+        {
+            return GetEncoder(format).DefaultOptions;
+        }
+
+        #region [Try]GetInfoDetector
+
+        public static bool TryGetInfoDetector(ImageFormat format, out IImageInfoDetector infoDetector)
+        {
+            if (_infoDetectorByFormat == null)
+            {
+                _infoDetectorByFormat = new Dictionary<ImageFormat, IImageInfoDetector>
+                {
+                    { GetInfoDetectors()[0].Format, GetInfoDetectors()[0] },
+                    { GetInfoDetectors()[1].Format, GetInfoDetectors()[1] }
+                };
+            }
+            return _infoDetectorByFormat.TryGetValue(format, out infoDetector);
+        }
+
+        public static IImageInfoDetector GetInfoDetector(ImageFormat format)
+        {
+            if (TryGetInfoDetector(format, out var infoDetector))
+                return infoDetector;
+            throw new MissingInfoDetectorException(format);
+        }
+
+        #endregion
+
+        #region [Try]GetDecoder
+
+        public static bool TryGetDecoder(ImageFormat format, out IImageDecoder decoder)
+        {
+            if (_decoderByFormat == null)
+            {
+                _decoderByFormat = new Dictionary<ImageFormat, IImageDecoder>
+                {
+                    { GetDecoders()[0].Format, GetDecoders()[0] },
+                    { GetDecoders()[1].Format, GetDecoders()[1] }
+                };
+            }
+            return _decoderByFormat.TryGetValue(format, out decoder);
+        }
+
+        public static IImageDecoder GetDecoder(ImageFormat format)
+        {
+            if (TryGetDecoder(format, out var decoder))
+                return decoder;
+            throw new MissingDecoderException(format);
+        }
+
+        #endregion
+
+        #region [Try]GetEncoder
+
+        public static bool TryGetEncoder(ImageFormat format, out IImageEncoder encoder)
+        {
+            if (_encoderByFormat == null)
+            {
+                _encoderByFormat = new Dictionary<ImageFormat, IImageEncoder>
+                {
+                    { GetEncoders()[0].Format, GetEncoders()[0] }
+                };
+            }
+            return _encoderByFormat.TryGetValue(format, out encoder);
+        }
+
+        public static IImageEncoder GetEncoder(ImageFormat format)
+        {
+            if (TryGetEncoder(format, out var encoder))
+                return encoder;
+            throw new MissingEncoderException(format);
+        }
+
+        #endregion
+
+        #region WrapMemory
+
+        public static unsafe Image<TPixel> WrapMemory<TPixel>(
+            Memory<TPixel> memory, int width, int height, int stride)
+            where TPixel : unmanaged, IPixel
+        {
+            CommonArgumentGuard.AssertAboveZero(width, nameof(width));
+            CommonArgumentGuard.AssertAboveZero(height, nameof(height));
+            ImagingArgumentGuard.AssertContigousLargeEnough(memory.Length, width * height, nameof(memory));
+
+            var buffer = new Image<TPixel>.Buffer(memory, stride);
+            return new Image<TPixel>(buffer, width, height);
+        }
+
+        public static unsafe Image<TPixel> WrapMemory<TPixel>(
+            Memory<TPixel> memory, int width, int height)
+            where TPixel : unmanaged, IPixel
+        {
+            return WrapMemory(memory, width, height, width * sizeof(TPixel));
+        }
+
+        public static unsafe Image<TPixel> WrapMemory<TPixel>(
+            IMemory<TPixel> memory, int width, int height, int stride, bool leaveOpen)
+            where TPixel : unmanaged, IPixel
+        {
+            CommonArgumentGuard.AssertAboveZero(width, nameof(width));
+            CommonArgumentGuard.AssertAboveZero(height, nameof(height));
+            ImagingArgumentGuard.AssertContigousLargeEnough(memory.Span.Length, width * height, nameof(memory));
+
+            var buffer = new Image<TPixel>.Buffer(memory, stride, leaveOpen);
+            return new Image<TPixel>(buffer, width, height);
+        }
+
+        public static unsafe Image<TPixel> WrapMemory<TPixel>(
+            IMemory<TPixel> memory, int width, int height, bool leaveOpen)
+            where TPixel : unmanaged, IPixel
+        {
+            return WrapMemory(memory, width, height, width * sizeof(TPixel), leaveOpen);
+        }
+
+        #endregion
+
+        #region Create
+
+        /// <summary>
+        /// Creates an empty image using the
+        /// <see cref="Image{TPixel}.Image(int, int)"/> constructor.
+        /// </summary>
+        public static unsafe Image<TPixel> Create<TPixel>(int width, int height)
+            where TPixel : unmanaged, IPixel
+        {
+            return new Image<TPixel>(width, height);
+        }
+
+        #endregion
+
+        #region [Try]DetectFormat
+
+        private static bool TryDetectFormat(
+            ImageReadStream stream, ImagingConfig config, out ImageFormat format)
+        {
+            foreach (var infoDetector in GetInfoDetectors())
+            {
+                format = infoDetector.DetectFormat(stream, config);
+                if (format != null)
+                    return true;
+            }
+            format = default;
+            return false;
+        }
+
+        public static bool TryDetectFormat(
+            Stream stream, ImagingConfig config,
+            CancellationToken cancellation, out ImageFormat format)
+        {
+            using (var imageStream = config.CreateReadStream(stream, cancellation))
+                return TryDetectFormat(imageStream, config, out format);
+        }
+
+        private static ImageFormat DetectFormat(
+            ImageReadStream imageStream, ImagingConfig config)
+        {
+            if (TryDetectFormat(imageStream, config, out var format))
+                return format;
+            throw new UnknownImageFormatException();
+        }
+
+        public static ImageFormat DetectFormat(
+            Stream stream, ImagingConfig config, CancellationToken cancellation)
+        {
+            using (var imageStream = config.CreateReadStream(stream, cancellation))
+                return DetectFormat(imageStream, config);
+        }
+
+        /*
+
+        public static bool TryDetectFormat(
+            IReadOnlyMemory<byte> data, ImagingConfig config,
+            CancellationToken cancellation, out ImageFormat format)
+        {
+            if (!data.IsEmpty())
+            {
+                foreach (var infoDetector in GetInfoDetectors())
+                {
+                    format = infoDetector.DetectFormat(data, config, cancellation);
+                    if (format != null)
+                        return true;
+                }
+            }
+            format = default;
+            return false;
+        }
+
+        public static ImageFormat DetectFormat(
+            IReadOnlyMemory<byte> data, ImagingConfig config, CancellationToken cancellation)
+        {
+            if (TryDetectFormat(data, config, cancellation, out var format))
+                return format;
+            throw new UnknownImageFormatException();
+        }
+
+        */
+
+        #endregion
+
+        #region [Try]Identify
+
+        public static bool TryIdentify(
+            Stream stream, ImagingConfig config,
+            CancellationToken cancellation, out ImageInfo info)
+        {
+            using (var imageStream = config.CreateReadStream(stream, cancellation))
+            {
+                if (TryDetectFormat(imageStream, config, out var format))
+                {
+                    if (TryGetInfoDetector(format, out var detector))
+                    {
+                        info = detector.Identify(imageStream, config);
+                        if (info != null)
+                            return true;
+                    }
+                }
+            }
+            info = default;
+            return false;
+        }
+
+        public static ImageInfo Identify(
+            Stream stream, ImagingConfig config, CancellationToken cancellation)
+        {
+            using (var imageStream = config.CreateReadStream(stream, cancellation))
+            {
+                var format = DetectFormat(imageStream, config);
+                var infoDetector = GetInfoDetector(format);
+                var info = infoDetector.Identify(imageStream, config);
+                if (info != null)
+                    return info;
+                throw new InvalidDataException();
+            }
+        }
+
+        /*
+        public static bool TryIdentify(
+            IReadOnlyMemory<byte> data, ImagingConfig config,
+            CancellationToken cancellation, out ImageInfo info)
+        {
+            if (TryDetectFormat(data, config, cancellation, out var format))
+                if (TryGetDecoder(format, out var decoder))
+                    return decoder.TryIdentify(data, config, cancellation, out info);
+
+            info = default;
+            return false;
+        }
+        */
+
+        /*
+        public static ImageInfo Identify(
+            IReadOnlyMemory<byte> data, ImagingConfig config, CancellationToken cancellation)
+        {
+            var format = DetectFormat(data, config, cancellation);
+            var decoder = GetDecoder(format);
+            if (!decoder.TryIdentify(data, config, cancellation, out var info))
+                throw new InvalidDataException();
+            return info;
+        }
+        */
+
+        #endregion
+    }
+}