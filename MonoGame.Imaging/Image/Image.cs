﻿using System;
using System.Diagnostics;
using MonoGame.Framework;
using MonoGame.Framework.Memory;
using MonoGame.Framework.PackedVector;
using MonoGame.Imaging.Pixels;

namespace MonoGame.Imaging
{
    /// <summary>
    /// Base class for objects that store pixels.
    /// </summary>
    public abstract partial class Image : IPixelMemory
    {
        public event DatalessEvent<Image> Disposing;

        #region Properties

        /// <summary>
        /// Gets whether the object is disposed.
        /// </summary>
        public bool IsDisposed { get; private set; }

        /// <summary>
        /// Gets the width of the image in pixels.
        /// </summary>
        public int Width { get; }

        /// <summary>
        /// Gets the height of the image in pixels.
        /// </summary>
        public int Height { get; }

        /// <summary>
        /// Gets info about the pixel type of the image.
        /// </summary>
        public PixelTypeInfo PixelType { get; }

        public abstract int ByteStride { get; }

        public bool IsPixelContiguous => Width * PixelType.ElementSize == ByteStride;

        int IElementContainer.ElementSize => PixelType.ElementSize;
        int IElementContainer.Count => Width * Height;

        #endregion

        protected Image(int width, int height, PixelTypeInfo pixelType)
        {
<<<<<<< HEAD
            ArgumentGuard.AssertAboveZero(width, nameof(width));
            ArgumentGuard.AssertAboveZero(height, nameof(height));
            PixelType = pixelType ?? throw new ArgumentNullException(nameof(pixelType));
=======
            CommonArgumentGuard.AssertAboveZero(width, nameof(width));
            CommonArgumentGuard.AssertAboveZero(height, nameof(height));
>>>>>>> e64f2b05

            PixelType = pixelType ?? throw new ArgumentNullException(nameof(pixelType));
            Width = width;
            Height = height;
        }

        #region Create

        /// <summary>
        /// Creates an empty image.
        /// </summary>
        public static Image Create(int width, int height, PixelTypeInfo pixelType)
        {
        }

        /// <summary>
        /// Creates an empty image.
        /// </summary>
        public static Image Create(Size size, PixelTypeInfo pixelType)
        {
        }

        #endregion

        public abstract Span<byte> GetPixelByteRowSpan(int row);

        public abstract Span<byte> GetPixelByteSpan();

        public void GetPixelByteRow(int x, int y, Span<byte> destination)
        {
            var rowSpan = GetPixelByteRowSpan(y);
            rowSpan.Slice(x).CopyTo(destination);
        }

        public void SetPixelByteRow(int x, int y, ReadOnlySpan<byte> data)
        {
            var rowSpan = GetPixelByteRowSpan(y);
            data.CopyTo(rowSpan.Slice(x));
        }

        ReadOnlySpan<byte> IReadOnlyPixelBuffer.GetPixelByteRowSpan(int row) => GetPixelByteRowSpan(row);

        ReadOnlySpan<byte> IReadOnlyPixelMemory.GetPixelByteSpan() => GetPixelByteSpan();

        #region IDisposable

        [DebuggerHidden]
        protected void AssertNotDisposed()
        {
            if (IsDisposed)
                throw new ObjectDisposedException(nameof(Image));
        }

        protected virtual void Dispose(bool disposing)
        {
            if (!IsDisposed)
            {
                Disposing?.Invoke(this);
                IsDisposed = true;
            }
        }

        public void Dispose()
        {
            Dispose(true);
            GC.SuppressFinalize(this);
        }

        ~Image()
        {
            Dispose(false);
        }

        #endregion
    }
}
<|MERGE_RESOLUTION|>--- conflicted
+++ resolved
@@ -1,133 +1,126 @@
-﻿using System;
-using System.Diagnostics;
-using MonoGame.Framework;
-using MonoGame.Framework.Memory;
-using MonoGame.Framework.PackedVector;
-using MonoGame.Imaging.Pixels;
-
-namespace MonoGame.Imaging
-{
-    /// <summary>
-    /// Base class for objects that store pixels.
-    /// </summary>
-    public abstract partial class Image : IPixelMemory
-    {
-        public event DatalessEvent<Image> Disposing;
-
-        #region Properties
-
-        /// <summary>
-        /// Gets whether the object is disposed.
-        /// </summary>
-        public bool IsDisposed { get; private set; }
-
-        /// <summary>
-        /// Gets the width of the image in pixels.
-        /// </summary>
-        public int Width { get; }
-
-        /// <summary>
-        /// Gets the height of the image in pixels.
-        /// </summary>
-        public int Height { get; }
-
-        /// <summary>
-        /// Gets info about the pixel type of the image.
-        /// </summary>
-        public PixelTypeInfo PixelType { get; }
-
-        public abstract int ByteStride { get; }
-
-        public bool IsPixelContiguous => Width * PixelType.ElementSize == ByteStride;
-
-        int IElementContainer.ElementSize => PixelType.ElementSize;
-        int IElementContainer.Count => Width * Height;
-
-        #endregion
-
-        protected Image(int width, int height, PixelTypeInfo pixelType)
-        {
-<<<<<<< HEAD
-            ArgumentGuard.AssertAboveZero(width, nameof(width));
-            ArgumentGuard.AssertAboveZero(height, nameof(height));
-            PixelType = pixelType ?? throw new ArgumentNullException(nameof(pixelType));
-=======
-            CommonArgumentGuard.AssertAboveZero(width, nameof(width));
-            CommonArgumentGuard.AssertAboveZero(height, nameof(height));
->>>>>>> e64f2b05
-
-            PixelType = pixelType ?? throw new ArgumentNullException(nameof(pixelType));
-            Width = width;
-            Height = height;
-        }
-
-        #region Create
-
-        /// <summary>
-        /// Creates an empty image.
-        /// </summary>
-        public static Image Create(int width, int height, PixelTypeInfo pixelType)
-        {
-        }
-
-        /// <summary>
-        /// Creates an empty image.
-        /// </summary>
-        public static Image Create(Size size, PixelTypeInfo pixelType)
-        {
-        }
-
-        #endregion
-
-        public abstract Span<byte> GetPixelByteRowSpan(int row);
-
-        public abstract Span<byte> GetPixelByteSpan();
-
-        public void GetPixelByteRow(int x, int y, Span<byte> destination)
-        {
-            var rowSpan = GetPixelByteRowSpan(y);
-            rowSpan.Slice(x).CopyTo(destination);
-        }
-
-        public void SetPixelByteRow(int x, int y, ReadOnlySpan<byte> data)
-        {
-            var rowSpan = GetPixelByteRowSpan(y);
-            data.CopyTo(rowSpan.Slice(x));
-        }
-
-        ReadOnlySpan<byte> IReadOnlyPixelBuffer.GetPixelByteRowSpan(int row) => GetPixelByteRowSpan(row);
-
-        ReadOnlySpan<byte> IReadOnlyPixelMemory.GetPixelByteSpan() => GetPixelByteSpan();
-
-        #region IDisposable
-
-        [DebuggerHidden]
-        protected void AssertNotDisposed()
-        {
-            if (IsDisposed)
-                throw new ObjectDisposedException(nameof(Image));
-        }
-
-        protected virtual void Dispose(bool disposing)
-        {
-            if (!IsDisposed)
-            {
-                Disposing?.Invoke(this);
-                IsDisposed = true;
-            }
-        }
-
-        public void Dispose()
-        {
-            Dispose(true);
-            GC.SuppressFinalize(this);
-        }
-
-        ~Image()
-        {
-            Dispose(false);
-        }
-
-        #endregion
-    }
-}
+﻿using System;
+using System.Diagnostics;
+using MonoGame.Framework;
+using MonoGame.Framework.Memory;
+using MonoGame.Framework.PackedVector;
+using MonoGame.Imaging.Pixels;
+
+namespace MonoGame.Imaging
+{
+    /// <summary>
+    /// Base class for objects that store pixels.
+    /// </summary>
+    public abstract partial class Image : IPixelMemory
+    {
+        public event DatalessEvent<Image> Disposing;
+
+        #region Properties
+
+        /// <summary>
+        /// Gets whether the object is disposed.
+        /// </summary>
+        public bool IsDisposed { get; private set; }
+
+        /// <summary>
+        /// Gets the width of the image in pixels.
+        /// </summary>
+        public int Width { get; }
+
+        /// <summary>
+        /// Gets the height of the image in pixels.
+        /// </summary>
+        public int Height { get; }
+
+        /// <summary>
+        /// Gets info about the pixel type of the image.
+        /// </summary>
+        public PixelTypeInfo PixelType { get; }
+
+        public abstract int ByteStride { get; }
+
+        public bool IsPixelContiguous => Width * PixelType.ElementSize == ByteStride;
+
+        int IElementContainer.ElementSize => PixelType.ElementSize;
+        int IElementContainer.Count => Width * Height;
+
+        #endregion
+
+        protected Image(int width, int height, PixelTypeInfo pixelType)
+        {
+            ArgumentGuard.AssertAboveZero(width, nameof(width));
+            ArgumentGuard.AssertAboveZero(height, nameof(height));
+            PixelType = pixelType ?? throw new ArgumentNullException(nameof(pixelType));
+            Width = width;
+            Height = height;
+        }
+
+        #region Create
+
+        /// <summary>
+        /// Creates an empty image.
+        /// </summary>
+        public static Image Create(int width, int height, PixelTypeInfo pixelType)
+        {
+        }
+
+        /// <summary>
+        /// Creates an empty image.
+        /// </summary>
+        public static Image Create(Size size, PixelTypeInfo pixelType)
+        {
+        }
+
+        #endregion
+
+        public abstract Span<byte> GetPixelByteRowSpan(int row);
+
+        public abstract Span<byte> GetPixelByteSpan();
+
+        public void GetPixelByteRow(int x, int y, Span<byte> destination)
+        {
+            var rowSpan = GetPixelByteRowSpan(y);
+            rowSpan.Slice(x).CopyTo(destination);
+        }
+
+        public void SetPixelByteRow(int x, int y, ReadOnlySpan<byte> data)
+        {
+            var rowSpan = GetPixelByteRowSpan(y);
+            data.CopyTo(rowSpan.Slice(x));
+        }
+
+        ReadOnlySpan<byte> IReadOnlyPixelBuffer.GetPixelByteRowSpan(int row) => GetPixelByteRowSpan(row);
+
+        ReadOnlySpan<byte> IReadOnlyPixelMemory.GetPixelByteSpan() => GetPixelByteSpan();
+
+        #region IDisposable
+
+        [DebuggerHidden]
+        protected void AssertNotDisposed()
+        {
+            if (IsDisposed)
+                throw new ObjectDisposedException(nameof(Image));
+        }
+
+        protected virtual void Dispose(bool disposing)
+        {
+            if (!IsDisposed)
+            {
+                Disposing?.Invoke(this);
+                IsDisposed = true;
+            }
+        }
+
+        public void Dispose()
+        {
+            Dispose(true);
+            GC.SuppressFinalize(this);
+        }
+
+        ~Image()
+        {
+            Dispose(false);
+        }
+
+        #endregion
+    }
+}