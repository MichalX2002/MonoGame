--- conflicted
+++ resolved
@@ -48,11 +48,7 @@
             int offsetX = startPixelOffset % Width;
             int offsetY = startPixelOffset / Width;
 
-<<<<<<< HEAD
-            var convertHelper = new PixelConversionHelper32();
-=======
             var convertHelper = new PixelConverter32();
->>>>>>> aa1d041a
             int pixelSize = _pixels.PixelType.ElementSize;
 
             // each iteration is supposed to read pixels from a single row at the time
@@ -64,46 +60,8 @@
                 int toRead = Math.Min(pixelsLeft, _pixels.Width - offsetX);
                 var srcByteRow = _pixels.GetPixelByteRowSpan(offsetY);
 
-<<<<<<< HEAD
-                    case 3:
-                        for (; i < toRead - 1; i++, bufferOffset += sizeof(Rgb24))
-                        {
-                            convertHelper.Rgb.FromScaledVector4(srcRow[i + offsetX].ToScaledVector4());
-                            for (int j = 0; j < sizeof(Rgb24); j++)
-                                buffer[j + bufferOffset] = convertHelper.Raw[j];
-                        }
-                        convertHelper.Rgb.FromScaledVector4(srcRow[i + 1 + offsetX].ToScaledVector4());
-                        break;
-
-                    case 4:
-                        if (_pixels.PixelType.Type == typeof(Color))
-                        {
-                            fixed (byte* srcPtr = &MemoryMarshal.GetReference(srcRow))
-                            fixed (byte* dstPtr = &MemoryMarshal.GetReference(buffer))
-                            {
-                                int bytes = toRead * pixelSize;
-                                int byteOffsetX = offsetX * pixelSize;
-                                Buffer.MemoryCopy(srcPtr + byteOffsetX, dstPtr + bufferOffset, bytes, bytes);
-                                bufferOffset += bytes;
-                            }
-                            goto ReadEnd;
-                        }
-                        else
-                        {
-                            for (; i < toRead - 1; i++, bufferOffset += sizeof(Color))
-                            {
-                                srcRow[i + offsetX].ToColor(ref convertHelper.Rgba);
-                                for (int j = 0; j < sizeof(Color); j++)
-                                    buffer[j + bufferOffset] = convertHelper.Raw[j];
-                            }
-                            srcRow[i + 1 + offsetX].ToColor(ref convertHelper.Rgba);
-                        }
-                        break;
-                }
-=======
                 if (Transform32())
                     goto ReadEnd;
->>>>>>> aa1d041a
 
                 // copy over the remaining bytes,
                 // as the Fill() caller may request less bytes than sizeof(TPixel)
