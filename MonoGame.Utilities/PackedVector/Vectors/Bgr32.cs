--- conflicted
+++ resolved
@@ -42,15 +42,15 @@
             Padding = padding;
         }
 
-        public Bgr32(Vector4 vector) : this()
-        {
-            FromVector4(vector);
-        }
-
-        public Bgr32(Vector3 vector) : this(new Vector4(vector, 1))
-        {
-        }
-
+        public Bgr32(Vector4 vector) : this()
+        {
+            FromVector4(vector);
+        }
+
+        public Bgr32(Vector3 vector) : this(new Vector4(vector, 1))
+        {
+        }
+
         public Bgr32(float x, float y, float z) : this(new Vector3(x, y, z))
         {
         }
@@ -68,40 +68,32 @@
             set => Unsafe.As<Bgr32, uint>(ref this) = value;
         }
 
-        public void FromVector4(in Vector4 vector)
-        {
+        public void FromVector4(in Vector4 vector)
+        {
             Color rgba = default;
             rgba.FromVector4(vector);
             FromColor(rgba);
         }
 
-        public readonly void ToVector4(out Vector4 vector)
-        {
-<<<<<<< HEAD
-            vector.X = R;
-            vector.Y = G;
-            vector.Z = B;
-            vector.W = byte.MaxValue;
-            vector /= byte.MaxValue;
-=======
-            vector = new Vector4(R,G,B, byte.MaxValue) / byte.MaxValue;
->>>>>>> 08f4f498
-        }
-
-        public void FromScaledVector4(in Vector4 scaledVector)
-        {
-            FromVector4(scaledVector);
-        }
-
-        public readonly void ToScaledVector4(out Vector4 scaledVector)
-        {
-            ToVector4(out scaledVector);
-        }
-
+        public readonly void ToVector4(out Vector4 vector)
+        {
+            vector = new Vector4(R,G,B, byte.MaxValue) / byte.MaxValue;
+        }
+
+        public void FromScaledVector4(in Vector4 scaledVector)
+        {
+            FromVector4(scaledVector);
+        }
+
+        public readonly void ToScaledVector4(out Vector4 scaledVector)
+        {
+            ToVector4(out scaledVector);
+        }
+
         #endregion
-
+
         #region IPixel
-
+
         public readonly void ToColor(ref Color destination)
         {
             destination.R = R;
