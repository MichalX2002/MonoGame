<Project Sdk="Microsoft.NET.Sdk">
  <PropertyGroup>
    <BaseOutputPath>..\..\Artifacts\MonoGame.Templates.CSharp</BaseOutputPath>
    <PackageType>Template</PackageType>

    <Title>MonoGame project templates</Title>
    <Description>A set of C# templates written for the MonoGame framework.</Description>
    <PackageId>MonoGame.Templates.CSharp</PackageId>

    <TargetFramework>netstandard2.0</TargetFramework>

    <IncludeContentInPack>true</IncludeContentInPack>
    <IncludeBuildOutput>false</IncludeBuildOutput>
    <ContentTargetFolders>content</ContentTargetFolders>

    <NoWarn>NU5128</NoWarn>
  </PropertyGroup>
  <ItemGroup>
    <Content Include="content\**\*" Exclude="content\**\.DS_Store;content\**\bin;content\**\obj" />
    <Compile Remove="**\*" />
  </ItemGroup>
<<<<<<< HEAD
  <ItemGroup>
    <None Include="content\MonoGame.Application.Android.CSharp\Resources\Drawable\Icon.png">
      <Pack>True</Pack>
      <PackagePath></PackagePath>
    </None>
  </ItemGroup>
=======

  <Target Name="SetMGPackageReferenceVersions" BeforeTargets="CoreBuild">
    <ItemGroup>
      <MGProjects Include="**\*.csproj" />
    </ItemGroup>

    <!-- For SDK-style project files -->
    <XmlPoke XmlInputPath="%(MGProjects.Identity)"
        Query="Project/ItemGroup/PackageReference[starts-with(@Include, &quot;MonoGame&quot;)]/@Version"
        Value="$(Version)" />
    <!-- For old-style project files that set the xml namespace -->
    <XmlPoke XmlInputPath="%(MGProjects.Identity)"
        Namespaces="&lt;Namespace Prefix='n' Uri='http://schemas.microsoft.com/developer/msbuild/2003' /&gt;"
        Query="n:Project/n:ItemGroup/n:PackageReference[starts-with(@Include, &quot;MonoGame&quot;)]/@Version"
        Value="$(Version)" />
  </Target>
>>>>>>> 83cdd75e
</Project><|MERGE_RESOLUTION|>--- conflicted
+++ resolved
@@ -19,14 +19,6 @@
     <Content Include="content\**\*" Exclude="content\**\.DS_Store;content\**\bin;content\**\obj" />
     <Compile Remove="**\*" />
   </ItemGroup>
-<<<<<<< HEAD
-  <ItemGroup>
-    <None Include="content\MonoGame.Application.Android.CSharp\Resources\Drawable\Icon.png">
-      <Pack>True</Pack>
-      <PackagePath></PackagePath>
-    </None>
-  </ItemGroup>
-=======
 
   <Target Name="SetMGPackageReferenceVersions" BeforeTargets="CoreBuild">
     <ItemGroup>
@@ -43,5 +35,10 @@
         Query="n:Project/n:ItemGroup/n:PackageReference[starts-with(@Include, &quot;MonoGame&quot;)]/@Version"
         Value="$(Version)" />
   </Target>
->>>>>>> 83cdd75e
+  <ItemGroup>
+    <None Include="content\MonoGame.Application.Android.CSharp\Resources\Drawable\Icon.png">
+      <Pack>True</Pack>
+      <PackagePath></PackagePath>
+    </None>
+  </ItemGroup>
 </Project>