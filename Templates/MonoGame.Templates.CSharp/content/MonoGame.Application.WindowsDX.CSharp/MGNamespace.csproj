--- conflicted
+++ resolved
@@ -1,33 +1,3 @@
-<<<<<<< HEAD
-<Project Sdk="Microsoft.NET.Sdk.WindowsDesktop">
-
-  <PropertyGroup>
-    <OutputType>WinExe</OutputType>
-    <TargetFramework>netcoreapp3.1</TargetFramework>
-    <PublishReadyToRun>false</PublishReadyToRun>
-    <TieredCompilation>false</TieredCompilation>
-  </PropertyGroup>
-
-  <PropertyGroup>
-    <ApplicationManifest>app.manifest</ApplicationManifest>
-    <ApplicationIcon>Icon.ico</ApplicationIcon>
-  </PropertyGroup>
-
-  <ItemGroup>
-    <TrimmerRootAssembly Include="Microsoft.Xna.Framework.Content.ContentTypeReader" Visible="false" />
-  </ItemGroup>
-
-  <ItemGroup>
-    <PackageReference Include="MonoGame.Framework.WindowsDX" Version="3.8.*" />
-    <PackageReference Include="MonoGame.Content.Builder" Version="3.8.*" />
-  </ItemGroup>
-
-  <ItemGroup>
-    <MonoGameContentReference Include="Content\Content.mgcb" Visible="false" />
-  </ItemGroup>
-
-</Project>
-=======
 <Project Sdk="Microsoft.NET.Sdk.WindowsDesktop">
 
   <PropertyGroup>
@@ -56,5 +26,3 @@
   </ItemGroup>
 
 </Project>
-
->>>>>>> 46e10d90
