--- conflicted
+++ resolved
@@ -8,12 +8,7 @@
     <PackageReference Include="MonoGame.Framework.Content.Pipeline" Version="3.8.0.*">
       <PrivateAssets>All</PrivateAssets>
     </PackageReference>
-<<<<<<< HEAD
-    
-     <PackageReference Include="MonoGame.Framework.Content.Pipeline.Portable" Version="3.8.*">
-=======
     <PackageReference Include="MonoGame.Framework.DesktopGL" Version="3.8.0.*">
->>>>>>> 22d08c17
       <PrivateAssets>All</PrivateAssets>
     </PackageReference>
   </ItemGroup>
