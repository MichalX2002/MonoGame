--- conflicted
+++ resolved
@@ -3,9 +3,6 @@
 // file 'LICENSE.txt', which is part of this source code package.
 
 using System;
-using System.IO;
-using System.Linq;
-using System.Runtime.InteropServices;
 
 namespace MGCB
 {
@@ -33,46 +30,37 @@
             };
 
             if (!parser.Parse(args))
-                return -1;
-
-            // Launch debugger if requested.
+                return -1;
+
+            // Launch debugger if requested.
             if (content.LaunchDebugger)
             {
-                try
+                try
                 {
                     System.Diagnostics.Debugger.Launch();
-                }
-                catch (NotImplementedException)
+                }
+                catch (NotImplementedException)
                 {
                     // not implemented under Mono
                     Console.Error.WriteLine("The debugger is not implemented under Mono and thus is not supported on your platform.");
                 }
             }
 
-<<<<<<< HEAD
+            int errorCount = 0;
             if (content.HasWork)
             {
                 // Print a startup message.            
                 var buildStarted = DateTime.Now;
                 if (!content.Quiet)
                     Console.WriteLine("Build started {0}\n", buildStarted);
-                content.Build(out int successCount, out int errorCount);
-=======
-            // Print a startup message.            
-            var buildStarted = DateTime.Now;
-            if (!content.Quiet)
-                Console.WriteLine("Build started {0}\n", buildStarted);
->>>>>>> 6ef30f19
-
-            // Let the content build.
-            int successCount, errorCount;
-            content.Build(out successCount, out errorCount);
-
-            // Print the finishing info.
-            if (!content.Quiet)
-            {
-                Console.WriteLine("\nBuild {0} succeeded, {1} failed.\n", successCount, errorCount);
-                Console.WriteLine("Time elapsed {0:hh\\:mm\\:ss\\.ff}.", DateTime.Now - buildStarted);
+                content.Build(out int successCount, out errorCount);
+
+                // Print the finishing info.
+                if (!content.Quiet)
+                {
+                    Console.WriteLine("\nBuild {0} succeeded, {1} failed.\n", successCount, errorCount);
+                    Console.WriteLine("Time elapsed {0:hh\\:mm\\:ss\\.ff}.", DateTime.Now - buildStarted);
+                }
             }
 
             // Return the error count.
