﻿// MonoGame - Copyright (C) The MonoGame Team
// This file is subject to the terms and conditions defined in
// file 'LICENSE.txt', which is part of this source code package.

using System;
using System.Collections.Generic;
using System.Diagnostics;
using System.Globalization;
using System.IO;
using System.Linq;
using System.Reflection;
using System.Text;
using System.Threading.Tasks;
using MGCB;
using PathHelper = MonoGame.Framework.Content.Pipeline.Builder.PathHelper;

namespace MonoGame.Tools.Pipeline
{
    public partial class PipelineController : IController
    {
        public static PipelineController Instance;
        private FileWatcher _watcher;

        private Task _buildTask;
        private Process _buildProcess;

        private readonly List<ContentItemTemplate> _templateItems;

        private static readonly string [] _mgcbSearchPaths = new []       
        {
            "/Library/Frameworks/MonoGame.framework/Current/Tools",
#if DEBUG
            "../../../../../MGCB/bin/Windows/AnyCPU/Debug",
            Path.Combine(Path.GetDirectoryName(Assembly.GetExecutingAssembly().Location), "../../../../../MGCB/bin/Windows/AnyCPU/Debug"),
#else
            "../../../../../MGCB/bin/Windows/AnyCPU/Release",
            Path.Combine(Path.GetDirectoryName(Assembly.GetExecutingAssembly().Location), "../../../../../MGCB/bin/Windows/AnyCPU/Release"),
#endif
            "../MGCB",
            Path.Combine(Path.GetDirectoryName(Assembly.GetExecutingAssembly().Location), "../MGCB"),
            Path.GetDirectoryName(Assembly.GetExecutingAssembly().Location),
            "",
        };

        public IEnumerable<ContentItemTemplate> Templates
        {
            get { return _templateItems; }
        }

        public PipelineProject ProjectItem { get; private set; }

        public string ProjectLocation
        {
            get
            {
                var ret = ProjectItem.Location;

                if (!ProjectItem.Location.EndsWith(Path.DirectorySeparatorChar.ToString()))
                    ret += Path.DirectorySeparatorChar;
                
                return ret; 
            }
        }

        public string ProjectOutputDir
        {
            get { return ProjectItem.OutputDir; }
        }

        public List<IProjectItem> SelectedItems { get; private set; }

        public IProjectItem SelectedItem { get; private set; }
        
        public bool ProjectOpen { get; private set; }

        public bool ProjectDirty { get; set; }

        public bool ProjectBuilding 
        {
            get
            {
                return _buildTask != null && !_buildTask.IsCompleted;
            }
        }

        public IView View { get; private set; }

        public event Action OnProjectLoading;

        public event Action OnProjectLoaded;

        private PipelineController(IView view)
        {
            Instance = this;
            PipelineSettings.Default.Load();

            SelectedItems = new List<IProjectItem>();
            _actionStack = new ActionStack(this);

            View = view;
            View.Attach(this);
            ProjectOpen = false;

            _watcher = new FileWatcher(this, view);

            _templateItems = new List<ContentItemTemplate>();
            var root = Path.GetDirectoryName(Assembly.GetExecutingAssembly().Location);
            if (Directory.Exists(Path.Combine (root, "..", "Resources", "Templates")))
            {
                root = Path.Combine(root, "..", "Resources");
            }
            LoadTemplates(Path.Combine(root, "Templates"));
            UpdateMenu();

            view.UpdateRecentList(PipelineSettings.Default.ProjectHistory);
        }

        public static PipelineController Create(IView view)
        {
            return new PipelineController(view);
        }

        public void OnProjectModified()
        {            
            Debug.Assert(ProjectOpen, "OnProjectModified called with no project open?");
            ProjectDirty = true;
        }

        public void OnReferencesModified()
        {
            Debug.Assert(ProjectOpen, "OnReferencesModified called with no project open?");
            ProjectDirty = true;
            ResolveTypes();

            View.UpdateProperties();
        }

        public void OnItemModified(ContentItem contentItem)
        {
            Debug.Assert(ProjectOpen, "OnItemModified called with no project open?");
            ProjectDirty = true;

            View.BeginTreeUpdate();
            View.UpdateTreeItem(contentItem);
            View.EndTreeUpdate();
        }

        public void NewProject()
        {
            // Make sure we give the user a chance to
            // save the project if they need too.
            if (!AskSaveProject())
                return;

            // A project needs a root directory or it is impossible to resolve relative paths.
            // So we need the user to choose that location even though the project has not
            // yet actually been saved to disk.
            var projectFilePath = Environment.CurrentDirectory;
            if (!View.AskSaveName(ref projectFilePath, "New Project"))
                return;

            CloseProject();

            if (OnProjectLoading != null)
                OnProjectLoading();

            // Clear existing project data, initialize to a new blank project.
            _actionStack.Clear();
            ProjectItem = new PipelineProject();            
            PipelineTypes.Load(ProjectItem);

            // Save the new project.
            ProjectItem.OriginalPath = projectFilePath;
            ProjectOpen = true;
            ProjectDirty = true;

            UpdateTree();

            if (OnProjectLoaded != null)
                OnProjectLoaded();
            
            UpdateMenu();
        }

        public void ImportProject()
        {
            // Make sure we give the user a chance to
            // save the project if they need too.
            if (!AskSaveProject())
                return;

            if (!View.AskImportProject(out string projectFilePath))
                return;

            CloseProject();

            if (OnProjectLoading != null)
                OnProjectLoading();

#if SHIPPING
            try
#endif
            {
                _actionStack.Clear();
                ProjectItem = new PipelineProject();
                var parser = new PipelineProjectParser(this, ProjectItem);
                parser.ImportProject(projectFilePath);

                ResolveTypes();                
                
                ProjectOpen = true;
                ProjectDirty = true;                
            }
#if SHIPPING
            catch (Exception e)
            {
                View.ShowError("Open Project", "Failed to open project!");
                return;
            }
#endif

            UpdateTree();
            View.UpdateTreeItem(ProjectItem);

            if (OnProjectLoaded != null)
                OnProjectLoaded();

            UpdateMenu();
        }

        public void OpenProject()
        {
            // Make sure we give the user a chance to
            // save the project if they need too.
            if (!AskSaveProject())
                return;

            if (!View.AskOpenProject(out string projectFilePath))
                return;

            OpenProject(projectFilePath);
        }

        public void OpenProject(string projectFilePath)
        {
            CloseProject();

            if (OnProjectLoading != null)
                OnProjectLoading();

            var errortext = "Failed to open the project due to an unknown error.";

            try
            {
                _actionStack.Clear();
                ProjectItem = new PipelineProject();
                
                var parser = new PipelineProjectParser(this, ProjectItem);
                var errorCallback = new MGBuildParser.ErrorCallback((msg, args) =>
                {
                    errortext = string.Format(msg, args);
                    throw new Exception();
                });
                parser.OpenProject(projectFilePath, errorCallback);

                ResolveTypes();

                ProjectOpen = true;
                ProjectDirty = false;

                PipelineSettings.Default.AddProjectHistory(projectFilePath);
                PipelineSettings.Default.StartupProject = projectFilePath;
                PipelineSettings.Default.Save();
                View.UpdateRecentList(PipelineSettings.Default.ProjectHistory);
            }
            catch (Exception)
            {
                View.ShowError("Error Opening Project", Path.GetFileName(projectFilePath) + ": " + errortext);
                return;
            }

            UpdateTree();
            View.UpdateTreeItem(ProjectItem);

            if (OnProjectLoaded != null)
                OnProjectLoaded();

            _watcher.Run();

            UpdateMenu();
        }

        public void ClearRecentList()
        {
            PipelineSettings.Default.ProjectHistory.Clear();
            PipelineSettings.Default.Save();
            View.UpdateRecentList(PipelineSettings.Default.ProjectHistory);
        }

        public void CloseProject()
        {
            if (!ProjectOpen)
                return;

            // Make sure we give the user a chance to
            // save the project if they need too.
            if (!AskSaveProject())
                return;

            _watcher.Stop();

            ProjectOpen = false;
            ProjectDirty = false;
            ProjectItem = null;
            _actionStack.Clear();
            View.OutputClear();

            PipelineSettings.Default.StartupProject = null;
            PipelineSettings.Default.Save();

            UpdateTree();
            UpdateMenu();
        }

        public bool MoveProject(string newname)
        {
            string opath = ProjectItem.OriginalPath;
            string ext = Path.GetExtension(opath);

            PipelineSettings.Default.ProjectHistory.Remove(opath);

            try
            {
                File.Delete(ProjectItem.OriginalPath);
            }
            catch {
                View.ShowError("Error", "Could not delete old project file.");
                return false;
            }

            ProjectItem.OriginalPath = Path.GetDirectoryName(opath) + Path.DirectorySeparatorChar + newname + ext;
            if (!SaveProject(false))
            {
                ProjectItem.OriginalPath = opath;
                SaveProject(false);
                View.ShowError("Error", "Could not save the new project file.");
                return false;
            }
            View.SetTreeRoot(ProjectItem);

            return true;
        }
        
        public bool SaveProject(bool saveAs)
        {
            // Do we need file name?
            if (saveAs || string.IsNullOrEmpty(ProjectItem.OriginalPath))
            {
                string newFilePath = ProjectItem.OriginalPath;
                if (!View.AskSaveName(ref newFilePath, null))
                    return false;

                ProjectItem.OriginalPath = newFilePath;
				View.SetTreeRoot(ProjectItem);
            }

            // Do the save.
            ProjectDirty = false;
            var parser = new PipelineProjectParser(this, ProjectItem);
            parser.SaveProject();

            // Note: This is where a project loaded via 'new project' or 'import project' 
            //       get recorded into PipelineSettings because up until this point they did not
            //       exist as files on disk.
            PipelineSettings.Default.AddProjectHistory(ProjectItem.OriginalPath);
            PipelineSettings.Default.StartupProject = ProjectItem.OriginalPath;
            PipelineSettings.Default.Save();
            View.UpdateRecentList(PipelineSettings.Default.ProjectHistory);
            UpdateMenu();

            return true;
        }

        public void Build(bool rebuild)
        {
            var commands = string.Format("/@:\"{0}\" {1}", ProjectItem.OriginalPath, rebuild ? "/rebuild" : string.Empty);
            if (PipelineSettings.Default.DebugMode)
                commands += " /launchdebugger";
            BuildCommand(commands);
        }

        private IEnumerable<IProjectItem> GetItems(IProjectItem dir)
        {
            foreach (var item in ProjectItem.ContentItems)
                if (item.OriginalPath.StartsWith(dir.OriginalPath + "/"))
                    yield return item;
        }

        public void RebuildItems()
        {
            var items = new List<IProjectItem>();

            // If the project itself was selected, just
            // rebuild the entire project
            if (items.Contains(ProjectItem))
            {
                Build(true);
                return;
            }

            // Convert selected DirectoryItems into ContentItems
            foreach (var item in SelectedItems)
            {
                if (item is ContentItem)
                {
                    if (!items.Contains(item))
                        items.Add(item);
                    
                    continue;
                }

                foreach (var subitem in GetItems(item))
                    if (!items.Contains(subitem))
                        items.Add(subitem);
            }

            // Create a unique file within the same folder as
            // the normal project to store this incremental build.
            var uniqueName = Guid.NewGuid().ToString();
            var tempPath = Path.Combine(Path.GetDirectoryName(ProjectItem.OriginalPath), uniqueName);

            // Write the incremental project file limiting the
            // content to just the files we want to rebuild.
            using (var io = File.CreateText(tempPath))
            {
                var parser = new PipelineProjectParser(this, ProjectItem);
                parser.SaveProject(io, (i) => !items.Contains(i));
            }

            // Run the build the command.
            var commands = string.Format("/@:\"{0}\" /rebuild /incremental", tempPath);
            if (PipelineSettings.Default.DebugMode)
                commands += " /launchdebugger";
            BuildCommand(commands);

            // Cleanup the temp file once we're done.
            _buildTask.ContinueWith((e) => File.Delete(tempPath));
        }

        private void BuildCommand(string commands)
        {
            Debug.Assert(_buildTask == null || _buildTask.IsCompleted, "The previous build wasn't completed!");

            if (ProjectDirty)
                SaveProject(false);

            View.OutputClear();

            _buildTask = Task.Factory.StartNew(() => DoBuild(commands));
            _buildTask.ContinueWith((e) => View.Invoke(UpdateMenu));

            UpdateMenu();
        }

        public void Clean()
        {
            Debug.Assert(_buildTask == null || _buildTask.IsCompleted, "The previous build wasn't completed!");

            // Make sure we save first!
            if (!AskSaveProject())
                return;

            View.OutputClear();

            var commands = string.Format("/clean /intermediateDir:\"{0}\" /outputDir:\"{1}\"", ProjectItem.IntermediateDir, ProjectItem.OutputDir);
            if (PipelineSettings.Default.DebugMode)
                commands += " /launchdebugger";

            _buildTask = Task.Factory.StartNew(() => DoBuild(commands));
            _buildTask.ContinueWith((e) => View.Invoke(UpdateMenu));

            UpdateMenu();       
        }

        private string FindMGCB()
        {            
            foreach (var root in _mgcbSearchPaths)
            {
                var mgcbPath = Path.Combine(root, "MGCB.exe");
                if (File.Exists(mgcbPath))
                    return Path.GetFullPath(mgcbPath);
            }

            throw new FileNotFoundException("MGCB.exe is not in the search path!");
        }

        private void DoBuild(string commands)
        {
            Encoding encoding;
            try {
                encoding = Encoding.GetEncoding(CultureInfo.CurrentCulture.TextInfo.OEMCodePage);
            } catch (NotSupportedException) {
                encoding = Encoding.UTF8;
            }
            var currentDir = Environment.CurrentDirectory;
            try
            {
                // Prepare the process.
                _buildProcess = View.CreateProcess(FindMGCB(), commands);
                _buildProcess.StartInfo.WorkingDirectory = Path.GetDirectoryName(ProjectItem.OriginalPath);
                _buildProcess.StartInfo.CreateNoWindow = true;
                _buildProcess.StartInfo.WindowStyle = ProcessWindowStyle.Hidden;
                _buildProcess.StartInfo.UseShellExecute = false;
                _buildProcess.StartInfo.RedirectStandardOutput = true;
                _buildProcess.StartInfo.StandardOutputEncoding = encoding;
                _buildProcess.OutputDataReceived += (sender, args) => View.OutputAppend(args.Data);

                // Fire off the process.
                Environment.CurrentDirectory = _buildProcess.StartInfo.WorkingDirectory;
                _buildProcess.Start();
                _buildProcess.BeginOutputReadLine();
                _buildProcess.WaitForExit();
            }
            catch (Exception ex)
            {
                // If we got a message assume it has everything the user needs to know.
                if (!string.IsNullOrEmpty(ex.Message))
                    View.OutputAppend("Build failed:  " + ex.Message);
                else
                {
                    // Else we need to get verbose.
                    View.OutputAppend("Build failed:" + Environment.NewLine);
                    View.OutputAppend(ex.ToString());
                }
            }
            finally {
                Environment.CurrentDirectory = currentDir;
            }

            // Clear the process pointer, so that cancel
            // can run after we've already finished.
            lock (_buildTask)
                _buildProcess = null;
        }

        public void CancelBuild()
        {
            if (_buildTask == null || _buildTask.IsCompleted)
                return;

            lock (_buildTask)
            {
                if (_buildProcess == null)
                    return;
                
                _buildProcess.Kill();
                _buildProcess = null;
                View.OutputAppend("Build terminated!");
            }
        }

        /// <summary>
        /// Prompt the user if they wish to save the project.
        /// Save it if yes is chosen.
        /// Return true if yes or no is chosen.
        /// Return false if cancel is chosen.
        /// </summary>
        private bool AskSaveProject()
        {
            // If the project is not dirty or open
            // then we can simply skip it.
            if (!ProjectDirty)
                return true;

            // Ask the user if they want to save or cancel.
            var result = View.AskSaveOrCancel();

            // Did we cancel the exit?
            if (result == AskResult.Cancel)
                return false;

            // Did we want to skip saving?
            if (result == AskResult.No)
                return true;

            return SaveProject(false);
        }

        private void UpdateTree()
        {
            View.BeginTreeUpdate();

            if (ProjectItem == null || string.IsNullOrEmpty(ProjectItem.OriginalPath))
                View.SetTreeRoot(null);
            else
            {
                View.SetTreeRoot(ProjectItem);

                foreach (var item in ProjectItem.ContentItems)
                    View.AddTreeItem(item);
            }            

            View.EndTreeUpdate();
        }

        public bool Exit()
        {
            // Can't exit if we're building!
            if (ProjectBuilding)
            {
                View.ShowMessage("You cannot exit while the project is building!");
                return false;
            }

            // Make sure we give the user a chance to
            // save the project if they need too.
            var ret = AskSaveProject();

            if (ret)
            {
                _watcher.Stop();
                PipelineSettings.Default.Save();
            }

            return ret;
        }

        public void DragDrop(string initialDirectory, string[] folders, string[] files)
        {
            initialDirectory = GetFullPath(initialDirectory);
            IncludeFolder(initialDirectory, folders);
            Include(initialDirectory, files);
        }

        private string GetCurrentPath()
        {
            if (SelectedItem is DirectoryItem)
                return SelectedItem.OriginalPath;

            if (SelectedItem is ContentItem)
                return SelectedItem.Location;

            return ProjectItem.Location;
        }

        public void Include()
        {
            var path = GetFullPath(GetCurrentPath());

            if (!View.ChooseContentFile(path, out List<string> files))
                return;

            Include(path, files.ToArray());
        }

        private void Include(string initialDirectory, string[] f)
        {
            List<string> files = new List<string>();
            files.AddRange(f);

            List<string> sc = new List<string>(), dc = new List<string>();
            int def = 0;

            for (int i = 0; i < files.Count; i++)
            {
                if (!files[i].StartsWith(initialDirectory))
                {
                    string newfile = Path.Combine(initialDirectory, Path.GetFileName(files[i]));
                    int daction = def;

                    if (daction == 1)
                        if (File.Exists(newfile))
                            daction = 2;

                    if (daction == 0)
                    {

                        if (!View.CopyOrLinkFile(files[i], File.Exists(newfile), out CopyAction act, out bool applyforall))
                            return;

                        daction = (int)act + 1;
                        if (applyforall)
                            def = daction;
                    }

                    if (daction == 1)
                    {
                        sc.Add(files[i]);
                        dc.Add(newfile);
                        files[i] = newfile;
                    }
                    else if (daction == 3)
                    {
                        files.RemoveAt(i);
                        i--;
                    }
                }
            }

            if (files.Count == 0)
                return;

            try
            {
                for (int i = 0; i < sc.Count; i++)
                    File.Copy(sc[i], dc[i]);

                var action = new IncludeAction(this, files);
                if(action.Do())
                    _actionStack.Add(action);  
            }
            catch
            {
                View.ShowError("Error While Copying Files", "An error occurred while the files were being copied, aborting.");
            }
        }

        public void IncludeFolder()
        {
            var path = GetFullPath(GetCurrentPath());

            if (!View.ChooseContentFolder(path, out string folder))
                return;

            IncludeFolder(path, new[] { folder });
        }

        public void IncludeFolder(string initialDirectory, string[] dirs)
        {
            CopyAction caction = CopyAction.Copy;
            bool applyforall = false;

            List<string> ffiles = new List<string>();
            List<string> ddirectories = new List<string>();

            List<string> sc = new List<string>(), dc = new List<string>();

            foreach (string fol in dirs)
            {
                List<string> files = new List<string>();
                List<string> directories = new List<string>();

                string folder = fol;

                if (!folder.EndsWith(Path.DirectorySeparatorChar.ToString()))
                    folder += Path.DirectorySeparatorChar;

                files.AddRange(GetFiles(folder));
                directories.Add(folder);
                directories.AddRange(GetDirectories(folder));

                if (!folder.StartsWith(initialDirectory))
                {
                    string nd = folder.Replace(folder, Path.Combine(initialDirectory, (new DirectoryInfo(folder)).Name + Path.DirectorySeparatorChar));

                    if (!applyforall)
                    if (!View.CopyOrLinkFolder(folder, Directory.Exists(nd), out caction, out applyforall))
                        return;

                    if (caction == CopyAction.Copy)
                    {
                        for (int i = 0; i < directories.Count; i++)
                            ddirectories.Add(directories[i].Replace(folder, Path.Combine(initialDirectory, (new DirectoryInfo(folder)).Name + Path.DirectorySeparatorChar)));

                        for (int i = 0; i < files.Count; i++)
                            ffiles.Add(files[i].Replace(folder, Path.Combine(initialDirectory, (new DirectoryInfo(folder)).Name + Path.DirectorySeparatorChar)));

                        sc.Add(folder);
                        dc.Add(nd);
                    }
                    else if (caction == CopyAction.Link)
                    {
                        string pl = ProjectItem.Location;
                        if (!pl.EndsWith(Path.DirectorySeparatorChar.ToString()))
                            pl += Path.DirectorySeparatorChar;

                        Uri folderUri = new Uri(pl);

                        for (int i = 0; i < directories.Count; i++)
                        {
                            Uri pathUri = new Uri(directories[i]);
                            ddirectories.Add(Uri.UnescapeDataString(folderUri.MakeRelativeUri(pathUri).ToString().Replace('/', Path.DirectorySeparatorChar)));
                        }

                        for (int i = 0; i < files.Count; i++)
                        {
                            Uri pathUri = new Uri(files[i]);
                            ffiles.Add(Uri.UnescapeDataString(folderUri.MakeRelativeUri(pathUri).ToString().Replace('/', Path.DirectorySeparatorChar)));
                        }
                    }
                }
                else
                {
                    ddirectories.AddRange(directories);
                    ffiles.AddRange(files);
                }
            }

            try
            {
                for (int i = 0; i < sc.Count; i++)
                    DirectoryCopy(sc[i], dc[i]);

                var action2 = new IncludeAction(this, ffiles, ddirectories);
                if (action2.Do())
                    _actionStack.Add(action2);
            }
            catch
            {
                View.ShowError("Error While Copying Files", "An error occurred while the directories were being copied, aborting.");
            }
        }

        private static void DirectoryCopy(string sourceDirName, string destDirName)
        {
            DirectoryInfo dir = new DirectoryInfo(sourceDirName);
            DirectoryInfo[] dirs = dir.GetDirectories();

            if (!Directory.Exists(destDirName))
                Directory.CreateDirectory(destDirName);

            FileInfo[] files = dir.GetFiles();
            foreach (FileInfo file in files)
            {
                string temppath = Path.Combine(destDirName, file.Name);
                file.CopyTo(temppath, false);
            }

            foreach (DirectoryInfo subdir in dirs)
            {
                string temppath = Path.Combine(destDirName, subdir.Name);
                DirectoryCopy(subdir.FullName, temppath);
            }
        }

        public void Move (string[] paths, string[] newnames, FileType[] types)
        {
            var action = new MoveAction(this, paths, newnames, types);
            if(action.Do())
                _actionStack.Add(action);
        }
        
        private List<string> GetFiles(string folder)
        {
            List<string> ret = new List<string>();

            string[] directories = Directory.GetDirectories(folder);
            foreach (string d in directories)
                ret.AddRange(GetFiles(d));

            ret.AddRange(Directory.GetFiles(folder));

            return ret;
        }

        private List<string> GetDirectories(string folder)
        {
            List<string> ret = new List<string>();

            string[] directories = Directory.GetDirectories(folder);
            foreach (string d in directories)
            {
                ret.Add(d);
                ret.AddRange(GetDirectories(d));
            }

            return ret;
        }

        public void Exclude(bool delete)
        {
            // We don't want to show a delete confirmation for any items outside the project folder
            var filteredItems = new List<IProjectItem>(SelectedItems.Where(i => !i.OriginalPath.Contains("..")));

            if (filteredItems.Count > 0 && delete && !View.ShowDeleteDialog(filteredItems))
                return;

            // Still need to pass all items to the Exclude action so it can remove them from the view.
            // Filtering is done internally so it only deletes files in the project folder
            var action = new ExcludeAction(this, SelectedItems, delete);
            if(action.Do())
                _actionStack.Add(action);

            UpdateMenu();
        }

        public void NewItem()
        {
            var path = GetFullPath(GetCurrentPath());

            if (!View.ChooseItemTemplate(path, out ContentItemTemplate template, out string name))
                return;

            var action = new NewAction(this, name, path, template);
            if(action.Do())
                _actionStack.Add(action);
        }

        public void NewFolder()
        {
            if (!View.ShowEditDialog("New Folder", "Folder Name:", "", true, out string name))
                return;

            string folder = Path.Combine(GetFullPath(GetCurrentPath()), name);

            try
            {
                if (!Directory.Exists(folder))
                    Directory.CreateDirectory(folder);
            }
            catch
            {
                View.ShowError ("Error While Creating a Directory", "An error has occured while the directory: \"" + folder + "\" was beeing created, aborting...");
                return;
            }

            var action = new IncludeAction(this, null, new List<string> { folder });
            if(action.Do())
                _actionStack.Add(action);
        }

        public void Rename()
        {
            if (SelectedItem == null || !View.ShowEditDialog("Rename Item", "New Name:", SelectedItem.Name, true, out string name))
                return;

            FileType type = FileType.Base;
            var path = SelectedItem.OriginalPath;
            var newpath = Path.Combine(Path.GetDirectoryName(SelectedItem.OriginalPath), name).Replace("\\", "/");

            if (SelectedItem is ContentItem)
                type = FileType.File;
            else if (SelectedItem is DirectoryItem)
                type = FileType.Folder;
            else
            {
                path = SelectedItem.Name;
                newpath = name;
            }

            Move(new[] { path }, new[] { newpath }, new[] { type });
        }

        public void AddAction(IProjectAction action)
        {
            _actionStack.Add(action);
            if (!ProjectDirty)
            {
                ProjectDirty = true;
                UpdateMenu();
            }
        }

        public IProjectItem GetItem(string originalPath)
        {
            if (ProjectItem.OriginalPath.Equals(originalPath, StringComparison.OrdinalIgnoreCase))
                return ProjectItem;

            foreach (var i in ProjectItem.ContentItems)
            {
                if (string.Equals(i.OriginalPath, originalPath, StringComparison.OrdinalIgnoreCase))
                {
                    return i;
                }
            }

            return null;
        }

        public void CopyAssetPath()
        {
            if (SelectedItem is ContentItem item)
            {
                var path = item.OriginalPath;
                path = path.Remove(path.Length - Path.GetExtension(path).Length);
                path = path.Replace('\\', '/');

                View.SetClipboard(path);
            }
        }

        #region Undo, Redo

        private readonly ActionStack _actionStack;

        public bool CanUndo { get { return _actionStack.CanUndo; } }

        public bool CanRedo { get { return _actionStack.CanRedo; } }

        public void Undo()
        {
            _actionStack.Undo();
        }

        public void Redo()
        {
            _actionStack.Redo();
        }

        #endregion

        private void ResolveTypes()
        {
            PipelineTypes.Load(ProjectItem);
            foreach (var i in ProjectItem.ContentItems)
            {
                i.Observer = this;
                i.ResolveTypes();
            }

            View.UpdateProperties();
            LoadTemplates(Path.Combine(ProjectItem.Location, "MGTemplates"));
        }

        private void LoadTemplates(string path)
        {
            if (!Directory.Exists(path))
                return;

            var files = Directory.GetFiles(path, "*.template", SearchOption.AllDirectories);
            foreach (var f in files)
            {
                var lines = File.ReadAllLines(f);
                if (lines.Length != 5)
                    throw new Exception("Invalid template");

                var item = new ContentItemTemplate()
                    {
                        Label = lines[0],
                        Icon = lines[1],
                        ImporterName = lines[2],
                        ProcessorName = lines[3],
                        TemplateFile = lines[4],
                    };
                
                if (_templateItems.Any(i => i.Label == item.Label))
                    continue;

                var fpath = Path.GetDirectoryName(f);
                item.TemplateFile = Path.GetFullPath(Path.Combine(fpath, item.TemplateFile));

                _templateItems.Add(item);
            }
        }

        public string GetFullPath(string filePath)
        {
<<<<<<< HEAD
            if (ProjectItem == null)
=======
            if (_project == null || Path.IsPathRooted(filePath))
            {
                if (filePath.Length == 2 && filePath[0] != '/')
                    filePath += "\\";
>>>>>>> 6f34eb39
                return filePath;
            }

            filePath = filePath.Replace("/", Path.DirectorySeparatorChar.ToString());
            if (filePath.StartsWith("\\"))
                filePath = filePath.Substring(1);

<<<<<<< HEAD
            if (Path.IsPathRooted(filePath))
                return filePath;

            return ProjectItem.Location + Path.DirectorySeparatorChar + filePath;
=======
            return _project.Location + Path.DirectorySeparatorChar + filePath;
>>>>>>> 6f34eb39
        }

        public string GetRelativePath(string path)
        {
            if (!ProjectOpen)
                return path;

            var dirUri = new Uri(ProjectLocation);
            var fileUri = new Uri(path);
            var relativeUri = dirUri.MakeRelativeUri(fileUri);

            if (relativeUri == null)
                return path;

            return Uri.UnescapeDataString(relativeUri.ToString().Replace('/', Path.DirectorySeparatorChar));
        }

        public void SelectionChanged(List<IProjectItem> items)
        {
            SelectedItems = items;

            if (items.Count < 2)
            {
                if (items.Count == 1)
                    SelectedItem = items[0];
                else
                    SelectedItem = ProjectItem;
            }
            else
                SelectedItem = null;

            UpdateContextMenu();
            View.UpdateCommands(info);
            View.UpdateProperties();
        }

        MenuInfo info;

        public void UpdateMenu()
        {
            var notBuilding = !ProjectBuilding;
            var projectOpenAndNotBuilding = ProjectOpen && notBuilding;

            info = new MenuInfo
            {
                New = notBuilding,
                Open = notBuilding,
                Import = notBuilding,
                Save = projectOpenAndNotBuilding,
                SaveAs = projectOpenAndNotBuilding,
                Close = projectOpenAndNotBuilding,
                Exit = notBuilding,

                Undo = _actionStack.CanUndo,
                Redo = _actionStack.CanRedo,

                Build = projectOpenAndNotBuilding,
                Rebuild = projectOpenAndNotBuilding,
                Clean = projectOpenAndNotBuilding,
                Cancel = ProjectBuilding
            };

            UpdateContextMenu();

            View.UpdateCommands(info);
        }

        private void UpdateContextMenu()
        {
            var oneselected = SelectedItems.Count == 1;
            var somethingselected = SelectedItems.Count > 0;
            var exists = true;

            foreach (var item in SelectedItems)
                exists &= item.Exists;

            info.OpenItem = exists && oneselected && SelectedItem is ContentItem;
            info.OpenItemWith = exists && oneselected && !(SelectedItem is DirectoryItem);
            info.OpenItemLocation = exists && oneselected;
            info.OpenOutputItemLocation = exists && oneselected && SelectedItem is ContentItem;
            info.CopyAssetPath = exists && oneselected && SelectedItem is ContentItem;
            info.Add = (exists && oneselected && !(SelectedItem is ContentItem)) || !somethingselected && ProjectOpen;
            info.Exclude = somethingselected && !SelectedItems.Contains(ProjectItem);
            info.Rename = exists && oneselected;
            info.Delete = exists && info.Exclude;
            info.RebuildItem = exists && somethingselected && !ProjectBuilding;
        }
    }
}<|MERGE_RESOLUTION|>--- conflicted
+++ resolved
@@ -19,6 +19,8 @@
     public partial class PipelineController : IController
     {
         public static PipelineController Instance;
+
+        private PipelineProject _project;
         private FileWatcher _watcher;
 
         private Task _buildTask;
@@ -47,15 +49,21 @@
             get { return _templateItems; }
         }
 
-        public PipelineProject ProjectItem { get; private set; }
+        public PipelineProject ProjectItem
+        {
+            get
+            {
+                return _project;
+            }
+        }
 
         public string ProjectLocation
         {
             get
             {
-                var ret = ProjectItem.Location;
-
-                if (!ProjectItem.Location.EndsWith(Path.DirectorySeparatorChar.ToString()))
+                var ret = _project.Location;
+
+                if (!_project.Location.EndsWith(Path.DirectorySeparatorChar.ToString()))
                     ret += Path.DirectorySeparatorChar;
                 
                 return ret; 
@@ -64,7 +72,7 @@
 
         public string ProjectOutputDir
         {
-            get { return ProjectItem.OutputDir; }
+            get { return _project.OutputDir; }
         }
 
         public List<IProjectItem> SelectedItems { get; private set; }
@@ -166,11 +174,11 @@
 
             // Clear existing project data, initialize to a new blank project.
             _actionStack.Clear();
-            ProjectItem = new PipelineProject();            
-            PipelineTypes.Load(ProjectItem);
+            _project = new PipelineProject();            
+            PipelineTypes.Load(_project);
 
             // Save the new project.
-            ProjectItem.OriginalPath = projectFilePath;
+            _project.OriginalPath = projectFilePath;
             ProjectOpen = true;
             ProjectDirty = true;
 
@@ -189,7 +197,8 @@
             if (!AskSaveProject())
                 return;
 
-            if (!View.AskImportProject(out string projectFilePath))
+            string projectFilePath;
+            if (!View.AskImportProject(out projectFilePath))
                 return;
 
             CloseProject();
@@ -202,8 +211,8 @@
 #endif
             {
                 _actionStack.Clear();
-                ProjectItem = new PipelineProject();
-                var parser = new PipelineProjectParser(this, ProjectItem);
+                _project = new PipelineProject();
+                var parser = new PipelineProjectParser(this, _project);
                 parser.ImportProject(projectFilePath);
 
                 ResolveTypes();                
@@ -220,7 +229,7 @@
 #endif
 
             UpdateTree();
-            View.UpdateTreeItem(ProjectItem);
+            View.UpdateTreeItem(_project);
 
             if (OnProjectLoaded != null)
                 OnProjectLoaded();
@@ -235,9 +244,10 @@
             if (!AskSaveProject())
                 return;
 
-            if (!View.AskOpenProject(out string projectFilePath))
-                return;
-
+            string projectFilePath;
+            if (!View.AskOpenProject(out projectFilePath))
+                return;
+            
             OpenProject(projectFilePath);
         }
 
@@ -253,9 +263,9 @@
             try
             {
                 _actionStack.Clear();
-                ProjectItem = new PipelineProject();
+                _project = new PipelineProject();
                 
-                var parser = new PipelineProjectParser(this, ProjectItem);
+                var parser = new PipelineProjectParser(this, _project);
                 var errorCallback = new MGBuildParser.ErrorCallback((msg, args) =>
                 {
                     errortext = string.Format(msg, args);
@@ -280,7 +290,7 @@
             }
 
             UpdateTree();
-            View.UpdateTreeItem(ProjectItem);
+            View.UpdateTreeItem(_project);
 
             if (OnProjectLoaded != null)
                 OnProjectLoaded();
@@ -311,7 +321,7 @@
 
             ProjectOpen = false;
             ProjectDirty = false;
-            ProjectItem = null;
+            _project = null;
             _actionStack.Clear();
             View.OutputClear();
 
@@ -324,29 +334,29 @@
 
         public bool MoveProject(string newname)
         {
-            string opath = ProjectItem.OriginalPath;
+            string opath = _project.OriginalPath;
             string ext = Path.GetExtension(opath);
 
             PipelineSettings.Default.ProjectHistory.Remove(opath);
 
             try
             {
-                File.Delete(ProjectItem.OriginalPath);
+                File.Delete(_project.OriginalPath);
             }
             catch {
                 View.ShowError("Error", "Could not delete old project file.");
                 return false;
             }
 
-            ProjectItem.OriginalPath = Path.GetDirectoryName(opath) + Path.DirectorySeparatorChar + newname + ext;
+            _project.OriginalPath = Path.GetDirectoryName(opath) + Path.DirectorySeparatorChar + newname + ext;
             if (!SaveProject(false))
             {
-                ProjectItem.OriginalPath = opath;
+                _project.OriginalPath = opath;
                 SaveProject(false);
                 View.ShowError("Error", "Could not save the new project file.");
                 return false;
             }
-            View.SetTreeRoot(ProjectItem);
+            View.SetTreeRoot(_project);
 
             return true;
         }
@@ -354,26 +364,26 @@
         public bool SaveProject(bool saveAs)
         {
             // Do we need file name?
-            if (saveAs || string.IsNullOrEmpty(ProjectItem.OriginalPath))
-            {
-                string newFilePath = ProjectItem.OriginalPath;
+            if (saveAs || string.IsNullOrEmpty(_project.OriginalPath))
+            {
+                string newFilePath = _project.OriginalPath;
                 if (!View.AskSaveName(ref newFilePath, null))
                     return false;
 
-                ProjectItem.OriginalPath = newFilePath;
-				View.SetTreeRoot(ProjectItem);
+                _project.OriginalPath = newFilePath;
+				View.SetTreeRoot(_project);
             }
 
             // Do the save.
             ProjectDirty = false;
-            var parser = new PipelineProjectParser(this, ProjectItem);
+            var parser = new PipelineProjectParser(this, _project);
             parser.SaveProject();
 
             // Note: This is where a project loaded via 'new project' or 'import project' 
             //       get recorded into PipelineSettings because up until this point they did not
             //       exist as files on disk.
-            PipelineSettings.Default.AddProjectHistory(ProjectItem.OriginalPath);
-            PipelineSettings.Default.StartupProject = ProjectItem.OriginalPath;
+            PipelineSettings.Default.AddProjectHistory(_project.OriginalPath);
+            PipelineSettings.Default.StartupProject = _project.OriginalPath;
             PipelineSettings.Default.Save();
             View.UpdateRecentList(PipelineSettings.Default.ProjectHistory);
             UpdateMenu();
@@ -383,7 +393,7 @@
 
         public void Build(bool rebuild)
         {
-            var commands = string.Format("/@:\"{0}\" {1}", ProjectItem.OriginalPath, rebuild ? "/rebuild" : string.Empty);
+            var commands = string.Format("/@:\"{0}\" {1}", _project.OriginalPath, rebuild ? "/rebuild" : string.Empty);
             if (PipelineSettings.Default.DebugMode)
                 commands += " /launchdebugger";
             BuildCommand(commands);
@@ -391,7 +401,7 @@
 
         private IEnumerable<IProjectItem> GetItems(IProjectItem dir)
         {
-            foreach (var item in ProjectItem.ContentItems)
+            foreach (var item in _project.ContentItems)
                 if (item.OriginalPath.StartsWith(dir.OriginalPath + "/"))
                     yield return item;
         }
@@ -402,7 +412,7 @@
 
             // If the project itself was selected, just
             // rebuild the entire project
-            if (items.Contains(ProjectItem))
+            if (items.Contains(_project))
             {
                 Build(true);
                 return;
@@ -427,13 +437,13 @@
             // Create a unique file within the same folder as
             // the normal project to store this incremental build.
             var uniqueName = Guid.NewGuid().ToString();
-            var tempPath = Path.Combine(Path.GetDirectoryName(ProjectItem.OriginalPath), uniqueName);
+            var tempPath = Path.Combine(Path.GetDirectoryName(_project.OriginalPath), uniqueName);
 
             // Write the incremental project file limiting the
             // content to just the files we want to rebuild.
             using (var io = File.CreateText(tempPath))
             {
-                var parser = new PipelineProjectParser(this, ProjectItem);
+                var parser = new PipelineProjectParser(this, _project);
                 parser.SaveProject(io, (i) => !items.Contains(i));
             }
 
@@ -472,7 +482,7 @@
 
             View.OutputClear();
 
-            var commands = string.Format("/clean /intermediateDir:\"{0}\" /outputDir:\"{1}\"", ProjectItem.IntermediateDir, ProjectItem.OutputDir);
+            var commands = string.Format("/clean /intermediateDir:\"{0}\" /outputDir:\"{1}\"", _project.IntermediateDir, _project.OutputDir);
             if (PipelineSettings.Default.DebugMode)
                 commands += " /launchdebugger";
 
@@ -507,7 +517,7 @@
             {
                 // Prepare the process.
                 _buildProcess = View.CreateProcess(FindMGCB(), commands);
-                _buildProcess.StartInfo.WorkingDirectory = Path.GetDirectoryName(ProjectItem.OriginalPath);
+                _buildProcess.StartInfo.WorkingDirectory = Path.GetDirectoryName(_project.OriginalPath);
                 _buildProcess.StartInfo.CreateNoWindow = true;
                 _buildProcess.StartInfo.WindowStyle = ProcessWindowStyle.Hidden;
                 _buildProcess.StartInfo.UseShellExecute = false;
@@ -590,13 +600,13 @@
         {
             View.BeginTreeUpdate();
 
-            if (ProjectItem == null || string.IsNullOrEmpty(ProjectItem.OriginalPath))
+            if (_project == null || string.IsNullOrEmpty(_project.OriginalPath))
                 View.SetTreeRoot(null);
             else
             {
-                View.SetTreeRoot(ProjectItem);
-
-                foreach (var item in ProjectItem.ContentItems)
+                View.SetTreeRoot(_project);
+
+                foreach (var item in _project.ContentItems)
                     View.AddTreeItem(item);
             }            
 
@@ -640,14 +650,15 @@
             if (SelectedItem is ContentItem)
                 return SelectedItem.Location;
 
-            return ProjectItem.Location;
+            return _project.Location;
         }
 
         public void Include()
         {
             var path = GetFullPath(GetCurrentPath());
 
-            if (!View.ChooseContentFile(path, out List<string> files))
+            List<string> files;
+            if (!View.ChooseContentFile(path, out files))
                 return;
 
             Include(path, files.ToArray());
@@ -674,8 +685,10 @@
 
                     if (daction == 0)
                     {
-
-                        if (!View.CopyOrLinkFile(files[i], File.Exists(newfile), out CopyAction act, out bool applyforall))
+                        bool applyforall;
+                        CopyAction act;
+
+                        if (!View.CopyOrLinkFile(files[i], File.Exists(newfile), out act, out applyforall))
                             return;
 
                         daction = (int)act + 1;
@@ -719,7 +732,8 @@
         {
             var path = GetFullPath(GetCurrentPath());
 
-            if (!View.ChooseContentFolder(path, out string folder))
+            string folder;
+            if (!View.ChooseContentFolder(path, out folder))
                 return;
 
             IncludeFolder(path, new[] { folder });
@@ -770,7 +784,7 @@
                     }
                     else if (caction == CopyAction.Link)
                     {
-                        string pl = ProjectItem.Location;
+                        string pl = _project.Location;
                         if (!pl.EndsWith(Path.DirectorySeparatorChar.ToString()))
                             pl += Path.DirectorySeparatorChar;
 
@@ -888,7 +902,10 @@
         {
             var path = GetFullPath(GetCurrentPath());
 
-            if (!View.ChooseItemTemplate(path, out ContentItemTemplate template, out string name))
+            string name;
+            ContentItemTemplate template;
+
+            if (!View.ChooseItemTemplate(path, out template, out name))
                 return;
 
             var action = new NewAction(this, name, path, template);
@@ -898,7 +915,8 @@
 
         public void NewFolder()
         {
-            if (!View.ShowEditDialog("New Folder", "Folder Name:", "", true, out string name))
+            string name;
+            if (!View.ShowEditDialog("New Folder", "Folder Name:", "", true, out name))
                 return;
 
             string folder = Path.Combine(GetFullPath(GetCurrentPath()), name);
@@ -921,7 +939,8 @@
 
         public void Rename()
         {
-            if (SelectedItem == null || !View.ShowEditDialog("Rename Item", "New Name:", SelectedItem.Name, true, out string name))
+            string name;
+            if (SelectedItem == null || !View.ShowEditDialog("Rename Item", "New Name:", SelectedItem.Name, true, out name))
                 return;
 
             FileType type = FileType.Base;
@@ -953,10 +972,10 @@
 
         public IProjectItem GetItem(string originalPath)
         {
-            if (ProjectItem.OriginalPath.Equals(originalPath, StringComparison.OrdinalIgnoreCase))
-                return ProjectItem;
-
-            foreach (var i in ProjectItem.ContentItems)
+            if (_project.OriginalPath.Equals(originalPath, StringComparison.OrdinalIgnoreCase))
+                return _project;
+
+            foreach (var i in _project.ContentItems)
             {
                 if (string.Equals(i.OriginalPath, originalPath, StringComparison.OrdinalIgnoreCase))
                 {
@@ -969,7 +988,8 @@
 
         public void CopyAssetPath()
         {
-            if (SelectedItem is ContentItem item)
+            var item = SelectedItem as ContentItem;
+            if (item != null)
             {
                 var path = item.OriginalPath;
                 path = path.Remove(path.Length - Path.GetExtension(path).Length);
@@ -1001,15 +1021,15 @@
 
         private void ResolveTypes()
         {
-            PipelineTypes.Load(ProjectItem);
-            foreach (var i in ProjectItem.ContentItems)
+            PipelineTypes.Load(_project);
+            foreach (var i in _project.ContentItems)
             {
                 i.Observer = this;
                 i.ResolveTypes();
             }
 
             View.UpdateProperties();
-            LoadTemplates(Path.Combine(ProjectItem.Location, "MGTemplates"));
+            LoadTemplates(Path.Combine(_project.Location, "MGTemplates"));
         }
 
         private void LoadTemplates(string path)
@@ -1045,14 +1065,10 @@
 
         public string GetFullPath(string filePath)
         {
-<<<<<<< HEAD
-            if (ProjectItem == null)
-=======
             if (_project == null || Path.IsPathRooted(filePath))
             {
                 if (filePath.Length == 2 && filePath[0] != '/')
                     filePath += "\\";
->>>>>>> 6f34eb39
                 return filePath;
             }
 
@@ -1060,14 +1076,7 @@
             if (filePath.StartsWith("\\"))
                 filePath = filePath.Substring(1);
 
-<<<<<<< HEAD
-            if (Path.IsPathRooted(filePath))
-                return filePath;
-
-            return ProjectItem.Location + Path.DirectorySeparatorChar + filePath;
-=======
             return _project.Location + Path.DirectorySeparatorChar + filePath;
->>>>>>> 6f34eb39
         }
 
         public string GetRelativePath(string path)
@@ -1094,7 +1103,7 @@
                 if (items.Count == 1)
                     SelectedItem = items[0];
                 else
-                    SelectedItem = ProjectItem;
+                    SelectedItem = _project;
             }
             else
                 SelectedItem = null;
@@ -1111,24 +1120,23 @@
             var notBuilding = !ProjectBuilding;
             var projectOpenAndNotBuilding = ProjectOpen && notBuilding;
 
-            info = new MenuInfo
-            {
-                New = notBuilding,
-                Open = notBuilding,
-                Import = notBuilding,
-                Save = projectOpenAndNotBuilding,
-                SaveAs = projectOpenAndNotBuilding,
-                Close = projectOpenAndNotBuilding,
-                Exit = notBuilding,
-
-                Undo = _actionStack.CanUndo,
-                Redo = _actionStack.CanRedo,
-
-                Build = projectOpenAndNotBuilding,
-                Rebuild = projectOpenAndNotBuilding,
-                Clean = projectOpenAndNotBuilding,
-                Cancel = ProjectBuilding
-            };
+            info = new MenuInfo();
+
+            info.New = notBuilding;
+            info.Open = notBuilding;
+            info.Import = notBuilding;
+            info.Save = projectOpenAndNotBuilding;
+            info.SaveAs = projectOpenAndNotBuilding;
+            info.Close = projectOpenAndNotBuilding;
+            info.Exit = notBuilding;
+
+            info.Undo = _actionStack.CanUndo;
+            info.Redo = _actionStack.CanRedo;
+
+            info.Build = projectOpenAndNotBuilding;
+            info.Rebuild = projectOpenAndNotBuilding;
+            info.Clean = projectOpenAndNotBuilding;
+            info.Cancel = ProjectBuilding;
 
             UpdateContextMenu();
 
@@ -1150,7 +1158,7 @@
             info.OpenOutputItemLocation = exists && oneselected && SelectedItem is ContentItem;
             info.CopyAssetPath = exists && oneselected && SelectedItem is ContentItem;
             info.Add = (exists && oneselected && !(SelectedItem is ContentItem)) || !somethingselected && ProjectOpen;
-            info.Exclude = somethingselected && !SelectedItems.Contains(ProjectItem);
+            info.Exclude = somethingselected && !SelectedItems.Contains(_project);
             info.Rename = exists && oneselected;
             info.Delete = exists && info.Exclude;
             info.RebuildItem = exists && somethingselected && !ProjectBuilding;
