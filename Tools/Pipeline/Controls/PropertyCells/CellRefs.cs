﻿// MonoGame - Copyright (C) The MonoGame Team
// This file is subject to the terms and conditions defined in
// file 'LICENSE.txt', which is part of this source code package.

using System;
using System.IO;
using System.Collections.Generic;
using Eto.Forms;

namespace MonoGame.Tools.Pipeline
{
    [Cell(typeof(List<string>), Name = "References")]
    public class CellRefs : CellBase
    {
        private static char[] _newLineChars = Environment.NewLine.ToCharArray();

        public override void OnCreate()
        {
            HasDialog = true;

            if (Value == null)
                Value = new List<string>();

            var list = Value as List<string>;
            var displayValue = "";

            foreach (var value in list)
                displayValue += Environment.NewLine + Path.GetFileNameWithoutExtension (value);

            DisplayValue = list.Count > 0 ? displayValue.Trim(_newLineChars) : "None";
            Height *= Math.Max(list.Count, 1);
        }

        public override void Edit(PixelLayout control)
        {
<<<<<<< HEAD
            using var dialog = new ReferenceDialog(PipelineController.Instance, Value as List<string>);
            if (dialog.ShowModal(control) && _eventHandler != null)
            {
                _eventHandler(dialog.References, EventArgs.Empty);
                PipelineController.Instance.OnReferencesModified();
            }
=======
            var dialog = new ReferenceDialog(PipelineController.Instance, (Value as List<string>).ToArray());
       
            if (dialog.ShowModal(control) && _eventHandler != null)
            {
                _eventHandler(dialog.References, EventArgs.Empty);
                PipelineController.Instance.OnReferencesModified();
            }
>>>>>>> ea096ebd
        }
    }
}
<|MERGE_RESOLUTION|>--- conflicted
+++ resolved
@@ -33,22 +33,12 @@
 
         public override void Edit(PixelLayout control)
         {
-<<<<<<< HEAD
-            using var dialog = new ReferenceDialog(PipelineController.Instance, Value as List<string>);
-            if (dialog.ShowModal(control) && _eventHandler != null)
-            {
-                _eventHandler(dialog.References, EventArgs.Empty);
-                PipelineController.Instance.OnReferencesModified();
-            }
-=======
-            var dialog = new ReferenceDialog(PipelineController.Instance, (Value as List<string>).ToArray());
-       
-            if (dialog.ShowModal(control) && _eventHandler != null)
-            {
-                _eventHandler(dialog.References, EventArgs.Empty);
-                PipelineController.Instance.OnReferencesModified();
-            }
->>>>>>> ea096ebd
+            using var dialog = new ReferenceDialog(PipelineController.Instance, Value as List<string>);
+            if (dialog.ShowModal(control) && _eventHandler != null)
+            {
+                _eventHandler(dialog.References, EventArgs.Empty);
+                PipelineController.Instance.OnReferencesModified();
+            }
         }
     }
 }
