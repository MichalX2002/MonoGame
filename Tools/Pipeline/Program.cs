--- conflicted
+++ resolved
@@ -3,8 +3,8 @@
 // file 'LICENSE.txt', which is part of this source code package.
 
 using System;
-using System.Reflection;
-using System.Text;
+using System.Reflection;
+using System.Text;
 using Eto;
 using Eto.Forms;
 
@@ -20,12 +20,6 @@
         {
             Styles.Load();
 
-<<<<<<< HEAD
-            var app = new Application(Platform.Detect)
-            {
-                Style = "PipelineTool"
-            };
-=======
 #if GTK
             var app = new Application(Platforms.Gtk);
 #elif WPF
@@ -35,15 +29,14 @@
 #endif
 
             app.Style = "PipelineTool";
->>>>>>> ea096ebd
 
             PipelineSettings.Default.Load();
 
             if (!string.IsNullOrEmpty(PipelineSettings.Default.ErrorMessage))
             {
-                var logwin = new LogWindow
-                {
-                    LogText = PipelineSettings.Default.ErrorMessage
+                var logwin = new LogWindow
+                {
+                    LogText = PipelineSettings.Default.ErrorMessage
                 };
                 app.Run(logwin);
                 return;
@@ -88,12 +81,12 @@
             catch (Exception ex)
             {
                 StringBuilder messageBuilder = new StringBuilder(ex.ToString());
-                if(ex is ReflectionTypeLoadException typeEx)
-                {
-                    messageBuilder.AppendLine();
-                    messageBuilder.AppendLine();
-                    foreach (var innerEx in typeEx.LoaderExceptions)
-                        messageBuilder.AppendLine(innerEx.ToString());
+                if(ex is ReflectionTypeLoadException typeEx)
+                {
+                    messageBuilder.AppendLine();
+                    messageBuilder.AppendLine();
+                    foreach (var innerEx in typeEx.LoaderExceptions)
+                        messageBuilder.AppendLine(innerEx.ToString());
                 }
                     
                 PipelineSettings.Default.ErrorMessage = messageBuilder.ToString();
